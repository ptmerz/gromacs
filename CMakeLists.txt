--- conflicted
+++ resolved
@@ -323,51 +323,19 @@
 # Run through a number of tests for buggy compilers and other issues
 include(gmxTestCompilerProblems)
 gmx_test_compiler_problems()
-
-<<<<<<< HEAD
-=======
-# clang 3.0 is buggy for some unknown reason detected during adding
-# the SSE2 group kernels for GROMACS 4.6. If we ever work out what
-# that is, we should replace these tests with a compiler feature test,
-# update GROMACS Redmine task #1039 and perhaps report a clang bug.
-#
-# In the meantime, until we require CMake 2.8.10 we cannot rely on it to detect
-# the compiler version for us. So we need a manual check for clang 3.0.
-include(gmxDetectClang30)
-gmx_detect_clang_3_0(COMPILER_IS_CLANG_3_0)
-if(COMPILER_IS_CLANG_3_0)
-    message(FATAL_ERROR "Your compiler is clang version 3.0, which is known to be buggy for GROMACS. Use a different compiler.")
-endif()
-
-# clang <=3.2 contains a bug that causes incorrect code to be generated for the
-# vfmaddps instruction and therefore the bug is triggered with AVX_128_FMA.
-# (see: http://llvm.org/bugs/show_bug.cgi?id=15040).
-# We can work around this by not using the integrated assembler (except on OS X
-# which has an outdated assembler that does not support AVX instructions).
-if (${CMAKE_C_COMPILER_ID} MATCHES "Clang" AND C_COMPILER_VERSION VERSION_LESS "3.3")
-    set(GMX_USE_CLANG_FMA_BUG_WORKAROUND TRUE)
-endif()
-
-# GMX_CPU_ACCELERATION will not be set automatically until the second
+# GMX_SIMD will not be set automatically until the second
 # pass (which is not strictly guaranteed to occur), so putting this
 # check here among logically-related tests is inefficient, but the
 # potential loss is likely zero.
-if(GMX_CPU_ACCELERATION STREQUAL "AVX_256"
+if(GMX_SIMD STREQUAL "AVX_256"
         AND CMAKE_COMPILER_IS_GNUCC
         AND (C_COMPILER_VERSION VERSION_EQUAL "4.6.1"
             OR CXX_COMPILER_VERSION VERSION_EQUAL "4.6.1"))
-    message(FATAL_ERROR "gcc 4.6.1 has buggy support for AVX, and GROMACS mdrun will not work. If you want simulation performance, use a more recent compiler. Otherwise, use GMX_CPU_ACCELERATION=SSE4.1")
+    message(FATAL_ERROR "gcc 4.6.1 has buggy support for AVX, and GROMACS mdrun will not work. If you want simulation performance, use a more recent compiler. Otherwise, use GMX_SIMD=SSE4.1")
     # See http://gcc.gnu.org/bugzilla/show_bug.cgi?id=49002
 endif()
 
-if (CMAKE_C_COMPILER_ID STREQUAL "PGI")
-    message(WARNING "All tested PGI compiler versions (up to 12.9.0) generate binaries which produce incorrect results, or even fail to compile Gromacs. Highly recommended to use a different compiler. If you choose to use PGI, make sure to run the regressiontests.")
-endif()
-
-if(CMAKE_C_COMPILER_ID MATCHES "Intel" AND C_COMPILER_VERSION VERSION_LESS "12.0.0")
-    message(WARNING "Intel compilers before 12.0.0 are not routinely tested, so there may be problems. Version 11.1 with SSE4.1 is known to produce incorrect results. It is highly recommended to use a more up-to-date compiler. If you choose to use this version, make sure you run the regressiontests.")
-endif()
->>>>>>> d77dddb8
+
 
 set(PKG_CFLAGS "")
 if(GMX_DOUBLE)

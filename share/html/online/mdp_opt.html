<HTML>
<HEAD>
<TITLE>mdp options</TITLE>
<LINK rel=stylesheet href="style.css" type="text/css">
<BODY text="#000000" bgcolor="#FFFFFF" link="#0000FF" vlink="#990000" alink="#FF0000">
<TABLE WIDTH="98%" NOBORDER >
<TR><TD WIDTH=400>
<TABLE WIDTH=400 NOBORDER>
<TD WIDTH=116>
<a href="http://www.gromacs.org/"><img SRC="../images/gmxlogo_small.jpg"BORDER=0 height=133 width=116></a></td>
<td ALIGN=LEFT VALIGN=TOP WIDTH=280><br><h2>mdp options</h2><font size=-1><A HREF="../online.html">Main Table of Contents</A></font><br><br></td>
</TABLE></TD><TD WIDTH="*" ALIGN=RIGHT VALIGN=BOTTOM><p> </p><B>VERSION 4.0<br>
Sun 18 Jan 2009</B></td></tr></TABLE>
<HR>

<!-- 

PLEASE BE VERY CAREFUL WHEN EDITING THIS FILE: IT MUST BE
AUTOMATICALLY PARSED BY A SIMPLE SCRIPT (mkmdp in the GROMACS manual repository) TO PRODUCE A
CORRESPONDING LATEX FILE.

IF YOU'RE NOT SURE ABOUT WHAT YOU'RE DOING, DON'T DO IT!

-->

<H3>Table of Contents</H3>

<ul>
<li><A HREF="#general"><b>General remarks</b></A>
<p> </p>
<li><A HREF="#pp"><b>preprocessing</b></A> (include, define)
<li><A HREF="#run"><b>run control</b></A> (integrator, tinit, dt, nsteps, init-step, comm-mode, nstcomm, comm-grps)
<li><A HREF="#ld"><b>langevin dynamics</b></A> (bd-fric, ld-seed)
<li><A HREF="#em"><b>energy minimization</b></A> (emtol, emstep, nstcgsteep)
<li><a HREF="#xmdrun"><b>shell molecular dynamics</b></a>(emtol,niter,fcstep)
<li><a HREF="#tpi"><b>test particle insertion</b></a>(rtpi)
<li><A HREF="#out"><b>output control</b></A> (nstxout, nstvout, nstfout, nstlog, nstcalcenergy, nstenergy, nstxtcout, xtc-precision, xtc-grps, energygrps)
<li><A HREF="#nl"><b>neighbor searching</b></A> (nstlist, ns-type, pbc, periodic-molecules, rlist, rlistlong)
<li><A HREF="#el"><b>electrostatics</b></A> (coulombtype, rcoulomb-switch, rcoulomb, epsilon-r, epsilon-rf)
<li><A HREF="#vdw"><b>VdW</b></A> (vdwtype, rvdw-switch, rvdw, DispCorr)
<li><A HREF="#table"><b>tables</b></A> (table-extension, energygrp-table)
<li><A HREF="#ewald"><b>Ewald</b></A> (fourierspacing, fourier-nx, fourier-ny, fourier-nz, pme-order, ewald-rtol, ewald-geometry, epsilon-surface, optimize-fft)
<li><A HREF="#tc"><b>Temperature coupling</b></A> (tcoupl, nsttcouple, tc-grps, tau-t, ref-t)
<li><A HREF="#pc"><b>Pressure coupling</b></A> (pcoupl, pcoupltype,
  nstpcouple, tau-p, compressibility, ref-p, refcoord-scaling)
<li><A HREF="#sa"><b>simulated annealing</b></A> (annealing, annealing-npoints, annealing-time, annealing-temp)
<li><A HREF="#vel"><b>velocity generation</b></A> (gen-vel, gen-temp, gen-seed)
<li><A HREF="#bond"><b>bonds</b></A> (constraints, constraint-algorithm, continuation, shake-tol, lincs-order, lincs-iter, lincs-warnangle, morse)
<li><A HREF="#egexcl"><b>Energy group exclusions</b></A> (energygrp-excl)
<li><A HREF="#walls"><b>Walls</b></A> (nwall, wall-type, wall-r-linpot, wall-atomtype,
wall-density, wall-ewald-zfac)
<li><A HREF="#pull"><b>COM pulling</b></A> (pull, ...)
<li><A HREF="#nmr"><b>NMR refinement</b></A> (disre, disre-weighting, disre-mixed, disre-fc, disre-tau, nstdisreout, orire, orire-fc, orire-tau, orire-fitgrp, nstorireout)
<li><A HREF="#free"><b>Free Energy calculations</b></A> (free-energy, init-lambda, delta-lambda, sc-alpha, sc-power, sc-sigma, couple-moltype, couple-lambda0, couple-lambda1, couple-intramol)
<li><A HREF="#neq"><b>Non-equilibrium MD</b></A> (acc-grps, accelerate, freezegrps, freezedim, cos-acceleration, deform)
<li><A HREF="#ef"><b>Electric fields</b></A> (E-x, E-xt, E-y, E-yt, E-z, E-zt )
<li><A HREF="#qmmm"><b>Mixed quantum/classical dynamics</b></A> (QMMM, QMMM-grps, QMMMscheme, QMmethod, QMbasis, QMcharge, Qmmult, CASorbitals, CASelectrons, SH)
<li><A HREF="#gbsa"><b>Implicit solvent</b></A> (implicit-solvent, gb-algorithm, nstgbradii, rgbradii, gb-epsilon-solvent, gb-saltconc, gb-obc-alpha, gb-obc-beta, gb-obc-gamma, gb-dielectric-offset, sa-algorithm, sa-surface-tension)   
<li><A HREF="#adress"><b>AdResS settings</b></A> (adress, adress_type, adress_const_wf, adress_ex_width, adress_hy_width, adress_ex_forcecap, adress_interface_correction, adress_site, adress_reference_coords, adress_tf_grp_names, adress_cg_grp_names)
<li><A HREF="#user"><b>User defined thingies</b></A> (user1-grps, user2-grps, userint1, userint2, userint3, userint4, userreal1, userreal2, userreal3, userreal4)
<li><A HREF="#idx"><b>Index</b></A>
</ul>
</P>

<HR>

<A NAME="general"><br>
<h3>General</h3>

<P>
Default values are given in parentheses. The first option in
the list is always the default option. Units are given in 
square brackets The difference between a dash and an underscore 
is ignored. </P>

<P>
A <a href="mdp.html">sample <TT>.mdp</TT> file</a> is
available. This should be appropriate to start a normal
simulation. Edit it to suit your specific needs and desires. </P>

<A NAME="pp"><br>
<hr>
<h3>Preprocessing</h3>

<dl>
<dt><b>include:</b></dt>
<dd>directories to include in your topology. Format: 
<PRE>-I/home/john/mylib -I../otherlib</PRE></dd>
<dt><b>define:</b></dt>
<dd>defines to pass to the preprocessor, default is no defines. You can use
any defines to control options in your customized topology files. Options
that are already available by default are:
<dd><dl compact>
<dt>-DFLEXIBLE</dt>
<dd>Will tell <tt>grompp</tt> to include flexible water in stead of rigid water into your
topology, this can be useful for normal mode analysis.</dd>
<dt>-DPOSRES</dt>
<dd>Will tell <tt>grompp</tt> to include posre.itp into your topology, used for
<!--Idx-->position restraints<!--EIdx-->.</dd>
</dl>
</dl>

<A NAME="run"><br>
<hr>
<h3>Run control</h3>

<dl>
<dt><b>integrator:</b> (Despite the name, this list includes algorithms that are not actually integrators. <tt>steep</tt> and all entries following it are in this category)</dt>
<dd><dl compact>
<dt><b>md</b></dt>
<dd>A <!--Idx-->leap-frog<!--EIdx--> algorithm for integrating Newton's
equations of motion.</dd>
<dt><b>md-vv</b></dt>
<dd>A velocity Verlet algorithm for integrating Newton's equations of motion.
For constant NVE simulations started from corresponding points in the same trajectory, the trajectories 
are analytically, but not binary, identical to the <b>md</b> leap-frog integrator.  The the kinetic
energy, which is determined from the whole step velocities and is therefore
slightly too high. The advantage of this integrator is more accurate,
reversible Nose-Hoover and Parrinello-Rahman coupling integration
based on Trotter expansion, as well as (slightly too small) full step velocity
output. This all comes at the cost off extra computation, especially with
constraints and extra communication in parallel. Note that for nearly all
production simulations the <b>md</b> integrator is accurate enough.
</dd>
<dt><b>md-vv-avek</b></dt>
<dd>A velocity Verlet algorithm identical to <b>md-vv</b>, except that
the kinetic energy is determined as the average of
the two half step kinetic energies as in the <b>md</b> integrator, and this thus more accurate.
With Nose-Hoover and/or Parrinello-Rahman coupling this comes with
a slight increase in computational cost.
</dd>
<dt><b>sd</b></dt>
<dd> An accurate leap-frog stochastic dynamics integrator.
Four Gaussian random number are required
per integration step per degree of freedom. With constraints,
coordinates needs to be constrained twice per integration step.
Depending on the computational cost of the force calculation,
this can take a significant part of the simulation time.
The temperature for one or more groups of atoms
(<b><A HREF="#tc">tc-grps</A></b>)
is set with <b><A HREF="#tc">ref-t</A></b> [K],
the inverse friction constant for each group is set with
<b><A HREF="#tc">tau-t</A></b> [ps].
The parameter <b><A HREF="#tc">tcoupl</A></b> is ignored.
The random generator is initialized with <b><A HREF="#ld">ld-seed</A></b>.
When used as a thermostat, an appropriate value for <b>tau-t</b> is 2 ps,
since this results in a friction that is lower than the internal friction
of water, while it is high enough to remove excess heat
(unless <b>cut-off</b> or <b>reaction-field</b> electrostatics is used).
NOTE: temperature deviations decay twice as fast as with
a Berendsen thermostat with the same <b>tau-t</b>.</dd>
<dt><b>sd1</b></dt>
<dd> An efficient leap-frog stochastic dynamics integrator.
This integrator is equivalent to <b>sd</b>, except that it requires
only one Gaussian random number and one constraint step and is therefore
significantly faster. Without constraints the accuracy is the same as <b>sd</b>.
With constraints the accuracy is significantly reduced, so then <b>sd</b>
will often be preferred.</dd>
<dt><b>bd</b></dt>
<dd>An Euler integrator for Brownian or position Langevin dynamics, the
velocity is the force divided by a friction coefficient 
(<b><A HREF="#ld">bd-fric</A></b> [amu ps<sup>-1</sup>])
plus random thermal noise (<b><A HREF="#tc">ref-t</A></b>).
When <b><A HREF="#ld">bd-fric</A></b><tt>=0</tt>, the friction coefficient for each
particle is calculated as mass/<b><A HREF="#tc">tau-t</A></b>, as for the
integrator <tt>sd</tt>.
The random generator is initialized with <b><A HREF="#ld">ld-seed</A></b>.</dd>

<dt><b>steep</b></dt>
<dd>A <!--Idx-->steepest descent<!--EIdx--> algorithm for energy
minimization. The maximum step size is <b><A HREF="#em">emstep</A></b>
[nm], the tolerance is <b><A HREF="#em">emtol</A></b> [kJ
mol<sup>-1</sup> nm<sup>-1</sup>].</dd>
<dt><b>cg</b></dt>
<dd>A <!--Idx-->conjugate gradient<!--EIdx--> algorithm for energy
minimization, the tolerance is <b>emtol</b> [kJ mol<sup>-1</sup>
nm<sup>-1</sup>]. CG is more efficient when a steepest descent step
is done every once in a while, this is determined by 
<b><A HREF="#em">nstcgsteep</A></b>.
For a minimization prior to a normal mode analysis, which requires
a very high accuracy, GROMACS should be compiled in double precision.</dd>
<dt><b>l-bfgs</b></dt>
<dd>A <!--Idx-->quasi-Newtonian<!--EIdx--> algorithm for energy minimization
according to the low-memory Broyden-Fletcher-Goldfarb-Shanno approach.
In practice this seems to converge faster than Conjugate Gradients, but due
to the correction steps necessary it is not (yet) parallelized.
</dd>
<dt><b>nm</b></dt>
<dd><!--Idx-->Normal mode analysis<!--EIdx--> is performed
on the structure in the <tt>tpr</tt> file. GROMACS should be
compiled in double precision.</dd>
<dt><b>tpi</b></dt>
<dd> Test particle insertion. The last molecule in the topology
is the test particle. A trajectory should be provided with
the <tt>-rerun</tt> option of <tt>mdrun</tt>. This trajectory
should not contain the molecule to be inserted. Insertions
are performed <b>nsteps</b> times in each frame at random locations
and with random orientiations of the molecule. When <b>nstlist</b>
is larger than one, <b>nstlist</b> insertions are performed
in a sphere with radius <b><A HREF="#tpi">rtpi</A></b>
around a the same random location using the same neighborlist
(and the same long-range energy when <b>rvdw</b> or <b>rcoulomb</b>&gt;<b>rlist</b>,
which is only allowed for single-atom molecules).
Since neighborlist construction is expensive, one can perform several
extra insertions with the same list almost for free.
The random seed is set with <b><A HREF="#ld">ld-seed</A></b>.
The temperature for the Boltzmann weighting is set with
<b><A HREF="#tc">ref-t</A></b>, this should match the temperature
of the simulation of the original trajectory.
Dispersion correction is implemented correctly for tpi.
All relevant quantities are written to the file specified with
the <tt>-tpi</tt> option of <tt>mdrun</tt>.
The distribution of insertion energies is written to the file specified with
the <tt>-tpid</tt> option of <tt>mdrun</tt>.
No trajectory or energy file is written.
Parallel tpi gives identical results to single node tpi.
For charged molecules, using PME with a fine grid is most accurate
and also efficient, since the potential in the system only needs
to be calculated once per frame.
</dd>
<dt><b>tpic</b></dt>
<dd> Test particle insertion into a predefined cavity location.
The procedure is the same as for <b>tpi</b>, except that one coordinate
extra is read from the trajectory, which is used as the insertion location.
The molecule to be inserted should be centered at 0,0,0. Gromacs does
not do this for you, since for different situations a different
way of centering might be optimal.
Also <b><A HREF="#tpi">rtpi</A></b> sets the radius for the sphere
around this location. Neighbor searching is done only once per frame,
<b>nstlist</b> is not used.
Parallel tpic gives identical results to single node tpic.
</dl>

<dt><b>tinit: (0) [ps]</b></dt>
<dd>starting time for your run (only makes sense for integrators <tt>md</tt>,
<tt>sd</tt> and <tt>bd</tt>)</dd>
<dt><b>dt: (0.001) [ps]</b></dt></dd>
<dd>time step for integration (only makes sense for integrators <tt>md</tt>,
<tt>sd</tt> and <tt>bd</tt>)</dd>
<dt><b>nsteps: (0)</b></dt>
<dd>maximum number of steps to integrate or minimize, -1 is no maximum</dd>
<dt><b>init-step: (0)</b></dt>
<dd>The starting step.
The time at an step i in a run is calculated as: t = <tt>tinit</tt> + <tt>dt</tt>*(<tt>init-step</tt> + i).
The free-energy lambda is calculated as: lambda = <tt>init-lambda</tt> + <tt>delta-lambda</tt>*(<tt>init-step</tt> + i).
Also non-equilibrium MD parameters can depend on the step number.
Thus for exact restarts or redoing part of a run it might be necessary to
set <tt>init-step</tt> to the step number of the restart frame.
<tt>tpbconv</tt> does this automatically.
</dd>
<dt><b>comm-mode:</b></dt>
<dd><dl compact>
<dt><b>Linear</b></dt>
<dd>Remove center of mass translation</dd>
<dt><b>Angular</b></dt>
<dd>Remove center of mass translation and rotation around the center of mass
</dd>
<dt><b>No</b></dt>
<dd>No restriction on the center of mass motion
</dl></dd>
<dt><b>nstcomm: (10) [steps]</b></dt>
<dd>frequency for center of mass motion removal</dd>
<dt><b>comm-grps:</b></dt>
<dd>group(s) for center of mass motion removal, default is the whole system</dd>
</dl>

<A NAME="ld"><br>
<hr>
<h3><!--Idx-->Langevin dynamics<!--EIdx--></h3>

<dl>
<dt><b>bd-fric: (0) [amu ps<sup>-1</sup>]</b></dt>
<dd>Brownian dynamics friction coefficient.
When <b>bd-fric</b><tt>=0</tt>, the friction coefficient for each
particle is calculated as mass/<b><A HREF="#tc">tau-t</A></b>.</dd>
<dt><b>ld-seed: (1993) [integer]</b></dt>
<dd>used to initialize random generator for thermal noise
for stochastic and Brownian dynamics.
When <b>ld-seed</b> is set to -1, the seed is calculated from the process ID.
When running BD or SD on multiple processors, each processor uses a seed equal
to <b>ld-seed</b> plus the processor number.</dd>
</dl>

<A NAME="em"><br>
<hr>
<h3><!--Idx-->Energy minimization<!--EIdx--></h3>
<dl>
<dt><b>emtol: (10.0) [kJ mol<sup>-1</sup> nm<sup>-1</sup>]</b></dt>
<dd>the minimization is converged when the maximum force is smaller than 
this value</dd>
<dt><b>emstep: (0.01) [nm]</b></dt>
<dd>initial step-size</dd>
<dt><b>nstcgsteep: (1000) [steps]</b></dt>
<dd>frequency of performing 1 steepest descent step while doing
conjugate gradient energy minimization.</dd>
<dt><b>nbfgscorr: (10)</b></dt>
<dd>Number of correction steps to use for L-BFGS minimization. A higher
number is (at least theoretically) more accurate, but slower.</dd>
</dl>

<A NAME="xmdrun"><br>
<hr>
<h3><!--Idx-->Shell Molecular Dynamics<!--EIdx--></h3> When shells or
flexible constraints are present in the system the positions of the shells
and the lengths of the flexible constraints are optimized at
every time step until either the RMS force on the shells and constraints
is less than emtol, or a maximum number of iterations (niter) has been reached
<dl>
<dt><b>emtol: (10.0) [kJ mol<sup>-1</sup> nm<sup>-1</sup>]</b></dt>
<dd>the minimization is converged when the maximum force is smaller than 
this value. For shell MD this value should be 1.0 at most, but since the
variable is used for energy minimization as well the default is 10.0.</dd>
<dt><b>niter: (20)</b></dt>
<dd>maximum number of iterations for optimizing the shell positions
and the flexible constraints.</dd>
<dt><b>fcstep: (0) [ps<sup>2</sup>]</b></dt>
<dd>the step size for optimizing the flexible constraints.
Should be chosen as mu/(d<sup>2</sup>V/dq<sup>2</sup>)
where mu is the reduced mass of two particles in a flexible constraint
and d<sup>2</sup>V/dq<sup>2</sup> is the second derivative of the potential
in the constraint direction. Hopefully this number does not differ too
much between the flexible constraints, as the number of iterations
and thus the runtime is very sensitive to <tt>fcstep</tt>.
Try several values!</dd>
</dl>

<A NAME="tpi"><br>
<hr>
<h3>Test particle insertion</h3>
<dl>
<dt><b>rtpi: (0.05) [nm]</b></dt>
<dd>the test particle insertion radius see integrators
<b><a href="#run">tpi</a></b> and <b><a href="#run">tpic</a></b></dd>
</dl>

<A NAME="out"><br>
<hr>
<h3>Output control</h3>
<dl>
<dt><b>nstxout: (100) [steps]</b></dt>
<dd>frequency to write coordinates to output 
<!--Idx-->trajectory file<!--EIdx-->, the last coordinates are always written</dd>
<dt><b>nstvout: (100) [steps]</b></dt>
<dd>frequency  to write velocities to output trajectory,
the last velocities are always written</dd>
<dt><b>nstfout: (0) [steps]</b></dt>
<dd>frequency to write forces to output trajectory.</dd>
<dt><b>nstlog: (100) [steps]</b></dt>
<dd>frequency to write energies to <!--Idx-->log file<!--EIdx-->,
the last energies are always written</dd>
<dt><b>nstcalcenergy: (-1)</b></dt>
<dd>frequency for calculating the energies, 0 is never.
This option is only relevant with dynamics.
With a twin-range cut-off setup <b>nstcalcenergy</b> should be equal to
or a multiple of <b>nstlist</b>.
This option affects the performance in parallel simulations,
because calculating energies requires global communication between all
processes which can become a bottleneck at high parallelization.
The default value of -1 sets <b>nstcalcenergy</b> equal to <b>nstlist</b>,
unless <b>nstlist</b> &le;0, then a value of 10 is used.
If <b>nstenergy</b> is smaller than the automatically generated value,
the lowest common denominator of <b>nstenergy</b> and <b>nstlist</b> is used.
</dd>
<dt><b>nstenergy: (100) [steps]</b></dt>
<dd>frequency to write energies to energy file,
the last energies are always written,
should be a multiple of <b>nstcalcenergy</b>.
Note that the exact sums and fluctuations over all MD steps
modulo <b>nstcalcenergy</b> are stored in the energy file,
so <tt>g_energy</tt> can report exact
energy averages and fluctuations also when <b>nstenergy</b><tt>&gt;1</tt></dd>
<dt><b>nstxtcout: (0) [steps]</b></dt>
<dd>frequency to write coordinates to xtc trajectory</dd>
<dt><b>xtc-precision: (1000) [real]</b></dt>
<dd>precision to write to xtc trajectory</dd>
<dt><b>xtc-grps:</b></dt>
<dd>group(s) to write to xtc trajectory, default the whole system is written
(if <b>nstxtcout</b> &gt; 0)</dd>
<dt><b>energygrps:</b></dt>
<dd>group(s) to write to energy file</dd>
</dl>

<A NAME="nl"><br>
<hr>
<h3><!--Idx-->Neighbor searching<!--EIdx--></h3>
<dl>
<dt><b>nstlist: (10) [steps]</b></dt>
<dd><dl compact>
<dt><b>&gt;0</b></dt>
<dd>Frequency to update the <!--Idx-->neighbor list<!--EIdx--> (and
the long-range forces, when using twin-range cut-offs). When this is 0,
the neighbor list is made only once.
With energy minimization the neighborlist will be updated for every
energy evaluation when <b>nstlist</b><tt>&gt;0</tt>.</dd>
<dt><b>0</b></dt>
<dd>The neighbor list is only constructed once and never updated.
This is mainly useful for vacuum simulations in which all particles
see each other.</dd>
<dt><b>-1</b></dt>
<dd>Automated update frequency.
This can only be used with switched, shifted or user potentials where
the cut-off can be smaller than <b>rlist</b>. One then has a buffer
of size <b>rlist</b> minus the longest cut-off.
The neighbor list is only updated when one or more particles have moved further
than half the buffer size from the center of geometry of their charge group
as determined at the previous neighbor search.
Coordinate scaling due to pressure coupling or the <b>deform</b> option
is taken into account.
This option guarantees that their are no cut-off artifacts,
but for larger systems this can come at a high computational cost,
since the neighbor list update frequency will be determined
by just one or two particles moving slightly beyond the half buffer length
(which does not necessarily imply that the neighbor list is invalid),
while 99.99% of the particles are fine.
</dd>
</dl></dd>

<dt><b>ns-type:</b></dt>
<dd><dl compact>
<dt><b>grid</b></dt>
<dd>Make a grid in the box and only check atoms in neighboring grid
cells when constructing a new neighbor list every <b>nstlist</b> steps.
In large systems grid search is much faster than simple search.</dd>
<dt><b>simple</b></dt>
<dd>Check every atom in the box when constructing a new neighbor list
every <b>nstlist</b> steps.</dd>
</dl></dd>

<dt><b>pbc:</b></dt>
<dd><dl compact>
<dt><b>xyz</b></dt>
<dd>Use periodic boundary conditions in all directions.</dd>
<dt><b>no</b></dt>
<dd>Use no periodic boundary conditions, ignore the box.
To simulate without cut-offs, set all cut-offs to 0 and <b>nstlist</b><tt>=0</tt>.
For best performance without cut-offs, use <b>nstlist</b><tt>=0</tt>,
<b>ns-type</b><tt>=simple</tt>
and particle decomposition instead of domain decomposition.</dd>
<dt><b>xy</b></dt>
<dd>Use periodic boundary conditions in x and y directions only.
This works only with <b>ns-type</b><tt>=grid</tt> and can be used
in combination with <b><a href="#walls">walls</a></b>.
Without walls or with only one wall the system size is infinite
in the z direction. Therefore pressure coupling or Ewald summation
methods can not be used.
These disadvantages do not apply when two walls are used.</dd>
</dl></dd>

<dt><b>periodic-molecules:</b></dt>
<dd><dl compact>
<dt><b>no</b></dt>
<dd>molecules are finite, fast molecular PBC can be used</dd>
<dt><b>yes</b></dt>
<dd>for systems with molecules that couple to themselves through
the periodic boundary conditions, this requires a slower PBC algorithm
and molecules are not made whole in the output</dd>
</dl></dd>

<dt><b>rlist: (1) [nm]</b></dt>
<dd>cut-off distance for the short-range neighbor list</dd>

<dt><b>rlistlong: (-1) [nm]</b></dt>
<dd>Cut-off distance for the long-range neighbor list.
This parameter is only relevant for a twin-range cut-off setup
with switched potentials. In that case a buffer region is required to account
for the size of charge groups. In all other cases this parameter
is automatically set to the longest cut-off distance.</dd>
</dl>


<A NAME="el"><br>
<hr>
<h3><!--Idx-->Electrostatics<!--EIdx--></h3>
<dl>
<dt><b>coulombtype:</b></dt>
<dd><dl compact>

<dt><b>Cut-off</b></dt>
<dd>Twin range cut-offs with neighborlist cut-off <b>rlist</b> and
Coulomb cut-off <b>rcoulomb</b>,
where <b>rcoulomb</b>&ge;<b>rlist</b>.

<dt><b>Ewald</b></dt>
<dd>Classical <!--Idx-->Ewald sum<!--EIdx--> electrostatics.
The real-space cut-off <b>rcoulomb</b> should be equal to <b>rlist</b>.
Use e.g. <b>rlist</b><tt>=0.9</tt>, <b>rcoulomb</b><tt>=0.9</tt>. The highest magnitude of
wave vectors used in reciprocal space is controlled by <b>fourierspacing</b>.
The relative accuracy of direct/reciprocal space
is controlled by <b>ewald-rtol</b>.
<br>
NOTE: Ewald scales as O(N<sup>3/2</sup>)
and is thus extremely slow for large systems. It is included mainly for
reference - in most cases PME will perform much better.</dd>

<dt><b><!--Idx-->PME<!--EIdx--></b></dt>
<dd>Fast Particle-Mesh Ewald electrostatics. Direct space is similar
to the Ewald sum, while the reciprocal part is performed with
FFTs. Grid dimensions are controlled with <b>fourierspacing</b> and the
interpolation order with <b>pme-order</b>. With a grid spacing of 0.1
nm and cubic interpolation the electrostatic forces have an accuracy
of 2-3*10<sup>-4</sup>. Since the error from the vdw-cutoff is larger than this you
might try 0.15 nm. When running in parallel the interpolation
parallelizes better than the FFT, so try decreasing grid dimensions
while increasing interpolation.</dd>

<dt><b><!--Idx-->PPPM<!--EIdx--></b></dt>
<dd>Particle-Particle Particle-Mesh algorithm for long range
electrostatic interactions.
Use for example <b>rlist</b><tt>=0.9</tt>, <b>rcoulomb</b><tt>=0.9</TT>.
The grid dimensions are controlled by <b>fourierspacing</b>.
Reasonable grid spacing for PPPM is 0.05-0.1 nm.
See <tt>Shift</tt> for the details of the particle-particle potential.
<br>
NOTE: PPPM is not functional in the current version, but we plan to implement
PPPM through a small modification of the PME code.</dd>

<dt><b><!--Idx-->Reaction-Field<!--EIdx--></b></dt>
<dd>Reaction field with Coulomb cut-off <b>rcoulomb</b>,
where <b>rcoulomb</b> &ge; <b>rlist</b>.
The dielectric constant beyond the cut-off is <b>epsilon-rf</b>.
The dielectric constant can be set to infinity by setting <b>epsilon-rf</b><tt>=0</tt>.</dd>

<dt><b>Generalized-Reaction-Field</b></dt>
<dd>Generalized reaction field with Coulomb cut-off <b>rcoulomb</b>,
<<<<<<< HEAD
where <b>rcoulomb</b> &ge <b>rlist</b>.
The dielectric constant beyond the cut-off is <b>epsilon-rf</b>.
=======
where <b>rcoulomb</b> &ge; <b>rlist</b>.
The dielectric constant beyond the cut-off is <b>epsilon_rf</b>.
>>>>>>> b63b3ef7
The ionic strength is computed from the number of charged 
(i.e. with non zero charge) <!--Idx-->charge group<!--EIdx-->s.
The temperature for the GRF potential is set with 
<b><A HREF="#tc">ref-t</A></b> [K].</dd>

<dt><b>Reaction-Field-zero</b></dt>
<dd>In GROMACS normal reaction-field electrostatics leads to bad
energy conservation. <b>Reaction-Field-zero</b> solves this
by making the potential zero beyond the cut-off. It can only
be used with an infinite dielectric constant (<b>epsilon-rf=0</b>),
because only for that value the force vanishes at the cut-off.
<b>rlist</b> should be 0.1 to 0.3 nm larger than <b>rcoulomb</b>
to accommodate for the size of charge groups and diffusion
between neighbor list updates. This, and the fact that table lookups
are used instead of analytical functions make <b>Reaction-Field-zero</b>
computationally more expensive than normal reaction-field.</dd>

<dt><b>Reaction-Field-nec</b></dt>
<dd>The same as <b>Reaction-Field</b>, but implemented as in
GROMACS versions before 3.3. No reaction-field correction is applied
to excluded atom pairs and self pairs.
The 1-4 interactions are calculated using a reaction-field.
The missing correction due to the excluded pairs that do not have a 1-4
interaction is up to a few percent of the total electrostatic
energy and causes a minor difference in the forces and the pressure.</dd>

<dt><b>Shift</b></dt>
<dd>Analogous to <b>Shift</b> for <b>vdwtype</b>.
You might want to use <b>Reaction-Field-zero</b> instead,
which has a similar potential shape, but has a physical interpretation
and has better energies due to the exclusion correction terms.
</dd>

<dt><b>Encad-Shift</b></dt>
<dd>The Coulomb
potential is decreased over the whole range, using the definition
from the Encad simulation package.</dd>

<dt><b>Switch</b></dt>
<dd>Analogous to <b>Switch</b> for <b>vdwtype</b>.
Switching the Coulomb potential can lead to serious artifacts,
advice: use <b>Reaction-Field-zero</b> instead.</dd>

<dt><b>User</b></dt> 
<dd><a name="usertab"></a><tt>mdrun</tt> will now expect to find a file
<tt>table.xvg</tt> with user-defined potential functions for
repulsion, dispersion and Coulomb. When pair interactions are present,
<tt>mdrun</tt> also expects to find a file <tt>tablep.xvg</tt> for
the pair interactions. When the same interactions should be used
for non-bonded and pair interactions the user can specify the same
file name for both table files.
These files should contain 7
columns: the <tt>x</tt> value,
<tt>f(x)</tt>, <tt>-f'(x)</tt>,
<tt>g(x)</tt>, <tt>-g'(x)</tt>,
<tt>h(x)</tt>, <tt>-h'(x)</tt>,
where <tt>f(x)</tt> is the Coulomb function, <tt>g(x)</tt> the dispersion function
and <tt>h(x)</tt> the repulsion function.
When <b>vdwtype</b> is not set to <b>User</b> the values
for <tt>g</tt>, <tt>-g'</tt>, <tt>h</tt> and <tt>-h'</tt> are ignored.
For the non-bonded interactions <tt>x</tt> values should run
from 0 to the largest cut-off distance + <b>table-extension</b>
and should be uniformly spaced. For the pair interactions the table
length in the file will be used.
The optimal spacing, which is used for non-user tables,
is <tt>0.002</tt> [nm] when you run in single precision
or <tt>0.0005</tt> [nm] when you run in double precision.
The function value at <tt>x=0</tt> is not important. More information is
in the printed manual.</dd>

<dt><b>PME-Switch</b></dt>
<dd>A combination of PME and a switch function for the direct-space part
(see above). <b>rcoulomb</b> is allowed to be smaller than <b>rlist</b>.
This is mainly useful constant energy simulations. For constant temperature
simulations the advantage of improved energy conservation
is usually outweighed by the small loss in accuracy of the electrostatics.
</dd>

<dt><b>PME-User</b></dt>
<dd>A combination of PME and user tables (see above).
<b>rcoulomb</b> is allowed to be smaller than <b>rlist</b>.
The PME mesh contribution is subtracted from the user table by <tt>mdrun</tt>.
Because of this subtraction the user tables should contain
about 10 decimal places.</dd>

<dt><b>PME-User-Switch</b></dt>
<dd>A combination of PME-User and a switching function (see above).
The switching function is applied to final particle-particle interaction,
i.e. both to the user supplied function and the PME Mesh correction part.</dd>

</dl></dd>

<A NAME="el2">
<dt><b>rcoulomb-switch: (0) [nm]</b></dt>
<dd>where to start switching the Coulomb potential</dd>

<dt><b>rcoulomb: (1) [nm]</b></dt>
<dd>distance for the Coulomb <!--Idx-->cut-off<!--EIdx--></dd>

<dt><b>epsilon-r: (1)</b></dt>
<dd>The relative <!--Idx-->dielectric constant<!--EIdx-->.
A value of 0 means infinity.</dd>

<dt><b>epsilon-rf: (0)</b></dt>
<dd>The relative dielectric constant of the reaction field.
This is only used with reaction-field electrostatics.
A value of 0 means infinity.</dd>
</dl>

<A NAME="vdw">
<hr>
<h3>VdW</h3>
<dl>
<dt><b>vdwtype:</b></dt>
<dd><dl compact>
<dt><b>Cut-off</b></dt>
<dd>Twin range cut-offs with neighbor list cut-off <b>rlist</b> and
VdW cut-off <b>rvdw</b>,
where <b>rvdw</b> <tt>&ge;</tt> <b>rlist</b>.</dd>
<dt><b>Shift</b></dt>
<dd>The LJ (not Buckingham) potential is decreased over the whole
range and the forces decay smoothly to zero between <b>rvdw-switch</b>
and <b>rvdw</b>.  The neighbor search cut-off <b>rlist</b> should be
0.1 to 0.3 nm larger than <b>rvdw</b> to accommodate for the size of
charge groups and diffusion between neighbor list
updates.</dd>

<dt><b>Switch</b></dt>
<dd>The LJ (not Buckingham)
potential is normal out to <b>rvdw-switch</b>, after which it is switched
off to reach zero at <b>rvdw</b>. Both the potential and force functions
are continuously smooth, but be aware that all switch functions will give rise
to a bulge (increase) in the force (since we are switching the potential).
The neighbor search cut-off <b>rlist</b> should be 0.1 to 0.3 nm larger than
<b>rvdw</b> to accommodate for the size of charge groups and diffusion
between neighbor list updates.</dd>

<dt><b>Encad-Shift</b></dt>
<dd>The LJ (not Buckingham)
potential is decreased over the whole range, using the definition
from the Encad simulation package.</dd>

<dt><b>User</b></dt>
<dd>See <b><a href="#usertab">user</a></b> for <b>coulombtype</b>.
The function value at <tt>x=0</tt> is not important. When you want to
use LJ correction, make sure that <b>rvdw</b> corresponds to the
cut-off in the user-defined function.
When <b>coulombtype</b> is not set to <b>User</b> the values
for <tt>f</tt> and <tt>-f'</tt> are ignored.</dd>
</dl></dd>

<dt><b>rvdw-switch: (0) [nm]</b></dt>
<dd>where to start switching the LJ potential</dd>

<dt><b>rvdw: (1) [nm]</b></dt>
<dd>distance for the LJ or Buckingham <!--Idx-->cut-off<!--EIdx--></dd>

<dt><b>DispCorr:</b></dt>
<dd><dl compact></dd>
<dt><b>no</b></dt>
<dd>don't apply any correction</dd>
<dt><b>EnerPres</b></dt>
<dd>apply long range <!--Idx-->dispersion correction<!--EIdx-->s for Energy
and Pressure</dd>
<dt><b>Ener</b></dt>
<dd>apply long range dispersion corrections for Energy
only</dd>
</dl>
</dl>

<A NAME="table">
<hr>
<h3>Tables</h3>
<dl>
<dt><b>table-extension: (1) [nm]</b></dt>
<dd>Extension of the non-bonded potential lookup tables beyond the largest cut-off distance.
The value should be large enough to account for charge group sizes
and the diffusion between neighbor-list updates.
Without user defined potential the same table length is used
for the lookup tables for the 1-4 interactions,
which are always tabulated irrespective of the use of
tables for the non-bonded interactions. </dd>

<dt><b>energygrp-table:</b></dt>
<dd>When user tables are used for electrostatics and/or VdW,
here one can give pairs of energy groups for which seperate
user tables should be used.
The two energy groups will be appended to the table file name,
in order of their definition in <b>energygrps</b>, seperated by underscores.
For example, if <tt>energygrps = Na Cl Sol</tt>
and <tt>energygrp-table = Na Na Na Cl</tt>, <tt>mdrun</tt> will read
<tt>table_Na_Na.xvg</tt> and <tt>table_Na_Cl.xvg</tt> in addition
to the normal <tt>table.xvg</tt> which will be used for all other
energy group pairs.
</dd>
</dl>

<A NAME="ewald">
<hr>
<h3>Ewald</h3>
<dl>
<dt><b>fourierspacing: (0.12) [nm]</b></dt>
<dd>The maximum grid spacing for the FFT grid when using PPPM or PME.
For ordinary Ewald the spacing times the box dimensions determines the
highest magnitude to use in each direction. In all cases
each direction can be overridden by entering a non-zero value for
<<<<<<< HEAD
<b>fourier-n*</b>.
=======
<b>fourier_n[xyz]</b>.
>>>>>>> b63b3ef7
For optimizing the relative load of the particle-particle interactions
and the mesh part of PME it is useful to know that
the accuracy of the electrostatics remains nearly constant
when the Coulomb cut-off and the PME grid spacing are scaled
by the same factor.</dd>

<dt><b>fourier-nx (0) ; fourier-ny (0) ; fourier-nz: (0)</b></dt>
<dd>Highest magnitude of wave vectors in reciprocal space when using Ewald.</dd>
<dd>Grid size when using PPPM or PME. These values override
<b>fourierspacing</b> per direction. The best choice is powers of
2, 3, 5 and 7. Avoid large primes.</dd>

<dt><b>pme-order (4)</b></dt>
<dd>Interpolation order for PME. 4 equals cubic interpolation. You might try
6/8/10 when running in parallel and simultaneously decrease grid dimension.</dd>

<dt><b>ewald-rtol (1e-5)</b></dt>
<dd>The relative strength of the Ewald-shifted direct potential at
<b>rcoulomb</b> is given by <b>ewald-rtol</b>.
Decreasing this will give a more accurate direct sum,
but then you need more wave vectors for the reciprocal sum.</dd>

<dt><b>ewald-geometry: (3d)</b></dt>
<dd><dl compact>
<dt><b>3d</b></dt>
<dd>The Ewald sum is performed in all three dimensions.</dd>
<dt><b>3dc</b></dt>
<dd>The reciprocal sum is still performed in 3D,
but a force and potential correction applied in the <tt>z</tt>
dimension to produce a pseudo-2D summation.
If your system has a slab geometry in the <tt>x-y</tt> plane you can
try to increase the <tt>z</tt>-dimension of the box (a box height of 3 times
the slab height is usually ok)
and use this option.</dd>
</dl></dd>

<<<<<<< HEAD
<dt><b>epsilon-surface: (0)</b></dt>
<dd>This controls the dipole correction to the Ewald summation in 3d. The
=======
<dt><b>epsilon_surface: (0)</b></dt>
<dd>This controls the dipole correction to the Ewald summation in 3D. The
>>>>>>> b63b3ef7
default value of zero means it is turned off. Turn it on by setting it to the value 
of the relative permittivity of the imaginary surface around your infinite system. Be
careful - you shouldn't use this if you have free mobile charges in your system. 
This value does not affect the slab 3DC variant of the long range corrections.</dd>


<dt><b>optimize-fft:</b></dt>
<dd><dl compact>
<dt><b>no</b></dt>
<dd>Don't calculate the optimal FFT plan for the grid at startup.</dd>
<dt><b>yes</b></dt>
<dd>Calculate the optimal FFT plan for the grid at startup. This saves a
few percent for long simulations, but takes a couple of minutes
at start.</dd>
</dl></dd>

</dl>

<A NAME="tc"><br>
<hr>
<h3><!--Idx-->Temperature coupling<!--EIdx--></h3>

<dl>
<dt><b>tcoupl:</b></dt>
<dd><dl compact>
<dt><b>no</b></dt>
<dd>No temperature coupling.</dd>
<dt><b>berendsen</b></dt>
<dd>Temperature coupling with a Berendsen-thermostat to a bath with
temperature <b>ref-t</b> [K], with time constant <b>tau-t</b> [ps].
Several groups can be coupled separately, these are specified in the
<b>tc-grps</b> field separated by spaces.</dd>
<dt><b>nose-hoover</b></dt>
<dd>Temperature coupling using a Nose-Hoover extended
ensemble. The reference temperature and coupling groups are selected
as above, but in this case <b>tau-t</b> [ps] controls the period
of the temperature fluctuations at equilibrium, which is slightly
different from a relaxation time.
For NVT simulations the conserved energy quantity is written
to energy and log file.</dd>
<dt><b>v-rescale</b></dt>
<dd>Temperature coupling using velocity rescaling with a stochastic term
(JCP 126, 014101).
This thermostat is similar to Berendsen coupling, with the same scaling
using <b>tau-t</b>, but the stochastic term ensures that a proper
canonical ensemble is generated. The random seed is set with
<b><A HREF="#ld">ld-seed</A></b>.
This thermostat works correctly even for <b>tau-t</b><tt>=0</tt>.
For NVT simulations the conserved energy quantity is written
to the energy and log file.</dd>
</dl>
<dt><b>nsttcouple: (-1)</b></dt>
<dd>The frequency for coupling the temperature.
The default value of -1 sets <b>nsttcouple</b> equal to <b>nstlist</b>,
unless <b>nstlist</b>&le;0, then a value of 10 is used.
For velocity Verlet integrators <b>nsttcouple</b> is set to 1.</dd>
</dd>
<dt><b>nh-chain-length (10)</b></dt>
<dd>the number of chained Nose-Hoover thermostats for velocity Verlet integrators, the leap-frog <b>md</b> integrator only supports 1.  Data for the NH chain variables is not printed to the .edr, but can be using the <tt>GMX_NOSEHOOVER_CHAINS</tt> environment variable</dd>
<dt><b>tc-grps:</b></dt>
<dd>groups to couple separately to temperature bath</dd>
<dt><b>tau-t: [ps]</b></dt>
<dd>time constant for coupling (one for each group in <b>tc-grps</b>),
-1 means no temperature coupling</dd>
<dt><b>ref-t: [K]</b></dt>
<dd>reference temperature for coupling (one for each group in <b>tc-grps</b>)</dd>
</dl>

<A NAME="pc"><br>
<hr>
<h3><!--Idx-->Pressure coupling<!--EIdx--></h3>

<dl>
<dt><b>pcoupl:</b></dt>
<dd><dl compact>
<dt><b>no</b></dt>
<dd>No pressure coupling. This means a fixed box size.</dd>
<dt><b>berendsen</b></dt>
<dd>Exponential relaxation pressure coupling with time constant
<b>tau-p</b> [ps]. The box is scaled every timestep. It has been
argued that this does not yield a correct thermodynamic ensemble,
but it is the most efficient way to scale a box at the beginning
of a run.</dd>
<dt><b>Parrinello-Rahman</b></dt>
<dd>Extended-ensemble pressure coupling where the box vectors are
subject to an equation of motion. The equation of motion for the atoms
is coupled to this. No instantaneous scaling takes place.  As for
Nose-Hoover temperature coupling the time constant <b>tau-p</b> [ps]
is the period of pressure fluctuations at equilibrium. This is
probably a better method when you want to apply pressure scaling
during data collection, but beware that you can get very large
oscillations if you are starting from a different pressure. For
simulations where the exact fluctation of the NPT ensemble are
important, or if the pressure coupling time is very short it may not
be appropriate, as the previous time step pressure is used in some
steps of the GROMACS implementation for the current time step pressure.</dd>
</dl></dd>
<dt><b>MTTK</b></dt>
<dd>Martyna-Tuckerman-Tobias-Klein implementation, only useable with <b>md-vv</b>
or <b>md-vv-avek</b>, very similar to Parrinello-Rahman.  
As for Nose-Hoover temperature coupling the time constant <b>tau-p</b>
[ps] is the period of pressure fluctuations at equilibrium. This is
probably a better method when you want to apply pressure scaling
during data collection, but beware that you can get very large
oscillations if you are starting from a different pressure. Currently only supports isotropic scaling.</dd>
</dl></dd>

<dl>
<dt><b>pcoupltype:</b></dt>
<dd><dl compact>
<dt><b>isotropic</b></dt>
<dd>Isotropic pressure coupling with time constant <b>tau-p</b> [ps].
The compressibility and reference pressure are set with
<b>compressibility</b> [bar<sup>-1</sup>] and <b>ref-p</b> [bar], one
value is needed.</dd>
<dt><b>semiisotropic</b></dt>
<dd>Pressure coupling which is isotropic in the <tt>x</tt> and <tt>y</tt> direction,
but different in the <tt>z</tt> direction.
This can be useful for membrane simulations.
2 values are needed for <tt>x/y</tt> and <tt>z</tt> directions respectively.</dd>
<dt><b>anisotropic</b></dt>
<dd>Idem, but 6 values are needed for <tt>xx</tt>, <tt>yy</tt>, <tt>zz</tt>, <tt>xy/yx</tt>, <tt>xz/zx</tt> and <tt>yz/zy</tt>
components, respectively.
When the off-diagonal compressibilities are set to zero,
a rectangular box will stay rectangular.
Beware that anisotropic scaling can lead to extreme deformation
of the simulation box.</dd>
<dt><b>surface-tension</b></dt>
<dd>Surface tension coupling for surfaces parallel to the xy-plane.
<<<<<<< HEAD
Uses normal pressure coupling for the z-direction, while the surface tension
is coupled to the x/y dimensions of the box.
The first <b>ref-p</b> value is the reference surface tension times
=======
Uses normal pressure coupling for the <tt>z</tt>-direction, while the surface tension
is coupled to the <tt>x/y</tt> dimensions of the box.
The first <b>ref_p</b> value is the reference surface tension times
>>>>>>> b63b3ef7
the number of surfaces [bar nm], 
the second value is the reference <tt>z</tt>-pressure [bar].
The two <b>compressibility</b> [bar<sup>-1</sup>] values are the compressibility
in the <tt>x/y</tt> and <tt>z</tt> direction respectively.
The value for the <tt>z</tt>-compressibility should be reasonably accurate since it
influences the convergence of the surface-tension, it can also be set to zero
to have a box with constant height.</dd>
</dl></dd>

<dt><b>nstpcouple: (-1)</b></dt>
<dd>The frequency for coupling the pressure.
The default value of -1 sets <b>nstpcouple</b> equal to <b>nstlist</b>,
unless <b>nstlist</b> &le;0, then a value of 10 is used.
For velocity Verlet integrators <b>nstpcouple</b> is set to 1.</dd>
</dd>

<dt><b>tau-p: (1) [ps]</b></dt>
<dd>time constant for coupling</dd>
<dt><b>compressibility: [bar<sup>-1</sup>]</b></dt>
<dd>compressibility (NOTE: this is now really in bar<sup>-1</sup>)
For water at 1 atm and 300 K the compressibility is 4.5e-5 [bar<sup>-1</sup>].</dd>
<dt><b>ref-p: [bar]</b></dt>
<dd>reference pressure for coupling</dd>
<dt><b>refcoord-scaling:</b></dt>
<dd><dl compact>
<dt><b>no</b></dt>
<dd>The reference coordinates for position restraints are not modified.
Note that with this option the virial and pressure will depend on the absolute
positions of the reference coordinates.</dd>
<dt><b>all</b></dt>
<dd>The reference coordinates are scaled with the scaling matrix of the pressure coupling.</dd>
<dt><b>com</b></dt>
<dd>Scale the center of mass of the reference coordinates with the scaling matrix of the pressure coupling. The vectors of each reference coordinate to the center of mass are not scaled. Only one COM is used, even when there are multiple molecules with position restraints. For calculating the COM of the reference coordinates in the starting configuration, periodic boundary conditions are not taken into account.
</dl></dd>
</dd>
</dl>

<A NAME="sa"><br>
<hr>
<h3><!--Idx-->Simulated annealing<!--EIdx--></h3>

Simulated annealing is controlled separately for each temperature group in GROMACS. The reference temperature is a piecewise linear function, but you can use an arbitrary number of points for each group, and choose either a single sequence or a periodic behaviour for each group. The actual annealing is performed by dynamically changing the reference temperature used in the thermostat algorithm selected, so remember that the system will usually not instantaneously reach the reference temperature!
<dl>
<dt><b>annealing:</b></dt>
<dd>Type of annealing for each temperature group</dd>
<dd><dl compact></dd>
<dt><b>no</b></dt>
<dd>No simulated annealing - just couple to reference temperature value.</dd>
<dt><b>single</b></dt>
<dd>A single sequence of annealing points. If your simulation is longer than the time of the last point, the temperature will be coupled to this constant value after the annealing sequence has reached the last time point.</dd>
<dt><b>periodic</b></dt>
<dd>The annealing will start over at the first reference point once the last reference time is reached. This is repeated until the simulation ends. 
</dd>
</dl>

<dt><b>annealing-npoints:</b></dt>
<dd>A list with the number of annealing reference/control points used for 
each temperature group. Use 0 for groups that are not annealed. The number of entries should equal the number of temperature groups.</dd>

<dt><b>annealing-time:</b></dt>
<dd>List of times at the annealing reference/control points for each group. If you are using periodic annealing, the times will be used modulo the last value, i.e. if the values are 0, 5, 10, and 15, the coupling will restart at the 0ps value after 15ps, 30ps, 45ps, etc. The number of entries should equal the sum of the numbers given in <tt>annealing-npoints</tt>.</dd>

<dt><b>annealing-temp:</b></dt>
<dd>List of temperatures at the annealing reference/control points for each group. The number of entries should equal the sum of the numbers given in <tt>annealing-npoints</tt>.</dd>
<br>
Confused? OK, let's use an example. Assume you have two temperature groups, set the group selections to <tt>annealing = single periodic</tt>, the number of points of each group to <tt>annealing-npoints = 3 4</tt>, the times to <tt>annealing-time = 0 3 6 0 2 4 6</tt> and finally temperatures to <tt>annealing-temp = 298 280 270 298 320 320 298</tt>.
The first group will be coupled to 298K at 0ps, but the reference temperature will drop linearly to reach 280K at 3ps, and then linearly between 280K and 270K from 3ps to 6ps. After this is stays constant, at 270K. The second group is coupled to 298K at 0ps, it increases linearly to 320K at 2ps, where it stays constant until 4ps. Between 4ps and 6ps it decreases to 298K, and then it starts over with the same pattern again, i.e. rising linearly from 298K to 320K between 6ps and 8ps. Check the summary printed by <tt>grompp</tt> if you are unsure!
</dl>

<A NAME="vel"><br>
<hr>
<h3>Velocity generation</h3>

<dl>
<dt><b>gen-vel:</b></dt>
<dd><dl compact>
<dt><b>no</b></dt>
<dd> Do not generate velocities. The velocities are set to zero
when there are no velocities in the input structure file.</dd>
<dt><b>yes</b></dt>
<dd>Generate velocities in <tt>grompp</tt> according to a Maxwell distribution at
temperature <b>gen-temp</b> [K], with random seed <b>gen-seed</b>. 
This is only meaningful with integrator <b><A HREF="#run">md</A></b>.</dd>
</dl></dd>
<dt><b>gen-temp: (300) [K]</b></dt>
<dd>temperature for Maxwell distribution</dd>
<dt><b>gen-seed: (173529) [integer]</b></dt>
<dd>used to initialize random generator for random velocities,
when <b>gen-seed</b> is set to -1, the seed is calculated from
the process ID number.
</dl>

<A NAME="bond"><br>
<hr>
<h3>Bonds</h3>

<dl>
<dt><b><!--Idx-->constraints<!--EIdx-->:</b></dt>
<dd><dl compact>
<dt><b>none</b></dt>
<dd>No constraints except for those defined explicitly in the topology,
i.e. bonds are represented by a harmonic (or other) potential
or a Morse potential (depending on the setting of <b>morse</b>)
and angles by a harmonic (or other) potential.
<dt><b>h-bonds</b></dt>
<dd>Convert the bonds with H-atoms to constraints.</dd>
<dt><b>all-bonds</b></dt>
<dd>Convert all bonds to constraints.</dd>
<dt><b>h-angles</b></dt>
<dd>Convert all bonds and additionally the angles that involve H-atoms
to bond-constraints.</dd>
<dt><b>all-angles</b></dt>
<dd>Convert all bonds and angles to bond-constraints.</dd>
</dl>

<dt><b>constraint-algorithm:</b></dt>
<dd><dl compact>
<dt><b><!--Idx-->LINCS<!--EIdx--></b></dt>
<dd>LINear Constraint Solver.
With domain decomposition the parallel version P-LINCS is used.
The accuracy in set with
<b>lincs-order</b>, which sets the number of matrices in the expansion
for the matrix inversion.
After the matrix inversion correction the algorithm does
an iterative correction to compensate for lengthening due to rotation.
The number of such iterations can be controlled with
<b>lincs-iter</b>. The root mean square relative constraint deviation
is printed to the log file every <b>nstlog</b> steps.
If a bond rotates more than <b>lincs-warnangle</b> [degrees] in one step, 
a warning will be printed both to the log file and to <TT>stderr</TT>. 
LINCS should not be used with coupled angle constraints.
</dd>
<dt><b><!--Idx-->SHAKE<!--EIdx--></b></dt>
<dd>SHAKE is slightly slower and less stable than LINCS, but does work with 
angle constraints.
The relative tolerance is set with <b>shake-tol</b>, 0.0001 is a good value
for ``normal'' MD. SHAKE does not support constraints between atoms
on different nodes, thus it can not be used with domain decompositon
when inter charge-group constraints are present.
SHAKE can not be used with energy minimization.
</dd>
</dl></dd>
<dt><b>continuation:</b></dt>
<dd>This option was formerly known as <tt>unconstrained-start</tt>.</dd>
<dd><dl compact>
<dt><b>no</b></dt>
<dd>apply constraints to the start configuration and reset shells</dd>
<dt><b>yes</b></dt>
<dd>do not apply constraints to the start configuration
and do not reset shells, useful for exact coninuation and reruns</dd>
</dl></dd>

<A NAME="bond2">
<dt><b>shake-tol: (0.0001)</b></dt>
<dd>relative tolerance for SHAKE</dd>
<dt><b>lincs-order: (4)</b></dt>
<dd>Highest order in the expansion of the constraint coupling matrix.
When constraints form triangles, an additional expansion of the same
order is applied on top of the normal expansion only for the couplings
within such triangles.
For ``normal'' MD simulations an order of 4 usually suffices, 6 is
needed for large time-steps with virtual sites or BD.
For accurate energy minimization an order of 8 or more might be required.
With domain decomposition, the cell size is limited by the distance
spanned by <b>lincs-order</b>+1 constraints. When one wants to scale
further than this limit, one can decrease <b>lincs-order</b> and increase
<b>lincs-iter</b>, since the accuracy does not deteriorate
when (1+<b>lincs-iter</b>)*<b>lincs-order</b> remains constant.</dd>
<dt><b>lincs-iter: (1)</b></dt>
<dd>Number of iterations to correct for rotational lengthening in LINCS.
For normal runs a single step is sufficient, but for NVE
runs where you want to conserve energy accurately or for accurate
energy minimization you might want to increase it to 2.
<dt><b>lincs-warnangle: </b>(30) [degrees]</dt>
<dd>maximum angle that a bond can rotate before LINCS will complain</dd>

<dt><b>morse:</b></dt>
<dd><dl compact>
<dt><b>no</b></dt>
<dd>bonds are represented by a harmonic potential</dd>
<dt><b>yes</b></dt>
<dd>bonds are represented by a Morse potential</dd>
</dl></dd>
</dl>

<A NAME="egexcl"><br>
<hr>
<h3>Energy group <!--Idx-->exclusions<!--EIdx--></h3>
<dl>
<dt><b>energygrp-excl: </b></dt>
<dd>Pairs of energy groups for which all non-bonded interactions are
excluded. An example: if you have two energy groups <tt>Protein</tt>
and <tt>SOL</tt>, specifying
<br>
<tt>energygrp-excl&nbsp;=&nbsp;Protein&nbsp;Protein&nbsp;&nbsp;SOL&nbsp;SOL</tt>
<br>
would give only the non-bonded interactions between the protein and the
solvent. This is especially useful for speeding up energy calculations with
<tt>mdrun -rerun</tt> and for excluding interactions within frozen groups.</dd>
</dl>

<A NAME="walls"><br>
<hr>
<h3><!--Idx-->Walls<!--EIdx--></h3>
<dl>
<dt><b>nwall: 0</b></dt>
<<<<<<< HEAD
<dd>When set to <b>1</b> there is a wall at z=0, when set to <b>2</b>
there is also a wall at z=z-box. Walls can only be used with <b>pbc=xy</b>.
When set to <b>2</b> pressure coupling and Ewald summation can be used
(it is usually best to use semiisotropic pressure coupling with
the x/y compressibility set to 0, as otherwise the surface area will change).
Walls interact wit the rest of the system through an optional <tt>wall-atomtype</tt>.
=======
<dd>When set to <b>1</b> there is a wall at <tt>z=0</tt>, when set to <b>2</b>
there is also a wall at <tt>z=z_box</tt>. Walls can only be used with <b>pbc=xy</b>.
When set to <b>2</b> pressure coupling and Ewald summation can be used
(it is usually best to use semiisotropic pressure coupling with
the <tt>x/y</tt> compressibility set to 0, as otherwise the surface area will change).
Walls interact wit the rest of the system through an optional <tt>wall_atomtype</tt>.
>>>>>>> b63b3ef7
Energy groups <tt>wall0</tt> and <tt>wall1</tt> (for <b>nwall=2</b>) are
added automatically to monitor the interaction of energy groups
with each wall.
The <A HREF="#run">center of mass motion removal</A> will be turned
<<<<<<< HEAD
off in the z-direction.</dd>
<dt><b>wall-atomtype:</b></dt>
=======
off in the <tt>z</tt>-direction.</dd>
<dt><b>wall_atomtype:</b></dt>
>>>>>>> b63b3ef7
<dd>the atom type name in the force field for each wall. 
By (for example) defining a special wall atom type in the topology with its 
own combination rules, this allows for independent tuning of the interaction 
of each atomtype with the walls.</dd>
<dt><b>wall-type:</b></dt>
<dd><dl compact>
<dt><b>9-3</b></dt>
<dd>LJ integrated over the volume behind the wall: 9-3 potential</dd>
<dt><b>10-4</b></dt>
<dd>LJ integrated over the wall surface: 10-4 potential</dd>
<dt><b>12-6</b></dt>
<dd>direct LJ potential with the z distance from the wall</dd>
<dt><b>table</b></dt><dd>user defined potentials indexed with the z distance from the wall, the tables are read analogously to
the <b><A HREF="#table">energygrp-table</A></b> option,
where the first name is for a ``normal'' energy group and the second name
is <tt>wall0</tt> or <tt>wall1</tt>,
only the dispersion and repulsion columns are used</dd>
</dl></dd>
<dt><b>wall-r-linpot: -1 (nm)</b></dt>
<dd>Below this distance from the wall the potential is continued
linearly and thus the force is constant. Setting this option to
a postive value is especially useful for equilibration when some atoms
are beyond a wall.
When the value is &le;0 (&lt;0 for <b>wall-type=table</b>),
a fatal error is generated when atoms are beyond a wall.
</dd>
<dt><b>wall-density: [nm<sup>-3</sup>/nm<sup>-2</sup>]</b></dt>
<dd>the number density of the atoms for each wall for wall types
<b>9-3</b> and <b>10-4</b>
<dt><b>wall-ewald-zfac: 3</b></dt>
<dd>The scaling factor for the third box vector for Ewald summation only,
the minimum is 2.
Ewald summation can only be used with <b>nwall=2</b>, where one
should use <b><A HREF="#ewald">ewald-geometry</A><tt>=3dc</tt></b>.
The empty layer in the box serves to decrease the unphysical Coulomb
interaction between periodic images.
</dl>

<A NAME="pull"><br>
<hr>
<h3>COM <!--Idx-->pulling<!--EIdx--></h3>
<dl>
<dt><b>pull:</b></dt>
<dd><dl compact>
<dt><b>no</b></dt>
<dd>No center of mass pulling.
All the following pull options will be ignored
(and if present in the <tt>.mdp</tt> file, they unfortunately generate warnings)</dd>
<dt><b>umbrella</b></dt>
<dd>Center of mass pulling using an umbrella potential
between the reference group and one or more groups.</dd>
<dt><b>constraint</b></dt>
<dd>Center of mass pulling using a constraint
between the reference group and one or more groups.
The setup is identical to the option <b>umbrella</b>, except for the fact
that a rigid constraint is applied instead of a harmonic potential.</dd>
<dt><b>constant-force</b></dt>
<dd>Center of mass pulling using a linear potential and therefore
a constant force. For this option there is no reference position
and therefore the parameters <b>pull-init</b> and <b>pull-rate</b>
are not used.</dd>
</dl></dd>
<dt><b>pull-geometry:</b></dt>
<dd><dl compact>
<dt><b>distance</b></dt>
<dd>Pull along the vector connecting the two groups.
Components can be selected with <b>pull-dim</b>.</dd>
<dt><b>direction</b></dt>
<dd>Pull in the direction of <b>pull-vec</b>.</dd>
<dt><b>direction-periodic</b></dt>
<dd>As <b>direction</b>, but allows the distance to be larger than
half the box size. With this geometry the box should not be dynamic
(e.g. no pressure scaling) in the pull dimensions and the pull force
is not added to virial.</dd>
<dt><b>cylinder</b></dt>
<dd>Designed for pulling with respect to a layer where the reference COM
is given by a local cylindrical part of the reference group.
The pulling is in the direction of <b>pull-vec</b>.
From the reference group a cylinder is selected around the axis going
through the pull group with direction <b>pull-vec</b> using two radii.
The radius <b>pull-r1</b> gives the radius within which all
the relative weights are one, between <b>pull-r1</b> and
<b>pull-r0</b> the weights are switched to zero. Mass weighting is also used.
Note that the radii should be smaller than half the box size.
For tilted cylinders they should be even smaller than half the box size
since the distance of an atom in the reference group
from the COM of the pull group has both a radial and an axial component.
<dt><b>position</b></dt>
<dd>Pull to the position of the reference group plus
<b>pull-init</b> + time*<b>pull-rate</b>*<b>pull-vec</b>.</dd>
</dl></dd>
<dt><b>pull-dim: (Y Y Y)</b></dt>
<dd>the distance components to be used with geometry <b>distance</b>
and <b>position</b>, and also sets which components are printed
to the output files</dd>
<dt><b>pull-r1: (1) [nm]</b></dt>
<dd>the inner radius of the cylinder for geometry <b>cylinder</b></dd>
<dt><b>pull-r0: (1) [nm]</b></dt>
<dd>the outer radius of the cylinder for geometry <b>cylinder</b></dd>
<dt><b>pull-constr-tol: (1e-6)</b></dt>
<dd>the relative constraint tolerance for constraint pulling</dd>
<dt><b>pull-start:</b></dt>
<dd><dl compact>
<dt><b>no</b></dt>
<dd>do not modify <b>pull-init</b>
<dt><b>yes</b></dt>
<dd>add the COM distance of the starting conformation to <b>pull-init</b></dd>
</dl>
<dt><b>pull-nstxout: (10)</b></dt>
<dd>frequency for writing out the COMs of all the pull group</dd>
<dt><b>pull-nstfout: (1)</b></dt>
<dd>frequency for writing out the force of all the pulled group</dd>
<dt><b>pull-ngroups: (1)</b></dt>
<dd>The number of pull groups, not including the reference group.
If there is only one group, there is no difference in treatment
of the reference and pulled group (except with the cylinder geometry).
Below only the pull options for the reference group (ending on 0)
and the first group (ending on 1) are given,
further groups work analogously, but with the number 1 replaced
by the group number.</dd>
<dt><b>pull-group0: </b></dt>
<dd>The name of the reference group. When this is empty an absolute reference
of (0,0,0) is used. With an absolute reference the system is no longer
translation invariant and one should think about what to do with
the <A HREF="#run">center of mass motion</A>.</dd>
<dt><b>pull-weights0: </b></dt>
<dd>see <b>pull-weights1</b></dd>
<dt><b>pull-pbcatom0: (0)</b></dt>
<dd>see <b>pull-pbcatom1</b></dd>
<dt><b>pull-group1: </b></dt>
<dd>The name of the pull group.</dd>
<dt><b>pull-weights1: </b></dt>
<dd>Optional relative weights which are multiplied with the masses of the atoms
to give the total weight for the COM. The number should be 0, meaning all 1,
or the number of atoms in the pull group.</dd>
<dt><b>pull-pbcatom1: (0)</b></dt>
<dd>The reference atom for the treatment of periodic boundary conditions
inside the group
(this has no effect on the treatment of the pbc between groups).
This option is only important when the diameter of the pull group
is larger than half the shortest box vector.
For determining the COM, all atoms in the group are put at their periodic image
which is closest to <b>pull-pbcatom1</b>.
A value of 0 means that the middle atom (number wise) is used.
This parameter is not used with geometry <b>cylinder</b>.
A value of -1 turns on cosine weighting, which is useful for a group
of molecules in a periodic system, e.g. a water slab (see Engin et al.
J. Chem. Phys. B 2010).</dd>
<dt><b>pull-vec1: (0.0 0.0 0.0)</b></dt>
<dd>The pull direction. <tt>grompp</tt> normalizes the vector.</dd>
<dt><b>pull-init1: (0.0) / (0.0 0.0 0.0) [nm]</b></dt>
<dd>The reference distance at t=0. This is a single value,
except for geometry <b>position</b> which uses a vector.</dd>
<dt><b>pull-rate1: (0) [nm/ps]</b></dt>
<dd>The rate of change of the reference position.</dd>
<dt><b>pull-k1: (0) [kJ mol<sup>-1</sup> nm<sup>-2</sup>] / [kJ mol<sup>-1</sup> nm<sup>-1</sup>]</b></dt>
<dd>The force constant. For umbrella pulling this is the harmonic force
constant in [kJ mol<sup>-1</sup> nm<sup>-2</sup>]. For constant force pulling
this is the force constant of the linear potential, and thus minus (!)
the constant force in [kJ mol<sup>-1</sup> nm<sup>-1</sup>].</dd>
<dt><b>pull-kB1: (pull-k1) [kJ mol<sup>-1</sup> nm<sup>-2</sup>] / [kJ mol<sup>-1</sup> nm<sup>-1</sup>]</b></dt>
<dd>As <b>pull-k1</b>, but for state B. This is only used when
<A HREF="#free"><b>free-energy</b></A> is turned on.
The force constant is then (1 - lambda)*<b>pull-k1</b> + lambda*<b>pull-kB1</b>.
</dl>

<A NAME="nmr"><br>
<hr>
<h3><!--Idx-->NMR refinement<!--EIdx--></h3>
<dl>
<dt><b>disre:</b></dt>
<dd><dl compact>
<dt><b>no</b></dt>
<dd>no <!--Idx-->distance restraints<!--EIdx--> (ignore distance
restraint information in topology file)</dd>
<dt><b>simple</b></dt>
<dd>simple (per-molecule) distance restraints,
ensemble averaging can be performed with <tt>mdrun -multi</tt>
where the environment variable <tt>GMX_DISRE_ENSEMBLE_SIZE</tt> sets the number
of systems within each ensemble (usually equal to the <tt>mdrun -multi</tt> value)</dd>
<dt><b>ensemble</b></dt>
<dd>distance restraints over an ensemble of molecules in one simulation box,
should only be used for special cases, such as dimers
(this option is not fuctional in the current version of GROMACS)</dd>
</dl></dd>
<dt><b>disre-weighting:</b></dt>
<dd><dl compact>
<dt><b>conservative</b></dt>
<dd>the forces are the derivative of the restraint potential,
this results in an r<sup>-7</sup> weighting of the atom pairs</dd>
<dt><b>equal</b></dt>
<dd>divide the restraint force equally over all atom pairs in the restraint</dd>
</dl></dd>
<dt><b>disre-mixed:</b></dt>
<dd><dl compact>
<dt><b>no</b></dt>
<dd>the violation used in the calculation of the restraint force is the
time averaged violation </dd>
<dt><b>yes</b></dt>
<dd>the violation used in the calculation of the restraint force is the
square root of the time averaged violation times the instantaneous violation </dd>
</dl></dd>

<dt><b>disre-fc: (1000) [kJ mol<sup>-1</sup> nm<sup>-2</sup>]</b></dt>
<dd>force constant for distance restraints, which is multiplied by a
(possibly) different factor for each restraint</dd>

<dt><b>disre-tau: (0) [ps]</b></dt>
<dd>time constant for distance restraints running average</dd>

<dt><b>nstdisreout: (100) [steps]</b></dt>
<dd>frequency to write the running time averaged and instantaneous distances
of all atom pairs involved in restraints to the energy file
(can make the energy file very large)</dd>

<A NAME="nmr2">
<dt><b>orire:</b></dt>
<dd><dl compact>
<dt><b>no</b></dt>
<dd>no <!--Idx-->orientation restraints<!--EIdx--> (ignore orientation
restraint information in topology file)</dd>
<dt><b>yes</b></dt>
<dd>use orientation restraints, ensemble averaging can be performed
with <tt>mdrun -multi</tt></dd>
</dl>
<dt><b>orire-fc: (0) [kJ mol]</b></dt>
<dd>force constant for orientation restraints, which is multiplied by a
(possibly) different factor for each restraint, can be set to zero to
obtain the orientations from a free simulation</dd>
<dt><b>orire-tau: (0) [ps]</b></dt>
<dd>time constant for orientation restraints running average</dd>
<dt><b>orire-fitgrp: </b></dt>
<dd>fit group for orientation restraining, for a protein backbone is a good
choice</dd>
<dt><b>nstorireout: (100) [steps]</b></dt>
<dd>frequency to write the running time averaged and instantaneous orientations
for all restraints and the molecular order tensor to the energy file
(can make the energy file very large)</dd>
</dl>

<A NAME="free"><br>
<hr>
<h3><!--Idx-->Free energy calculations<!--EIdx--></h3>

<dl>
<dt><b>free-energy:</b></dt>
<dd><dl compact>
<dt><b>no</b></dt>
<dd>Only use topology A.</dd>
<dt><b>yes</b></dt>
<dd>Interpolate between topology A (lambda=0) to topology B (lambda=1)
and write the derivative of the Hamiltonian with respect to lambda (as specified with <b>dhdl-derivatives</b>), or the Hamiltonian differences with respect to other lambda values (as specified with <b>foreign-lambda</b>) to
the energy file and/or to <tt>dhdl.xvg</tt>, where they can be processed by, for example <tt>g_bar</tt>.
The potentials, bond-lengths and angles are interpolated linearly as
described in the manual. When <b>sc-alpha</b> is larger than zero, soft-core
potentials are used for the LJ and Coulomb interactions.</dd>
</dl></dd>
<dt><b>init-lambda: (0)</b></dt>
<dd>starting value for lambda</dd>
<dt><b>delta-lambda: (0)</b></dt>
<dd>increment per time step for lambda</dd>
<dt><b>foreign-lambda: ()</b></dt>
<dd>Zero, one or more lambda values for which Delta H values will
be determined and written to dhdl.xvg every <b>nstdhdl</b> steps.
Free energy differences between different lambda values can then
be determined with <tt>g_bar</tt>.</dd>
<dt><b>dhdl-derivatives: (yes)</b></dt>
<dd>If yes (the default), the derivatives of the Hamiltonian with respect to lambda at each <b>nstdhdl</b> step are written out. These values are needed for interpolation of linear energy differences with <tt>g_bar</tt> (although the same can also be achieved with the right <b>foreign lambda</b> setting, that may not be as flexible), or with thermodynamic integration</dd>
<dt><b>sc-alpha: (0)</b></dt>
<dd>the soft-core parameter, a value of 0 results in linear interpolation of
the LJ and Coulomb interactions</dd>
<dt><b>sc-power: (0)</b></dt>
<dd>the power for lambda in the soft-core function,
only the values 1 and 2 are supported</dd>
<dt><b>sc-sigma: (0.3) [nm]</b></dt>
<dd>the soft-core sigma for particles which have a C6 or C12 parameter equal
to zero or a sigma smaller than <b>sc-sigma</b></dd>
<dt><b>couple-moltype:</b></dt>
<dd>Here one can supply a molecule type (as defined in the topology)
for calculating solvation or coupling free energies.
There is a special option <b>system</b> that couples all molecule types
in the system. This can be useful for equilibrating a system
starting from (nearly) random coordinates.
<b>free-energy</b> has to be turned on.
The Van der Waals interactions and/or charges in this molecule type can be
turned on or off between lambda=0 and lambda=1, depending on the settings
of <b>couple-lambda0</b> and <b>couple-lambda1</b>. If you want to decouple
one of several copies of a molecule, you need to copy and rename
the molecule definition in the topology.</dd>
<dt><b>couple-lambda0:</b></dt>
<dd><dl compact>
<dt><b>vdw-q</b></dt>
<dd>all interactions are on at lambda=0
<dt><b>vdw</b></dt>
<dd>the charges are zero (no Coulomb interactions) at lambda=0
<dt><b>q</b></dt>
<dd>the Van der Waals interactions are turned at lambda=0; soft-core interactions will be required to avoid singularities
<dt><b>none</b></dt>
<dd>the Van der Waals interactions are turned off and the charges are zero at lambda=0; soft-core interactions will be required to avoid singularities
</dl>
<dt><b>couple-lambda1:</b></dt>
<dd> analogous to <b>couple-lambda1</b>, but for lambda=1
<dt><b>couple-intramol:</b></dt>
<dd><dl compact>
<dt><b>no</b></dt>
<dd>All intra-molecular non-bonded interactions for moleculetype <b>couple-moltype</b> are replaced by exclusions and explicit pair interactions. In this manner the decoupled state of the molecule corresponds to the proper vacuum state without periodicity effects.
<dt><b>yes</b></dt>
<dd>The intra-molecular Van der Waals and Coulomb interactions are also turned on/off. This can be useful for partitioning free-energies of relatively large molecules, where the intra-molecular non-bonded interactions might lead to kinetically trapped vacuum conformations. The 1-4 pair interactions are not turned off.
</dl>
<dt><b>nstdhdl: (10)</b></dt>
<dd>the frequency for writing dH/dlambda and possibly Delta H to dhdl.xvg,
0 means no ouput, should be a multiple of <b>nstcalcenergy</b></dd>
<dt><b>separate-dhdl-file: (yes)</b></dt>
<dd><dl compact>
<dt><b>yes</b></dt>
<dd>the free energy values that are calculated (as specified with the <b>foreign-lambda</b> and <b>dhdl-derivatives</b> settings) are written out to a separate file, with the default name <tt>dhdl.xvg</tt>. This file can be used directly with <tt>g_bar</tt>.</dd>
<dt><b>no</b></dt>
<dd>The free energy values are written out to the energy output file (<tt>ener.edr</tt>, in accumulated blocks at every <b>nstenergy</b> steps), where they can be extracted with <tt>g_energy</tt> or used directly with <tt>g_bar</tt>.</dd>
</dl>
<dt><b>dh-hist-size: (0)</b></dt>
<dd>If nonzero, specifies the size of the histogram into which the Delta H values (specified with <b>foreign-lambda</b>) and the derivative dH/dl values are binned, and written to ener.edr. This can be used to save disk space while calculating free energy differences. One histogram gets written for each <b>foreign lambda</b> and two for the dH/dl, at every <b>nstenergy</b> step. Be aware that incorrect histogram settings (too small size or too wide bins) can introduce errors. Do not use histograms unless you're certain you need it.</dd>
<dt><b>dh-hist-spacing (0.1)</b></dt>
<dd>Specifies the bin width of the histograms, in energy units. Used in conjunction with <b>dh-hist-size</b>. This size limits the accuracy with which free energies can be calculated.  Do not use histograms unless you're certain you need it.</dd>
</dl>


<A NAME="neq"><br>
<hr>
<h3><!--Idx-->Non-equilibrium MD<!--EIdx--></h3>

<dl>
<dt><b>acc-grps: </b></dt>
<dd>groups for constant acceleration (e.g.: <tt>Protein Sol</tt>)
all atoms in groups Protein and Sol will experience constant acceleration
as specified in the <b>accelerate</b> line</dd>
<dt><b>accelerate: (0) [nm ps<sup>-2</sup>]</b></dt>
<dd>acceleration for <b>acc-grps</b>; x, y and z for each group
(e.g. <tt>0.1 0.0 0.0 -0.1 0.0 0.0</tt> means that first group has constant 
acceleration of 0.1 nm ps<sup>-2</sup> in X direction, second group the 
opposite).</dd>
<dt><b>freezegrps: </b></dt>
<dd>Groups that are to be frozen (i.e. their X, Y, and/or Z position will
not be updated; e.g. <tt>Lipid SOL</tt>). <b>freezedim</b> specifies for
which dimension the freezing applies.
To avoid spurious contibrutions to the virial and pressure due to large
forces between completely frozen atoms you need to use
<A HREF="#egexcl">energy group exclusions</A>, this also saves computing time.
Note that frozen coordinates are not subject to pressure scaling.</dd>
<dt><b>freezedim: </b></dt>
<dd>dimensions for which groups in <b>freezegrps</b> should be frozen, 
specify <tt>Y</tt> or <tt>N</tt> for X, Y and Z and for each group
(e.g. <tt>Y Y N N N N</tt> means that particles in the first group 
can move only in Z direction. The particles in the second group can 
move in any direction).</dd>
<dt><b>cos-acceleration: (0) [nm ps<sup>-2</sup>]</b></dt>
<dd>the amplitude of the acceleration profile for calculating the
<!--Idx-->viscosity<!--EIdx-->.
The acceleration is in the X-direction and the magnitude is 
<b>cos-acceleration</b> cos(2 pi z/boxheight).
Two terms are added to the energy file:
the amplitude of the velocity profile and 1/viscosity.</dd>
<dt><b><!--Idx-->deform<!--EIdx-->: (0 0 0 0 0 0) [nm ps<sup>-1</sup>]</b></dt>
<dd>The velocities of deformation for the box elements:
a(x) b(y) c(z) b(x) c(x) c(y). Each step the box elements
for which <b>deform</b> is non-zero are calculated as:
box(ts)+(t-ts)*deform, off-diagonal elements are corrected
for periodicity. The coordinates are transformed accordingly.
Frozen degrees of freedom are (purposely) also transformed.
The time ts is set to t at the first step and at steps at which
x and v are written to trajectory to ensure exact restarts.
Deformation can be used together with semiisotropic or anisotropic
pressure coupling when the appropriate compressibilities are set to zero.
The diagonal elements can be used to <!--Idx-->strain<!--EIdx--> a solid.
The off-diagonal elements can be used to <!--Idx-->shear<!--EIdx--> a solid
or a liquid.</dd>
</dl>

<A NAME="ef"><br>
<hr>
<h3><!--Idx-->Electric field<!--EIdx-->s</h3>

<dl>
<dt><b>E-x ; E-y ; E-z:</b></dt>
<dd>If you want to use an electric field in a direction, enter 3 numbers
after the appropriate <b>E-*</b>, the first number: the number of cosines,
only 1 is implemented (with frequency 0) so enter 1,
the second number: the strength of the electric field in
<b>V nm<sup>-1</sup></b>,
the third number: the phase of the cosine, you can enter any number here
since a cosine of frequency zero has no phase.</dd>
<dt><b>E-xt;  E-yt;  E-zt: </b></dt>
<dd>not implemented yet</dd>
</dl>
<br>

<hr>
<A NAME="qmmm"><br>
<h3><!--Idx-->Mixed quantum/classical molecular dynamics<!--EIdx--></h3>

<dl>
<dt><b>QMMM:</b></dt>
<dd><dl compact="compact">
<dt><b>no</b></dt>
<dd>No QM/MM.</dd>
<dt><b>yes</b></dt>
<dd>Do a QM/MM simulation. Several groups can be described at
different QM levels separately. These are specified in
the <b>QMMM-grps</b> field separated by spaces. The level of <i>ab
initio</i> theory at which the groups are described is specified
by <b>QMmethod</b> and <b>QMbasis</b> Fields. Describing the
groups at different levels of theory is only possible with the ONIOM
QM/MM scheme, specified by <b>QMMMscheme</b>.</dd>
</dl></dd>

<dt><b>QMMM-grps:</b></dt>
<dd>groups to be descibed at the QM level</dd>

<dt><b>QMMMscheme:</b></dt>
<dd><dl compact="compact">
<dt><b>normal</b></dt>
<dd>normal QM/MM. There can only be one <b>QMMM-grps</b> that is modelled
at the <b>QMmethod</b> and <b>QMbasis</b> level of <i>ab initio</i>
theory. The rest of the system is described at the MM level. The QM
and MM subsystems interact as follows: MM point charges are included
in the QM one-electron hamiltonian and all Lennard-Jones interactions
are described at the MM level.</dd>
<dt><b>ONIOM</b></dt>
<dd>The interaction between the subsystem is described using the ONIOM
method by Morokuma and co-workers. There can be more than one <b>QMMM-grps</b> each modeled at a different level of QM theory
(<b>QMmethod</b> and <b>QMbasis</b>).
</dd></dl></dd>

<dt><b>QMmethod: (RHF)</b></dt>
<dd>Method used to compute the energy and gradients on the QM
atoms. Available methods are AM1, PM3, RHF, UHF, DFT, B3LYP, MP2,
CASSCF, and MMVB. For CASSCF, the number of electrons and orbitals
included in the active space is specified by <b>CASelectrons</b>
and <b>CASorbitals</b>. </dd>

<dt><b>QMbasis: (STO-3G)</b></dt>
<dd>Basis set used to expand the electronic wavefuntion. Only Gaussian
basis sets are currently available, <i>i.e.</i> STO-3G, 3-21G, 3-21G*,
3-21+G*, 6-21G, 6-31G, 6-31G*, 6-31+G*, and 6-311G.</dd>

<dt><b>QMcharge: (0) [integer]</b></dt>
<dd>The total charge in <tt>e</tt> of the <b>QMMM-grps</b>. In case
there are more than one <b>QMMM-grps</b>, the total charge of each
ONIOM layer needs to be specified separately.</dd>

<dt><b>QMmult: (1) [integer]</b></dt>
<dd>The multiplicity of the <b>QMMM-grps</b>. In case there are more
than one <b>QMMM-grps</b>, the multiplicity of each ONIOM layer needs
to be specified separately.</dd>

<dt><b>CASorbitals: (0) [integer]</b></dt>
<dd>The number of orbitals to be included in the active space when
doing a CASSCF computation.</dd>

<dt><b>CASelectrons: (0) [integer]</b></dt>
<dd>The number of electrons to be included in the active space when
doing a CASSCF computation.</dd>

<dt><b>SH:</b></dt>
<dd><dl compact="compact">
<dt><b>no</b></dt>
<dd>No surface hopping. The system is always in the electronic
ground-state.</dd>
<dt><b>yes</b></dt>
<dd>Do a QM/MM MD simulation on the excited state-potential energy
surface and enforce a <i>diabatic</i> hop to the ground-state when the
system hits the conical intersection hyperline in the course the
simulation. This option only works in combination with the CASSCF
method.</dd>
</dl>
</dl>

<A NAME="gbsa"><br>
<hr>
<h3>Implicit solvent</h3>

<dl>
<dt><b>implicit-solvent:</b></dt>
<dd><dl compact="compact">
<dt><b>no</b></dt>
<dd>No implicit solvent</dd>
<dt><b>GBSA</b></dt>
<dd>Do a simulation with implicit solvent using the Generalized Born formalism. 
Three different methods for calculating the Born radii are available, Still, HCT and
OBC. These are specified with the <b>gb-algorithm</b> field. The non-polar solvation
is specified with the <b>sa-algorithm</b> field.</dd>
</dl>

<dt><b>gb-algorithm:</b></dt>
<dd><dl compact="compact">
<dt><b>Still</b></dt>
<dd>Use the Still method to calculate the Born radii</dd>
<dt><b>HCT</b></dt>
<dd>Use the Hawkins-Cramer-Truhlar method to calculate the Born radii</dd>
<dt><b>OBC</b></dt>
<dd>Use the Onufriev-Bashford-Case method to calculate the Born radii</dd>
</dl>

<dt><b>nstgbradii: (1) [steps]</b></dt>
<dd>Frequency to (re)-calculate the Born radii. For most practial purposes,
setting a value larger than 1 violates energy conservation and leads to
unstable trajectories.</dd>

<dt><b>rgbradii: (1.0) [nm]</b></dt>
<dd>Cut-off for the calculation of the Born radii. Currently must be equal to rlist</dd>

<dt><b>gb-epsilon-solvent: (80)</b></dt>
<dd>Dielectric constant for the implicit solvent</dd>

<dt><b>gb-saltconc: (0) [M]</b></dt>
<dd>Salt concentration for implicit solvent models, currently not used</dd>

<dt><b>gb-obc-alpha (1); gb-obc-beta (0.8); gb-obc-gamma (4.85);</b></dt>
<dd>Scale factors for the OBC model. Default values are OBC(II).
Values for OBC(I) are 0.8, 0 and 2.91 respectively</dd>

<dt><b>gb-dielectric-offset: (0.009) [nm]</b></dt>
<dd>Distance for the di-electric offset when calculating the Born radii. This is
the offset between the center of each atom the center of the polarization energy 
for the corresponding atom</dd>

<dt><b>sa-algorithm</b></dt>
<dd><dl compact="compact">
<dt><b>Ace-approximation</b></dt>
<dd>Use an Ace-type approximation (default)</dd>
<dt><b>None</b></dt>
<dd>No non-polar solvation calculation done. For GBSA only the polar part gets 
calculated</dd>
</dl>

<dt><b>sa-surface-tension: [kJ mol<sup>-1</sup> nm<sup>-2</sup>]</b></dt>
<dd>Default value for surface tension with SA algorithms. The default value is -1; 
Note that if this default value is not changed
it will be overridden by <tt>grompp</tt> using values that are specific for the choice
of radii algorithm (0.0049 kcal/mol/Angstrom<sup>2</sup> for Still, 0.0054 kcal/mol/Angstrom<sup>2</sup> 
for HCT/OBC)

Setting it to 0 will while using an sa-algorithm other than None means 
no non-polar calculations are done.
</dd>
</dl>   

<A NAME="adress"><br>
<hr>
<h3>Adaptive Resolution Simulation</h3>

<dl>
<dt><b>adress: (no)</b></dt>
<dd>Decide whether the AdResS feature is turned on.</dd>
<dt><b>adress-type: (Off)</b></dt>
<dd><dl compact>
<dt><b>Off</b></dt>
<dd>Do an AdResS simulation with weight equal 1, which is equivalent to an explicit (normal) MD simulation. The difference to disabled AdResS is that the AdResS variables are still read-in and hence are defined.</dd>
<dt><b>Constant</b></dt>
<dd>Do an AdResS simulation with a constant weight, <b>adress-const-wf</b> defines the value of the weight</dd>
<dt><b>XSplit</b></dt>
<dd>Do an AdResS simulation with simulation box split in x-direction, so basically the weight is only a function of the x coordinate and all distances are measured using the x coordinate only.</dd>
<dt><b>Sphere</b></dt>
<dd>Do an AdResS simulation with spherical explicit zone.</dd>
</dl></dd>
<dt><b>adress-const-wf: (1)</b></dt>
<dd>Provides the weight for a constant weight simulation (<b>adress-type</b>=Constant)</dd>
<dt><b>adress-ex-width: (0)</b></dt>
<dd>Width of the explicit zone,  measured from <b>adress-reference-coords</b>.</dd>
<dt><b>adress-hy-width: (0)</b></dt>
<dd>Width of the hybrid zone.</dd>
<dt><b>adress-reference-coords: (0,0,0)</b></dt>
<dd>Position of the center of the explicit zone. Periodic boundary conditions apply for measuring the distance from it.</dd>
<dt><b>adress-cg-grp-names</b></dt>
<dd>The names of the coarse-grained energy groups. All other energy groups are considered explicit and their interactions will be automatically excluded with the coarse-grained groups.</dd>
<dt><b>adress-site: (COM)</b>The mapping point from which the weight is calculated.</dt>
<dd><dl compact>
<dt><b>COM</b></dt>
<dd>The weight is calculated from the center of mass of each charge group.</dd>
<dt><b>COG</b></dt>
<dd>The weight is calculated from the center of geometry of each charge group.</dd>
<dt><b>Atom</b></dt>
<dd>The weight is calculated from the position of 1st atom of each charge group.</dd>
<dt><b>AtomPerAtom</b></dt>
<dd>The weight is calculated from the position of each individual atom.</dd>
</dl></dd>
<dt><b>adress-interface-correction: (Off)</b></dt>
<dd><dl compact>
<dt><b>Off</b></dt>
<dd>Do not a apply any interface correction.</dd>
<dt><b>thermoforce</b></dt>
<dd>Apply thermodynamic force interface correction. The table can be specified using the <tt>-tabletf</tt> option of <tt>mdrun</tt>. The table should contain the potential and force (acting on molecules) as function of the distance from <b>adress-reference-coords</b>.</dd>
</dl></dd>
<dt><b>adress-tf-grp-names</b></dt>
<dd>The names of the energy groups to which the <b>thermoforce</b> is applied if enabled in <b>adress-interface-correction</b>. If no group is given the default table is applied.</dd>
<dt><b>adress-ex-forcecap: (0)</b></dt>
<dd>Cap the force in the hybrid region, useful for big molecules. 0 disables force capping.</dd>
</dl>

<A NAME="user"><br>
<hr>
<h3>User defined thingies</h3>

<dl>
<dt><b>user1-grps; user2-grps: </b></dt>
<dt><b>userint1 (0); userint2 (0); userint3 (0); userint4 (0)</b></dt>
<dt><b>userreal1 (0); userreal2 (0); userreal3 (0); userreal4 (0)</b></dt>
<dd>These you can use if you modify code. You can pass integers and
reals to your subroutine. Check the inputrec definition in
<tt>src/include/types/inputrec.h</tt></dd>

</dl>

<A NAME="idx"><br>
<hr>
<h3>Index</h3>

<P>

<multicol cols=4> 
<A HREF="#neq">acc-grps</A><br>
<A HREF="#neq">accelerate</A><br>
<A HREF="#sa">annealing</A><br>
<A HREF="#sa">annealing-npoints</A><br>
<A HREF="#sa">annealing-time</A><br>
<A HREF="#sa">annealing-temp</A><br>
<A HREF="#ld">bd-fric</A><br>
<A HREF="#vdw">bDispCorr</A><br>
<A HREF="#run">comm-mode</A><br>
<A HREF="#run">comm-grps</A><br>
<A HREF="#pc">compressibility</A><br>
<A HREF="#bond">constraint-algorithm</A><br>
<A HREF="#bond">constraints</A><br>
<A HREF="#neq">cos-acceleration</A><br>
<A HREF="#el">coulombtype</A><br>
<A HREF="#free">couple-intramol</A><br>
<A HREF="#free">couple-lambda0</A><br>
<A HREF="#free">couple-lambda1</A><br>
<A HREF="#free">couple-moltype</A><br>
<A HREF="#pp">define</A><br>
<A HREF="#neq">deform</A><br>
<A HREF="#free">delta-lambda</A><br>
<A HREF="#nmr">disre</A><br>
<A HREF="#nmr">disre-weighting</A><br>
<A HREF="#nmr">disre-mixed</A><br>
<A HREF="#nmr">disre-fc</A><br>
<A HREF="#nmr">disre-tau</A><br>
<A HREF="#run">dt</A><br>
<A HREF="#em">emstep</A><br>
<A HREF="#em">emtol</A><br>
<A HREF="#egexcl">energygrp-excl</A><br>
<A HREF="#table">energygrp-table</A><br>
<A HREF="#out">energygrps</A><br>
<A HREF="#el2">epsilon-r</A><br>
<A HREF="#el2">epsilon-rf</A><br>
<A HREF="#ewald">ewald-rtol</A><br>
<A HREF="#ewald">ewald-geometry</A><br>
<A HREF="#ewald">epsilon-surface</A><br>
<A HREF="#ef">E-x</A><br>
<A HREF="#ef">E-xt</A><br>
<A HREF="#ef">E-y</A><br>
<A HREF="#ef">E-yt</A><br>
<A HREF="#ef">E-z</A><br>
<A HREF="#ef">E-zt </A><br>
<A HREF="#xmdrun">fcstep</A><br>
<A HREF="#ewald">fourier-nx</A><br>
<A HREF="#ewald">fourier-ny</A><br>
<A HREF="#ewald">fourier-nz</A><br>
<A HREF="#ewald">fourierspacing</A><br>
<A HREF="#free">free-energy</A><br>
<A HREF="#neq">freezedim </A><br>
<A HREF="#neq">freezegrps</A><br>
<A HREF="#vel">gen-seed</A><br>
<A HREF="#vel">gen-temp</A><br>
<A HREF="#vel">gen-vel</A><br>
<A HREF="#pp">include</A><br>
<A HREF="#free">init-lambda</A><br>
<A HREF="#run">init-step</A><br>
<A HREF="#run">integrator</A><br>
<A HREF="#ld">ld-seed</A><br>
<A HREF="#bond2">lincs-iter</A><br>
<A HREF="#bond2">lincs-order</A><br>
<A HREF="#bond2">lincs-warnangle</A><br>
<A HREF="#bond2">morse</A><br>
<A HREF="#em">nbfgscorr</A><br>
<A HREF="#xmdrun">niter</A><br>
<A HREF="#tc">nh-chain-length</A><br>
<A HREF="#em">nstcgsteep</A><br>
<A HREF="#out">nstcalcenergy</A><br>
<A HREF="#run">nstcomm</A><br>
<A HREF="#nmr">nstdisreout</A><br>
<A HREF="#out">nstenergy</A><br>
<A HREF="#run">nsteps</A><br>
<A HREF="#out">nstfout</A><br>
<A HREF="#nl">nstlist</A><br>
<A HREF="#out">nstlog</A><br>
<A HREF="#pc">nstpcouple</A><br>
<A HREF="#tc">nsttcouple</A><br>
<A HREF="#out">nstvout</A><br>
<A HREF="#out">nstxout</A><br>
<A HREF="#out">nstxtcout</A><br>
<A HREF="#nl">ns-type</A><br>
<A HREF="#wall">nwall</A><br>
<A HREF="#ewald">optimize-fft</A><br>
<A HREF="#nmr2">orire</A><br>
<A HREF="#nmr2">orire-fc</A><br>
<A HREF="#nmr2">orire-tau</A><br>
<A HREF="#nmr2">orire-fitgrp</A><br>
<A HREF="#nmr2">nstorireout</A><br>
<A HREF="#nl">pbc</A><br>
<A HREF="#pc">pcoupl</A><br>
<A HREF="#pc">pcoupltype</A><br>
<A HREF="#nl">periodic-molecules</A><br>
<A HREF="#ewald">pme-order</A><br>
<A HREF="#pull">pull</A><br>
<A HREF="#pc">refcoord-scaling</A><br>
<A HREF="#pc">ref-p</A><br>
<A HREF="#tc">ref-t</A><br>
<A HREF="#el2">rcoulomb-switch</A><br>
<A HREF="#el2">rcoulomb</A><br>
<A HREF="#nl">rlist</A><br>
<A HREF="#nl">rlistlong</A><br>
<A HREF="#tpi">rtpi</A><br>
<A HREF="#vdw">rvdw-switch</A><br>
<A HREF="#vdw">rvdw</A><br>
<A HREF="#free">sc-alpha</A><br>
<A HREF="#free">sc-power</A><br>
<A HREF="#free">sc-sigma</A><br>
<A HREF="#bond2">shake-tol</A><br>
<A HREF="#table">table-extension</A><br>
<A HREF="#pc">tau-p</A><br>
<A HREF="#tc">tau-t</A><br>
<A HREF="#tc">tc-grps</A><br>
<A HREF="#tc">tcoupl</A><br>
<A HREF="#run">tinit</A><br>
<A HREF="#bond">continuation</A><br>
<A HREF="#user">user1-grps</A><br>
<A HREF="#user">user2-grps</A><br>
<A HREF="#user">userint1</A><br>
<A HREF="#user">userint2</A><br>
<A HREF="#user">userint3</A><br>
<A HREF="#user">userint4</A><br>
<A HREF="#user">userreal1</A><br>
<A HREF="#user">userreal2</A><br>
<A HREF="#user">userreal3</A><br>
<A HREF="#user">userreal4</A><br>
<A HREF="#el">vdwtype</A><br>
<A HREF="#out">xtc-grps</A><br>
<A HREF="#out">xtc-precision</A><br>
<A HREF="#sa">zero-temp-time</A><br>
<A HREF="#walls">wall-atomtype</A><br>
<A HREF="#walls">wall-density</A><br>
<A HREF="#walls">wall-ewald-zfac</A><br>
<A HREF="#walls">wall-r-linpot</A><br>
<A HREF="#walls">wall-type</A><br>
</multicol>

<hr>
<div ALIGN=RIGHT>
<font size="-1"><a href="http://www.gromacs.org">http://www.gromacs.org</a></font><br>

</div>
</BODY>
</HTML>
<|MERGE_RESOLUTION|>--- conflicted
+++ resolved
@@ -522,13 +522,8 @@
 
 <dt><b>Generalized-Reaction-Field</b></dt>
 <dd>Generalized reaction field with Coulomb cut-off <b>rcoulomb</b>,
-<<<<<<< HEAD
-where <b>rcoulomb</b> &ge <b>rlist</b>.
+where <b>rcoulomb</b> &ge; <b>rlist</b>.
 The dielectric constant beyond the cut-off is <b>epsilon-rf</b>.
-=======
-where <b>rcoulomb</b> &ge; <b>rlist</b>.
-The dielectric constant beyond the cut-off is <b>epsilon_rf</b>.
->>>>>>> b63b3ef7
 The ionic strength is computed from the number of charged 
 (i.e. with non zero charge) <!--Idx-->charge group<!--EIdx-->s.
 The temperature for the GRF potential is set with 
@@ -735,11 +730,7 @@
 For ordinary Ewald the spacing times the box dimensions determines the
 highest magnitude to use in each direction. In all cases
 each direction can be overridden by entering a non-zero value for
-<<<<<<< HEAD
-<b>fourier-n*</b>.
-=======
-<b>fourier_n[xyz]</b>.
->>>>>>> b63b3ef7
+<b>fourier-n[xyz]</b>.
 For optimizing the relative load of the particle-particle interactions
 and the mesh part of PME it is useful to know that
 the accuracy of the electrostatics remains nearly constant
@@ -776,13 +767,8 @@
 and use this option.</dd>
 </dl></dd>
 
-<<<<<<< HEAD
 <dt><b>epsilon-surface: (0)</b></dt>
-<dd>This controls the dipole correction to the Ewald summation in 3d. The
-=======
-<dt><b>epsilon_surface: (0)</b></dt>
 <dd>This controls the dipole correction to the Ewald summation in 3D. The
->>>>>>> b63b3ef7
 default value of zero means it is turned off. Turn it on by setting it to the value 
 of the relative permittivity of the imaginary surface around your infinite system. Be
 careful - you shouldn't use this if you have free mobile charges in your system. 
@@ -912,15 +898,9 @@
 of the simulation box.</dd>
 <dt><b>surface-tension</b></dt>
 <dd>Surface tension coupling for surfaces parallel to the xy-plane.
-<<<<<<< HEAD
-Uses normal pressure coupling for the z-direction, while the surface tension
-is coupled to the x/y dimensions of the box.
-The first <b>ref-p</b> value is the reference surface tension times
-=======
 Uses normal pressure coupling for the <tt>z</tt>-direction, while the surface tension
 is coupled to the <tt>x/y</tt> dimensions of the box.
-The first <b>ref_p</b> value is the reference surface tension times
->>>>>>> b63b3ef7
+The first <b>ref-p</b> value is the reference surface tension times
 the number of surfaces [bar nm], 
 the second value is the reference <tt>z</tt>-pressure [bar].
 The two <b>compressibility</b> [bar<sup>-1</sup>] values are the compressibility
@@ -1127,32 +1107,18 @@
 <h3><!--Idx-->Walls<!--EIdx--></h3>
 <dl>
 <dt><b>nwall: 0</b></dt>
-<<<<<<< HEAD
-<dd>When set to <b>1</b> there is a wall at z=0, when set to <b>2</b>
-there is also a wall at z=z-box. Walls can only be used with <b>pbc=xy</b>.
-When set to <b>2</b> pressure coupling and Ewald summation can be used
-(it is usually best to use semiisotropic pressure coupling with
-the x/y compressibility set to 0, as otherwise the surface area will change).
-Walls interact wit the rest of the system through an optional <tt>wall-atomtype</tt>.
-=======
 <dd>When set to <b>1</b> there is a wall at <tt>z=0</tt>, when set to <b>2</b>
-there is also a wall at <tt>z=z_box</tt>. Walls can only be used with <b>pbc=xy</b>.
+there is also a wall at <tt>z=z-box</tt>. Walls can only be used with <b>pbc=xy</b>.
 When set to <b>2</b> pressure coupling and Ewald summation can be used
 (it is usually best to use semiisotropic pressure coupling with
 the <tt>x/y</tt> compressibility set to 0, as otherwise the surface area will change).
-Walls interact wit the rest of the system through an optional <tt>wall_atomtype</tt>.
->>>>>>> b63b3ef7
+Walls interact wit the rest of the system through an optional <tt>wall-atomtype</tt>.
 Energy groups <tt>wall0</tt> and <tt>wall1</tt> (for <b>nwall=2</b>) are
 added automatically to monitor the interaction of energy groups
 with each wall.
 The <A HREF="#run">center of mass motion removal</A> will be turned
-<<<<<<< HEAD
-off in the z-direction.</dd>
+off in the <tt>z</tt>-direction.</dd>
 <dt><b>wall-atomtype:</b></dt>
-=======
-off in the <tt>z</tt>-direction.</dd>
-<dt><b>wall_atomtype:</b></dt>
->>>>>>> b63b3ef7
 <dd>the atom type name in the force field for each wall. 
 By (for example) defining a special wall atom type in the topology with its 
 own combination rules, this allows for independent tuning of the interaction 

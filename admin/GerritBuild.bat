REM Requires Windows SDK and CMake to be in the path
REM Run Windows SDK SetEnv script
<<<<<<< HEAD
SetEnv && ^
cmake -G "Visual Studio 10 Win64" -D GMX_DOUBLE=%GMX_DOUBLE% -D GMX_MPI=%GMX_MPI% -D GMX_OPENMP=%GMX_OPENMP% -DGMX_DEFAULT_SUFFIX=off -DCMAKE_BUILD_TYPE=Debug . && ^
msbuild All_Build.vcxproj && ^
ctest -D ExperimentalTest -C Debug -V
=======
SetEnv /Release && ^
cmake -G "Visual Studio 10 Win64" -D GMX_DOUBLE=%GMX_DOUBLE% -D GMX_MPI=%GMX_MPI% -D GMX_OPENMP=%GMX_OPENMP% -DGMX_DEFAULT_SUFFIX=off . && ^
msbuild /m:2 /p:Configuration=MinSizeRel All_Build.vcxproj && ^
ctest -D ExperimentalTest -C MinSizeRel -V
>>>>>>> 8493d963
<|MERGE_RESOLUTION|>--- conflicted
+++ resolved
@@ -1,13 +1,6 @@
 REM Requires Windows SDK and CMake to be in the path
 REM Run Windows SDK SetEnv script
-<<<<<<< HEAD
-SetEnv && ^
-cmake -G "Visual Studio 10 Win64" -D GMX_DOUBLE=%GMX_DOUBLE% -D GMX_MPI=%GMX_MPI% -D GMX_OPENMP=%GMX_OPENMP% -DGMX_DEFAULT_SUFFIX=off -DCMAKE_BUILD_TYPE=Debug . && ^
-msbuild All_Build.vcxproj && ^
-ctest -D ExperimentalTest -C Debug -V
-=======
 SetEnv /Release && ^
 cmake -G "Visual Studio 10 Win64" -D GMX_DOUBLE=%GMX_DOUBLE% -D GMX_MPI=%GMX_MPI% -D GMX_OPENMP=%GMX_OPENMP% -DGMX_DEFAULT_SUFFIX=off . && ^
 msbuild /m:2 /p:Configuration=MinSizeRel All_Build.vcxproj && ^
-ctest -D ExperimentalTest -C MinSizeRel -V
->>>>>>> 8493d963
+ctest -D ExperimentalTest -C MinSizeRel -V
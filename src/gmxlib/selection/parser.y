--- conflicted
+++ resolved
@@ -69,11 +69,7 @@
 
     struct t_selexpr_value     *val;
     struct t_selexpr_param     *param;
-<<<<<<< HEAD
- };
-=======
 };
->>>>>>> e4779c72
 
 /* Invalid token to report lexer errors */
 %token INVALID

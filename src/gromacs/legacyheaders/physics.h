--- conflicted
+++ resolved
@@ -50,19 +50,7 @@
 extern "C" {
 #endif
 
-<<<<<<< HEAD
-#ifndef M_PI
-#ifdef _PI
-#define M_PI _PI
-#else
-#define M_PI        3.14159265358979323846
-#endif
-#endif
-
-    //#define ANGSTROM     (1e-10)                               /* Old...	*/
-=======
 #define ANGSTROM     (1e-10)                               /* Old...	*/
->>>>>>> 3c3c8f72
 #define KILO         (1e3)                                 /* Thousand	*/
 #define NANO         (1e-9)                                /* A Number	*/
 #define PICO         (1e-12)                               /* A Number	*/

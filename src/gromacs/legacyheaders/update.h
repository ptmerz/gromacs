--- conflicted
+++ resolved
@@ -38,19 +38,11 @@
 #ifndef _update_h
 #define _update_h
 
-<<<<<<< HEAD
-#include "typedefs.h"
-#include "tgroup.h"
-#include "network.h"
-#include "vcm.h"
-
-#include "../timing/wallcycle.h"
-=======
 #include "gromacs/legacyheaders/network.h"
 #include "gromacs/legacyheaders/tgroup.h"
 #include "gromacs/legacyheaders/typedefs.h"
+#include "gromacs/legacyheaders/vcm.h"
 #include "gromacs/timing/wallcycle.h"
->>>>>>> 4cf66de4
 
 #ifdef __cplusplus
 extern "C" {
@@ -149,14 +141,9 @@
                 gmx_update_t      upd);
 /* Return TRUE if OK, FALSE in case of Shake Error */
 
-<<<<<<< HEAD
 void calc_ke_part(t_inputrec *ir, t_state *state, t_mdatoms *md,
                   gmx_ekindata_t *ekind, t_nrnb *nrnb, t_idef *idef, 
                   gmx_bool bEkinAveVel, gmx_bool bSaveOld);
-=======
-void calc_ke_part(t_state *state, t_grpopts *opts, t_mdatoms *md,
-                  gmx_ekindata_t *ekind, t_nrnb *nrnb, gmx_bool bEkinAveVel);
->>>>>>> 4cf66de4
 /*
  * Compute the partial kinetic energy for home particles;
  * will be accumulated in the calling routine.

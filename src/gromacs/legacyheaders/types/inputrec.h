/*
 * This file is part of the GROMACS molecular simulation package.
 *
 * Copyright (c) 1991-2000, University of Groningen, The Netherlands.
 * Copyright (c) 2001-2004, The GROMACS development team.
 * Copyright (c) 2013, by the GROMACS development team, led by
 * Mark Abraham, David van der Spoel, Berk Hess, and Erik Lindahl,
 * and including many others, as listed in the AUTHORS file in the
 * top-level source directory and at http://www.gromacs.org.
 *
 * GROMACS is free software; you can redistribute it and/or
 * modify it under the terms of the GNU Lesser General Public License
 * as published by the Free Software Foundation; either version 2.1
 * of the License, or (at your option) any later version.
 *
 * GROMACS is distributed in the hope that it will be useful,
 * but WITHOUT ANY WARRANTY; without even the implied warranty of
 * MERCHANTABILITY or FITNESS FOR A PARTICULAR PURPOSE.  See the GNU
 * Lesser General Public License for more details.
 *
 * You should have received a copy of the GNU Lesser General Public
 * License along with GROMACS; if not, see
 * http://www.gnu.org/licenses, or write to the Free Software Foundation,
 * Inc., 51 Franklin Street, Fifth Floor, Boston, MA  02110-1301  USA.
 *
 * If you want to redistribute modifications to GROMACS, please
 * consider that scientific software is very special. Version
 * control is crucial - bugs must be traceable. We will be happy to
 * consider code for inclusion in the official distribution, but
 * derived work must not be called official GROMACS. Details are found
 * in the README & COPYING files - if they are missing, get the
 * official version at http://www.gromacs.org.
 *
 * To help us fund GROMACS development, we humbly ask that you cite
 * the research papers on the package. Check out http://www.gromacs.org.
 */
#ifndef _inputrec_h_
#define _inputrec_h_


#include "simple.h"
#include "../sysstuff.h"

#ifdef __cplusplus
extern "C" {
#endif


typedef struct {
    int   n;    /* Number of terms				*/
    real *a;    /* Coeffients (V / nm )                     */
    real *phi;  /* Phase angles					*/
} t_cosines;

typedef struct {
    real E0;            /* Field strength (V/nm)                        */
    real omega;         /* Frequency (1/ps)                             */
    real t0;            /* Centre of the Gaussian pulse (ps)            */
    real sigma;         /* Width of the Gaussian pulse (FWHM) (ps)      */
} t_efield;

#define EGP_EXCL  (1<<0)
#define EGP_TABLE (1<<1)

typedef struct {
    int       ngtc;           /* # T-Coupl groups                        */
    int       nhchainlength;  /* # of nose-hoover chains per group       */
    int       ngacc;          /* # Accelerate groups                     */
    int       ngfrz;          /* # Freeze groups                         */
    int       ngener;         /* # Ener groups			    */
    real     *nrdf;           /* Nr of degrees of freedom in a group	    */
    real     *ref_t;          /* Coupling temperature	per group   */
    int      *annealing;      /* No/simple/periodic SA for each group    */
    int      *anneal_npoints; /* Number of annealing time points per grp */
    real    **anneal_time;    /* For ea. group: Time points              */
    real    **anneal_temp;    /* For ea. grp: Temperature at these times */
                              /* Final temp after all intervals is ref_t */
    real     *tau_t;          /* Tau coupling time              */
    rvec     *acc;            /* Acceleration per group		    */
    ivec     *nFreeze;        /* Freeze the group in each direction ?    */
    int      *egp_flags;      /* Exclusions/tables of energy group pairs */

    /* QMMM stuff */
    int          ngQM;         /* nr of QM groups                              */
    int         *QMmethod;     /* Level of theory in the QM calculation        */
    int         *QMbasis;      /* Basisset in the QM calculation               */
    int         *QMcharge;     /* Total charge in the QM region                */
    int         *QMmult;       /* Spin multiplicicty in the QM region          */
    gmx_bool    *bSH;          /* surface hopping (diabatic hop only)          */
    int         *CASorbitals;  /* number of orbiatls in the active space       */
    int         *CASelectrons; /* number of electrons in the active space      */
    real        *SAon;         /* at which gap (A.U.) the SA is switched on    */
    real        *SAoff;
    int         *SAsteps;      /* in how many steps SA goes from 1-1 to 0.5-0.5*/
    gmx_bool    *bOPT;
    gmx_bool    *bTS;
} t_grpopts;

enum {
    epgrppbcNONE, epgrppbcREFAT, epgrppbcCOS
};

typedef struct {
    int         nat;        /* Number of atoms in the pull group */
    atom_id    *ind;        /* The global atoms numbers */
    int         nat_loc;    /* Number of local pull atoms */
    int         nalloc_loc; /* Allocation size for ind_loc and weight_loc */
    atom_id    *ind_loc;    /* Local pull indices */
    int         nweight;    /* The number of weights (0 or nat) */
    real       *weight;     /* Weights (use all 1 when weight==NULL) */
    real       *weight_loc; /* Weights for the local indices */
    int         epgrppbc;   /* The type of pbc for this pull group, see enum above */
    atom_id     pbcatom;    /* The reference atom for pbc (global number) */
    rvec        vec;        /* The pull vector, direction or position */
    rvec        init;       /* Initial reference displacement */
    real        rate;       /* Rate of motion (nm/ps) */
    real        k;          /* force constant */
    real        kB;         /* force constant for state B */
    real        wscale;     /* scaling factor for the weights: sum w m/sum w w m */
    real        invtm;      /* inverse total mass of the group: 1/wscale sum w m */
    dvec        x;          /* center of mass before update */
    dvec        xp;         /* center of mass after update before constraining */
    dvec        dr;         /* The distance from the reference group */
    double      f_scal;     /* Scalar force for directional pulling */
    dvec        f;          /* force due to the pulling/constraining */
} t_pullgrp;

typedef struct {
    int   eSimTempScale; /* simulated temperature scaling; linear or exponential */
    real  simtemp_low;   /* the low temperature for simulated tempering  */
    real  simtemp_high;  /* the high temperature for simulated tempering */
    real *temperatures;  /* the range of temperatures used for simulated tempering */
} t_simtemp;

typedef struct {
    int    nstdhdl;                 /* The frequency for calculating dhdl           */
    double init_lambda;             /* fractional value of lambda (usually will use
                                       init_fep_state, this will only be for slow growth,
                                       and for legacy free energy code. Only has a
                                       valid value if positive)   */
    int      init_fep_state;        /* the initial number of the state                   */
    double   delta_lambda;          /* change of lambda per time step (fraction of (0.1) */
    gmx_bool bPrintEnergy;          /* Whether to print the energy in the dhdl           */
    int      n_lambda;              /* The number of foreign lambda points               */
    double **all_lambda;            /* The array of all lambda values                    */
    int      lambda_neighbors;      /* The number of neighboring lambda states to
                                       calculate the energy for in up and down directions
                                       (-1 for all) */
    int      lambda_start_n;        /* The first lambda to calculate energies for */
    int      lambda_stop_n;         /* The last lambda +1 to calculate energies for */
    real     sc_alpha;              /* free energy soft-core parameter                   */
    int      sc_power;              /* lambda power for soft-core interactions           */
    real     sc_r_power;            /* r power for soft-core interactions                */
    real     sc_sigma;              /* free energy soft-core sigma when c6 or c12=0      */
    real     sc_sigma_min;          /* free energy soft-core sigma for ?????             */
    gmx_bool bScCoul;               /* use softcore for the coulomb portion as well (default FALSE) */
    gmx_bool separate_dvdl[efptNR]; /* whether to print the dvdl term associated with
                                       this term; if it is not specified as separate,
                                       it is lumped with the FEP term */
    int    separate_dhdl_file;      /* whether to write a separate dhdl.xvg file
                                       note: NOT a gmx_bool, but an enum */
    int    dhdl_derivatives;        /* whether to calculate+write dhdl derivatives
                                       note: NOT a gmx_bool, but an enum */
    int    dh_hist_size;            /* The maximum table size for the dH histogram */
    double dh_hist_spacing;         /* The spacing for the dH histogram */
} t_lambda;

typedef struct {
    int      nstexpanded;         /* The frequency of expanded ensemble state changes */
    int      elamstats;           /* which type of move updating do we use for lambda monte carlo (or no for none) */
    int      elmcmove;            /* what move set will be we using for state space moves */
    int      elmceq;              /* the method we use to decide of we have equilibrated the weights */
    int      equil_n_at_lam;      /* the minumum number of samples at each lambda for deciding whether we have reached a minimum */
    real     equil_wl_delta;      /* WL delta at which we stop equilibrating weights */
    real     equil_ratio;         /* use the ratio of weights (ratio of minimum to maximum) to decide when to stop equilibrating */
    int      equil_steps;         /* after equil_steps steps we stop equilibrating the weights */
    int      equil_samples;       /* after equil_samples total samples (steps/nstfep), we stop equilibrating the weights */
    int      lmc_seed;            /* random number seed for lambda mc switches */
    gmx_bool minvar;              /* whether to use minumum variance weighting */
    int      minvarmin;           /* the number of samples needed before kicking into minvar routine */
    real     minvar_const;        /* the offset for the variance in MinVar */
    int      c_range;             /* range of cvalues used for BAR */
    gmx_bool bSymmetrizedTMatrix; /* whether to print symmetrized matrices */
    int      nstTij;              /* How frequently to print the transition matrices */
    int      lmc_repeats;         /* number of repetitions in the MC lambda jumps */  /*MRS -- VERIFY THIS */
    int      lmc_forced_nstart;   /* minimum number of samples for each state before free sampling */ /* MRS -- VERIFY THIS! */
    int      gibbsdeltalam;       /* distance in lambda space for the gibbs interval */
    real     wl_scale;            /* scaling factor for wang-landau */
    real     wl_ratio;            /* ratio between largest and smallest number for freezing the weights */
    real     init_wl_delta;       /* starting delta for wang-landau */
    gmx_bool bWLoneovert;         /* use one over t convergece for wang-landau when the delta get sufficiently small */
    gmx_bool bInit_weights;       /* did we initialize the weights? TODO: REMOVE FOR 5.0, no longer needed with new logic */
    real     mc_temp;             /* To override the main temperature, or define it if it's not defined */
    real    *init_lambda_weights; /* user-specified initial weights to start with  */
} t_expanded;

typedef struct {
    int            ngrp;       /* number of groups */
    int            eGeom;      /* pull geometry */
    ivec           dim;        /* used to select components for constraint */
    real           cyl_r1;     /* radius of cylinder for dynamic COM */
    real           cyl_r0;     /* radius of cylinder including switch length */
    real           constr_tol; /* absolute tolerance for constraints in (nm) */
    int            nstxout;    /* Output frequency for pull x */
    int            nstfout;    /* Output frequency for pull f */
    int            ePBC;       /* the boundary conditions */
    int            npbcdim;    /* do pbc in dims 0 <= dim < npbcdim */
    gmx_bool       bRefAt;     /* do we need reference atoms for a group COM ? */
    int            cosdim;     /* dimension for cosine weighting, -1 if none */
    gmx_bool       bVirial;    /* do we need to add the pull virial? */
    t_pullgrp     *grp;        /* groups to pull/restrain/etc/ */
    t_pullgrp     *dyna;       /* dynamic groups for use with local constraints */
    rvec          *rbuf;       /* COM calculation buffer */
    dvec          *dbuf;       /* COM calculation buffer */
    double        *dbuf_cyl;   /* cylinder ref. groups COM calculation buffer */

    FILE          *out_x;      /* output file for pull data */
    FILE          *out_f;      /* output file for pull data */
} t_pull;


/* Abstract types for enforced rotation only defined in pull_rotation.c       */
typedef struct gmx_enfrot *gmx_enfrot_t;
typedef struct gmx_enfrotgrp *gmx_enfrotgrp_t;

typedef struct {
    int         eType;             /* Rotation type for this group                  */
    int         bMassW;            /* Use mass-weighed positions?                   */
    int         nat;               /* Number of atoms in the group                  */
    atom_id    *ind;               /* The global atoms numbers                      */
    rvec       *x_ref;             /* The reference positions                       */
    rvec        vec;               /* The normalized rotation vector                */
    real        rate;              /* Rate of rotation (degree/ps)                  */
    real        k;                 /* Force constant (kJ/(mol nm^2)                 */
    rvec        pivot;             /* Pivot point of rotation axis (nm)             */
    int         eFittype;          /* Type of fit to determine actual group angle   */
    int         PotAngle_nstep;    /* Number of angles around the reference angle
                                      for which the rotation potential is also
                                      evaluated (for fit type 'potential' only)     */
    real            PotAngle_step; /* Distance between two angles in degrees (for
                                      fit type 'potential' only)                    */
    real            slab_dist;     /* Slab distance (nm)                            */
    real            min_gaussian;  /* Minimum value the gaussian must have so that
                                      the force is actually evaluated               */
    real            eps;           /* Additive constant for radial motion2 and
                                      flexible2 potentials (nm^2)                   */
    gmx_enfrotgrp_t enfrotgrp;     /* Stores non-inputrec rotation data per group   */
} t_rotgrp;

typedef struct {
    int          ngrp;       /* Number of rotation groups                     */
    int          nstrout;    /* Output frequency for main rotation outfile    */
    int          nstsout;    /* Output frequency for per-slab data            */
    t_rotgrp    *grp;        /* Groups to rotate                              */
    gmx_enfrot_t enfrot;     /* Stores non-inputrec enforced rotation data    */
} t_rot;


/* Abstract types for position swapping only defined in swapcoords.c */
typedef struct swap *gmx_swapcoords_t;

typedef struct {
    int      nstswap;         /* Every how many steps a swap is attempted?    */
    int      nat;             /* Number of atoms in the ion group             */
    int      nat_split[2];    /* Number of atoms in the split group           */
    int      nat_sol;         /* Number of atoms in the solvent group         */
    atom_id  *ind;            /* The global ion group atoms numbers           */
    atom_id  *ind_split[2];   /* Split groups for compartment partitioning    */
    atom_id  *ind_sol;        /* The global solvent group atom numbers        */
    gmx_bool massw_split[2];  /* Use mass-weighted positions in split group?  */
    real     cyl0r, cyl1r;    /* Split cylinders defined by radius, upper and */
    real     cyl0u, cyl1u;    /* ... lower extension. The split cylinders de- */
    real     cyl0l, cyl1l;    /* ... fine the channels and are each anchored  */
                              /* ... in the center of the split group         */
    real     r_sol;           /* All solvent atoms with a mutual distance of
                                 at most r_sol are considered as belonging to
                                 the same compartment                         */
    int      nanions[eCompNr]; /* Requested number of anions and              */
    int      csteps;          /* Coupling constant (nr of time steps)         */
    real     threshold;       /* Ion counts may deviate from the requested
                                 values by +-threshold before a swap is done  */
    int      ncations[eCompNr]; /* ... cations for both compartments          */
    gmx_swapcoords_t si_priv; /* swap private data accessible in
                               * swapcoords.c                                 */
} t_swapcoords;


typedef struct {
    int      type;           /* type of AdResS simulation                    */
    gmx_bool bnew_wf;        /* enable new AdResS weighting function         */
    gmx_bool bchempot_dx;    /*true:interaction table format input is F=-dmu/dx   false: dmu_dwp  */
    gmx_bool btf_full_box;   /* true: appy therm force everywhere in the box according to table false: only in hybrid region */
    real     const_wf;       /* value of weighting function for eAdressConst */
    real     ex_width;       /* center of the explicit zone                  */
    real     hy_width;       /* width of the hybrid zone                     */
    int      icor;           /* type of interface correction                 */
    int      site;           /* AdResS CG site location                      */
    rvec     refs;           /* Coordinates for AdResS reference             */
    real     ex_forcecap;    /* in the hybrid zone, cap forces large then this to adress_ex_forcecap */
    gmx_bool do_hybridpairs; /* If true pair interaction forces are also scaled in an adress way*/

    int    * tf_table_index; /* contains mapping of energy group index -> i-th adress tf table*/
    int      n_tf_grps;
    int     *group_explicit;
    int      n_energy_grps;
} t_adress;

typedef struct {
    int             eI;                     /* Integration method                 */
    gmx_large_int_t nsteps;                 /* number of steps to be taken			*/
    int             simulation_part;        /* Used in checkpointing to separate chunks */
    gmx_large_int_t init_step;              /* start at a stepcount >0 (used w. tpbconv)    */
    int             nstcalcenergy;          /* frequency of energy calc. and T/P coupl. upd.	*/
    int             cutoff_scheme;          /* group or verlet cutoffs     */
    int             ns_type;                /* which ns method should we use?               */
    int             nstlist;                /* number of steps before pairlist is generated	*/
    int             ndelta;                 /* number of cells per rlong			*/
    int             nstcomm;                /* number of steps after which center of mass	*/
    /* motion is removed				*/
<<<<<<< HEAD
    int             comm_mode;            /* Center of mass motion removal algorithm      */
    int             nstcheckpoint;        /* checkpointing frequency                      */
    int             nstlog;               /* number of steps after which print to logfile	*/
    int             nstxout;              /* number of steps after which X is output	*/
    int             nstvout;              /* id. for V					*/
    int             nstfout;              /* id. for F					*/
    int             nstenergy;            /* number of steps after which energies printed */
    int             nstxtcout;            /* id. for compressed trj (.xtc)		*/
    double          init_t;               /* initial time (ps)              */
    double          delta_t;              /* time step (ps)				*/
    real            xtcprec;              /* precision of xtc file                        */
    real            fourier_spacing;      /* requested fourier_spacing, when nk? not set  */
    int             nkx, nky, nkz;        /* number of k vectors in each spatial dimension*/
                                          /* for fourier methods for long range electrost.*/
    int             pme_order;            /* interpolation order for PME                  */
    real            ewald_rtol;           /* Real space tolerance for Ewald, determines   */
                                          /* the real/reciprocal space relative weight    */
    int             ewald_geometry;       /* normal/3d ewald, or pseudo-2d LR corrections */
    real            epsilon_surface;      /* Epsilon for PME dipole correction            */
    gmx_bool        bOptFFT;              /* optimize the fft plan at start               */
    int             ePBC;                 /* Type of periodic boundary conditions		*/
    int             bPeriodicMols;        /* Periodic molecules                           */
    gmx_bool        bContinuation;        /* Continuation run: starting state is correct	*/
    int             etc;                  /* temperature coupling               */
    int             nsttcouple;           /* interval in steps for temperature coupling   */
    gmx_bool        bPrintNHChains;       /* whether to print nose-hoover chains        */
    int             epc;                  /* pressure coupling                            */
    int             epct;                 /* pressure coupling type			*/
    int             nstpcouple;           /* interval in steps for pressure coupling      */
    real            tau_p;                /* pressure coupling time (ps)			*/
    tensor          ref_p;                /* reference pressure (kJ/(mol nm^3))		*/
    tensor          compress;             /* compressability ((mol nm^3)/kJ)        */
    int             refcoord_scaling;     /* How to scale absolute reference coordinates  */
    rvec            posres_com;           /* The COM of the posres atoms                  */
    rvec            posres_comB;          /* The B-state COM of the posres atoms          */
    int             andersen_seed;        /* Random seed for Andersen thermostat (obsolete) */
    real            verletbuf_drift;      /* Max. drift (kJ/mol/ps/atom) for list buffer  */
    real            rlist;                /* short range pairlist cut-off (nm)		*/
    real            rlistlong;            /* long range pairlist cut-off (nm)		*/
    int             nstcalclr;            /* Frequency of evaluating direct space long-range interactions */
    real            rtpi;                 /* Radius for test particle insertion           */
    int             coulombtype;          /* Type of electrostatics treatment             */
    int             coulomb_modifier;     /* Modify the Coulomb interaction              */
    real            rcoulomb_switch;      /* Coulomb switch range start (nm)		*/
    real            rcoulomb;             /* Coulomb cutoff (nm)		                */
    real            epsilon_r;            /* relative dielectric constant                 */
    real            epsilon_rf;           /* relative dielectric constant of the RF       */
    int             implicit_solvent;     /* No (=explicit water), or GBSA solvent models */
    int             gb_algorithm;         /* Algorithm to use for calculation Born radii  */
    int             nstgbradii;           /* Frequency of updating Generalized Born radii */
    real            rgbradii;             /* Cutoff for GB radii calculation              */
    real            gb_saltconc;          /* Salt concentration (M) for GBSA models       */
    real            gb_epsilon_solvent;   /* dielectric coeff. of implicit solvent     */
    real            gb_obc_alpha;         /* 1st scaling factor for Bashford-Case GB      */
    real            gb_obc_beta;          /* 2nd scaling factor for Bashford-Case GB      */
    real            gb_obc_gamma;         /* 3rd scaling factor for Bashford-Case GB      */
    real            gb_dielectric_offset; /* Dielectric offset for Still/HCT/OBC     */
    int             sa_algorithm;         /* Algorithm for SA part of GBSA                */
    real            sa_surface_tension;   /* Energy factor for SA part of GBSA */
    int             vdwtype;              /* Type of Van der Waals treatment              */
    int             vdw_modifier;         /* Modify the VdW interaction                   */
    real            rvdw_switch;          /* Van der Waals switch range start (nm)        */
    real            rvdw;                 /* Van der Waals cutoff (nm)	        */
    int             eDispCorr;            /* Perform Long range dispersion corrections    */
    real            tabext;               /* Extension of the table beyond the cut-off,   *
                                           * as well as the table length for 1-4 interac. */
    real            shake_tol;            /* tolerance for shake				*/
    int             efep;                 /* free energy calculations                     */
    t_lambda       *fepvals;              /* Data for the FEP state                       */
    gmx_bool        bSimTemp;             /* Whether to do simulated tempering            */
    t_simtemp      *simtempvals;          /* Variables for simulated tempering            */
    gmx_bool        bExpanded;            /* Whether expanded ensembles are used          */
    t_expanded     *expandedvals;         /* Expanded ensemble parameters              */
    int             eDisre;               /* Type of distance restraining                 */
    real            dr_fc;                /* force constant for ta_disre			*/
    int             eDisreWeighting;      /* type of weighting of pairs in one restraints	*/
    gmx_bool        bDisreMixed;          /* Use comb of time averaged and instan. viol's	*/
    int             nstdisreout;          /* frequency of writing pair distances to enx   */
    real            dr_tau;               /* time constant for memory function in disres    */
    real            orires_fc;            /* force constant for orientational restraints  */
    real            orires_tau;           /* time constant for memory function in orires    */
    int             nstorireout;          /* frequency of writing tr(SD) to enx           */
    real            dihre_fc;             /* force constant for dihedral restraints (obsolete)	*/
    real            em_stepsize;          /* The stepsize for updating			*/
    real            em_tol;               /* The tolerance				*/
    int             niter;                /* Number of iterations for convergence of      */
                                          /* steepest descent in relax_shells             */
    real            fc_stepsize;          /* Stepsize for directional minimization        */
                                          /* in relax_shells                              */
    int             nstcgsteep;           /* number of steps after which a steepest       */
                                          /* descents step is done while doing cg         */
    int             nbfgscorr;            /* Number of corrections to the hessian to keep */
    int             eConstrAlg;           /* Type of constraint algorithm                 */
    int             nProjOrder;           /* Order of the LINCS Projection Algorithm      */
    real            LincsWarnAngle;       /* If bond rotates more than %g degrees, warn   */
    int             nLincsIter;           /* Number of iterations in the final Lincs step */
    gmx_bool        bShakeSOR;            /* Use successive overrelaxation for shake      */
    real            bd_fric;              /* Friction coefficient for BD (amu/ps)         */
    int             ld_seed;              /* Random seed for SD and BD                    */
    int             nwall;                /* The number of walls                          */
    int             wall_type;            /* The type of walls                            */
    real            wall_r_linpot;        /* The potentail is linear for r<=wall_r_linpot */
    int             wall_atomtype[2];     /* The atom type for walls                      */
    real            wall_density[2];      /* Number density for walls                     */
    real            wall_ewald_zfac;      /* Scaling factor for the box for Ewald         */
    int             ePull;                /* Type of pulling: no, umbrella or constraint  */
    t_pull         *pull;                 /* The data for center of mass pulling          */
    gmx_bool        bRot;                 /* Calculate enforced rotation potential(s)?    */
    t_rot          *rot;                  /* The data for enforced rotation potentials    */
    int             eSwapCoords;          /* Perform coordinate exchanges?                */
    t_swapcoords   *swap;
    real            cos_accel;            /* Acceleration for viscosity calculation       */
    tensor          deform;               /* Triclinic deformation velocities (nm/ps)     */
    int             userint1;             /* User determined parameters                   */
=======
    int             comm_mode;              /* Center of mass motion removal algorithm      */
    int             nstcheckpoint;          /* checkpointing frequency                      */
    int             nstlog;                 /* number of steps after which print to logfile	*/
    int             nstxout;                /* number of steps after which X is output	*/
    int             nstvout;                /* id. for V					*/
    int             nstfout;                /* id. for F					*/
    int             nstenergy;              /* number of steps after which energies printed */
    int             nstxtcout;              /* id. for compressed trj (.xtc)		*/
    double          init_t;                 /* initial time (ps)              */
    double          delta_t;                /* time step (ps)				*/
    real            xtcprec;                /* precision of xtc file                        */
    real            fourier_spacing;        /* requested fourier_spacing, when nk? not set  */
    int             nkx, nky, nkz;          /* number of k vectors in each spatial dimension*/
                                            /* for fourier methods for long range electrost.*/
    int             pme_order;              /* interpolation order for PME                  */
    real            ewald_rtol;             /* Real space tolerance for Ewald, determines   */
                                            /* the real/reciprocal space relative weight    */
    real            ewald_rtol_lj;          /* Real space tolerance for LJ-Ewald            */
    int             ewald_geometry;         /* normal/3d ewald, or pseudo-2d LR corrections */
    real            epsilon_surface;        /* Epsilon for PME dipole correction            */
    gmx_bool        bOptFFT;                /* optimize the fft plan at start               */
    int             ljpme_combination_rule; /* Type of combination rule in LJ-PME          */
    int             ePBC;                   /* Type of periodic boundary conditions		*/
    int             bPeriodicMols;          /* Periodic molecules                           */
    gmx_bool        bContinuation;          /* Continuation run: starting state is correct	*/
    int             etc;                    /* temperature coupling               */
    int             nsttcouple;             /* interval in steps for temperature coupling   */
    gmx_bool        bPrintNHChains;         /* whether to print nose-hoover chains        */
    int             epc;                    /* pressure coupling                            */
    int             epct;                   /* pressure coupling type			*/
    int             nstpcouple;             /* interval in steps for pressure coupling      */
    real            tau_p;                  /* pressure coupling time (ps)			*/
    tensor          ref_p;                  /* reference pressure (kJ/(mol nm^3))		*/
    tensor          compress;               /* compressability ((mol nm^3)/kJ)        */
    int             refcoord_scaling;       /* How to scale absolute reference coordinates  */
    rvec            posres_com;             /* The COM of the posres atoms                  */
    rvec            posres_comB;            /* The B-state COM of the posres atoms          */
    int             andersen_seed;          /* Random seed for Andersen thermostat (obsolete) */
    real            verletbuf_tol;          /* Per atom pair energy drift tolerance (kJ/mol/ps/atom) for list buffer  */
    real            rlist;                  /* short range pairlist cut-off (nm)		*/
    real            rlistlong;              /* long range pairlist cut-off (nm)		*/
    int             nstcalclr;              /* Frequency of evaluating direct space long-range interactions */
    real            rtpi;                   /* Radius for test particle insertion           */
    int             coulombtype;            /* Type of electrostatics treatment             */
    int             coulomb_modifier;       /* Modify the Coulomb interaction              */
    real            rcoulomb_switch;        /* Coulomb switch range start (nm)		*/
    real            rcoulomb;               /* Coulomb cutoff (nm)		                */
    real            epsilon_r;              /* relative dielectric constant                 */
    real            epsilon_rf;             /* relative dielectric constant of the RF       */
    int             implicit_solvent;       /* No (=explicit water), or GBSA solvent models */
    int             gb_algorithm;           /* Algorithm to use for calculation Born radii  */
    int             nstgbradii;             /* Frequency of updating Generalized Born radii */
    real            rgbradii;               /* Cutoff for GB radii calculation              */
    real            gb_saltconc;            /* Salt concentration (M) for GBSA models       */
    real            gb_epsilon_solvent;     /* dielectric coeff. of implicit solvent     */
    real            gb_obc_alpha;           /* 1st scaling factor for Bashford-Case GB      */
    real            gb_obc_beta;            /* 2nd scaling factor for Bashford-Case GB      */
    real            gb_obc_gamma;           /* 3rd scaling factor for Bashford-Case GB      */
    real            gb_dielectric_offset;   /* Dielectric offset for Still/HCT/OBC     */
    int             sa_algorithm;           /* Algorithm for SA part of GBSA                */
    real            sa_surface_tension;     /* Energy factor for SA part of GBSA */
    int             vdwtype;                /* Type of Van der Waals treatment              */
    int             vdw_modifier;           /* Modify the VdW interaction                   */
    real            rvdw_switch;            /* Van der Waals switch range start (nm)        */
    real            rvdw;                   /* Van der Waals cutoff (nm)	        */
    int             eDispCorr;              /* Perform Long range dispersion corrections    */
    real            tabext;                 /* Extension of the table beyond the cut-off,   *
                                             * as well as the table length for 1-4 interac. */
    real            shake_tol;              /* tolerance for shake				*/
    int             efep;                   /* free energy calculations                     */
    t_lambda       *fepvals;                /* Data for the FEP state                       */
    gmx_bool        bSimTemp;               /* Whether to do simulated tempering            */
    t_simtemp      *simtempvals;            /* Variables for simulated tempering            */
    gmx_bool        bExpanded;              /* Whether expanded ensembles are used          */
    t_expanded     *expandedvals;           /* Expanded ensemble parameters              */
    int             eDisre;                 /* Type of distance restraining                 */
    real            dr_fc;                  /* force constant for ta_disre			*/
    int             eDisreWeighting;        /* type of weighting of pairs in one restraints	*/
    gmx_bool        bDisreMixed;            /* Use comb of time averaged and instan. viol's	*/
    int             nstdisreout;            /* frequency of writing pair distances to enx   */
    real            dr_tau;                 /* time constant for memory function in disres    */
    real            orires_fc;              /* force constant for orientational restraints  */
    real            orires_tau;             /* time constant for memory function in orires    */
    int             nstorireout;            /* frequency of writing tr(SD) to enx           */
    real            dihre_fc;               /* force constant for dihedral restraints (obsolete)	*/
    real            em_stepsize;            /* The stepsize for updating			*/
    real            em_tol;                 /* The tolerance				*/
    int             niter;                  /* Number of iterations for convergence of      */
                                            /* steepest descent in relax_shells             */
    real            fc_stepsize;            /* Stepsize for directional minimization        */
                                            /* in relax_shells                              */
    int             nstcgsteep;             /* number of steps after which a steepest       */
                                            /* descents step is done while doing cg         */
    int             nbfgscorr;              /* Number of corrections to the hessian to keep */
    int             eConstrAlg;             /* Type of constraint algorithm                 */
    int             nProjOrder;             /* Order of the LINCS Projection Algorithm      */
    real            LincsWarnAngle;         /* If bond rotates more than %g degrees, warn   */
    int             nLincsIter;             /* Number of iterations in the final Lincs step */
    gmx_bool        bShakeSOR;              /* Use successive overrelaxation for shake      */
    real            bd_fric;                /* Friction coefficient for BD (amu/ps)         */
    int             ld_seed;                /* Random seed for SD and BD                    */
    int             nwall;                  /* The number of walls                          */
    int             wall_type;              /* The type of walls                            */
    real            wall_r_linpot;          /* The potentail is linear for r<=wall_r_linpot */
    int             wall_atomtype[2];       /* The atom type for walls                      */
    real            wall_density[2];        /* Number density for walls                     */
    real            wall_ewald_zfac;        /* Scaling factor for the box for Ewald         */
    int             ePull;                  /* Type of pulling: no, umbrella or constraint  */
    t_pull         *pull;                   /* The data for center of mass pulling          */
    gmx_bool        bRot;                   /* Calculate enforced rotation potential(s)?    */
    t_rot          *rot;                    /* The data for enforced rotation potentials    */
    real            cos_accel;              /* Acceleration for viscosity calculation       */
    tensor          deform;                 /* Triclinic deformation velocities (nm/ps)     */
    int             userint1;               /* User determined parameters                   */
>>>>>>> 2c0c359c
    int             userint2;
    int             userint3;
    int             userint4;
    real            userreal1;
    real            userreal2;
    real            userreal3;
    real            userreal4;
    t_grpopts       opts;          /* Group options				*/
    t_cosines       ex[DIM];       /* Electric field stuff	(spatial part)		*/
    t_cosines       et[DIM];       /* Electric field stuff	(time part)		*/
    gmx_bool        bQMMM;         /* QM/MM calculation                            */
    int             QMconstraints; /* constraints on QM bonds                      */
    int             QMMMscheme;    /* Scheme: ONIOM or normal                      */
    real            scalefactor;   /* factor for scaling the MM charges in QM calc.*/
                                   /* parameter needed for AdResS simulation       */
    gmx_bool        bAdress;       /* Is AdResS enabled ? */
    t_adress       *adress;        /* The data for adress simulations */
} t_inputrec;

#define DEFORM(ir) ((ir).deform[XX][XX] != 0 || (ir).deform[YY][YY] != 0 || (ir).deform[ZZ][ZZ] != 0 || (ir).deform[YY][XX] != 0 || (ir).deform[ZZ][XX] != 0 || (ir).deform[ZZ][YY] != 0)

#define DYNAMIC_BOX(ir) ((ir).epc != epcNO || (ir).eI == eiTPI || DEFORM(ir))

#define PRESERVE_SHAPE(ir) ((ir).epc != epcNO && (ir).deform[XX][XX] == 0 && ((ir).epct == epctISOTROPIC || (ir).epct == epctSEMIISOTROPIC))

#define NEED_MUTOT(ir) (((ir).coulombtype == eelEWALD || EEL_PME((ir).coulombtype)) && ((ir).ewald_geometry == eewg3DC || (ir).epsilon_surface != 0))

#define IR_TWINRANGE(ir) ((ir).rlist > 0 && ((ir).rlistlong == 0 || (ir).rlistlong > (ir).rlist))

#define IR_ELEC_FIELD(ir) ((ir).ex[XX].n > 0 || (ir).ex[YY].n > 0 || (ir).ex[ZZ].n > 0)

#define IR_EXCL_FORCES(ir) (EEL_FULL((ir).coulombtype) || (EEL_RF((ir).coulombtype) && (ir).coulombtype != eelRF_NEC) || (ir).implicit_solvent != eisNO)
/* use pointer definitions of ir here, since that's what's usually used in the code */
#define IR_NPT_TROTTER(ir) ((((ir)->eI == eiVV) || ((ir)->eI == eiVVAK)) && (((ir)->epc == epcMTTK) && ((ir)->etc == etcNOSEHOOVER)))

#define IR_NVT_TROTTER(ir) ((((ir)->eI == eiVV) || ((ir)->eI == eiVVAK)) && ((!((ir)->epc == epcMTTK)) && ((ir)->etc == etcNOSEHOOVER)))

#define IR_NPH_TROTTER(ir) ((((ir)->eI == eiVV) || ((ir)->eI == eiVVAK)) && (((ir)->epc == epcMTTK) && (!(((ir)->etc == etcNOSEHOOVER)))))

#ifdef __cplusplus
}
#endif


#endif<|MERGE_RESOLUTION|>--- conflicted
+++ resolved
@@ -317,122 +317,6 @@
     int             ndelta;                 /* number of cells per rlong			*/
     int             nstcomm;                /* number of steps after which center of mass	*/
     /* motion is removed				*/
-<<<<<<< HEAD
-    int             comm_mode;            /* Center of mass motion removal algorithm      */
-    int             nstcheckpoint;        /* checkpointing frequency                      */
-    int             nstlog;               /* number of steps after which print to logfile	*/
-    int             nstxout;              /* number of steps after which X is output	*/
-    int             nstvout;              /* id. for V					*/
-    int             nstfout;              /* id. for F					*/
-    int             nstenergy;            /* number of steps after which energies printed */
-    int             nstxtcout;            /* id. for compressed trj (.xtc)		*/
-    double          init_t;               /* initial time (ps)              */
-    double          delta_t;              /* time step (ps)				*/
-    real            xtcprec;              /* precision of xtc file                        */
-    real            fourier_spacing;      /* requested fourier_spacing, when nk? not set  */
-    int             nkx, nky, nkz;        /* number of k vectors in each spatial dimension*/
-                                          /* for fourier methods for long range electrost.*/
-    int             pme_order;            /* interpolation order for PME                  */
-    real            ewald_rtol;           /* Real space tolerance for Ewald, determines   */
-                                          /* the real/reciprocal space relative weight    */
-    int             ewald_geometry;       /* normal/3d ewald, or pseudo-2d LR corrections */
-    real            epsilon_surface;      /* Epsilon for PME dipole correction            */
-    gmx_bool        bOptFFT;              /* optimize the fft plan at start               */
-    int             ePBC;                 /* Type of periodic boundary conditions		*/
-    int             bPeriodicMols;        /* Periodic molecules                           */
-    gmx_bool        bContinuation;        /* Continuation run: starting state is correct	*/
-    int             etc;                  /* temperature coupling               */
-    int             nsttcouple;           /* interval in steps for temperature coupling   */
-    gmx_bool        bPrintNHChains;       /* whether to print nose-hoover chains        */
-    int             epc;                  /* pressure coupling                            */
-    int             epct;                 /* pressure coupling type			*/
-    int             nstpcouple;           /* interval in steps for pressure coupling      */
-    real            tau_p;                /* pressure coupling time (ps)			*/
-    tensor          ref_p;                /* reference pressure (kJ/(mol nm^3))		*/
-    tensor          compress;             /* compressability ((mol nm^3)/kJ)        */
-    int             refcoord_scaling;     /* How to scale absolute reference coordinates  */
-    rvec            posres_com;           /* The COM of the posres atoms                  */
-    rvec            posres_comB;          /* The B-state COM of the posres atoms          */
-    int             andersen_seed;        /* Random seed for Andersen thermostat (obsolete) */
-    real            verletbuf_drift;      /* Max. drift (kJ/mol/ps/atom) for list buffer  */
-    real            rlist;                /* short range pairlist cut-off (nm)		*/
-    real            rlistlong;            /* long range pairlist cut-off (nm)		*/
-    int             nstcalclr;            /* Frequency of evaluating direct space long-range interactions */
-    real            rtpi;                 /* Radius for test particle insertion           */
-    int             coulombtype;          /* Type of electrostatics treatment             */
-    int             coulomb_modifier;     /* Modify the Coulomb interaction              */
-    real            rcoulomb_switch;      /* Coulomb switch range start (nm)		*/
-    real            rcoulomb;             /* Coulomb cutoff (nm)		                */
-    real            epsilon_r;            /* relative dielectric constant                 */
-    real            epsilon_rf;           /* relative dielectric constant of the RF       */
-    int             implicit_solvent;     /* No (=explicit water), or GBSA solvent models */
-    int             gb_algorithm;         /* Algorithm to use for calculation Born radii  */
-    int             nstgbradii;           /* Frequency of updating Generalized Born radii */
-    real            rgbradii;             /* Cutoff for GB radii calculation              */
-    real            gb_saltconc;          /* Salt concentration (M) for GBSA models       */
-    real            gb_epsilon_solvent;   /* dielectric coeff. of implicit solvent     */
-    real            gb_obc_alpha;         /* 1st scaling factor for Bashford-Case GB      */
-    real            gb_obc_beta;          /* 2nd scaling factor for Bashford-Case GB      */
-    real            gb_obc_gamma;         /* 3rd scaling factor for Bashford-Case GB      */
-    real            gb_dielectric_offset; /* Dielectric offset for Still/HCT/OBC     */
-    int             sa_algorithm;         /* Algorithm for SA part of GBSA                */
-    real            sa_surface_tension;   /* Energy factor for SA part of GBSA */
-    int             vdwtype;              /* Type of Van der Waals treatment              */
-    int             vdw_modifier;         /* Modify the VdW interaction                   */
-    real            rvdw_switch;          /* Van der Waals switch range start (nm)        */
-    real            rvdw;                 /* Van der Waals cutoff (nm)	        */
-    int             eDispCorr;            /* Perform Long range dispersion corrections    */
-    real            tabext;               /* Extension of the table beyond the cut-off,   *
-                                           * as well as the table length for 1-4 interac. */
-    real            shake_tol;            /* tolerance for shake				*/
-    int             efep;                 /* free energy calculations                     */
-    t_lambda       *fepvals;              /* Data for the FEP state                       */
-    gmx_bool        bSimTemp;             /* Whether to do simulated tempering            */
-    t_simtemp      *simtempvals;          /* Variables for simulated tempering            */
-    gmx_bool        bExpanded;            /* Whether expanded ensembles are used          */
-    t_expanded     *expandedvals;         /* Expanded ensemble parameters              */
-    int             eDisre;               /* Type of distance restraining                 */
-    real            dr_fc;                /* force constant for ta_disre			*/
-    int             eDisreWeighting;      /* type of weighting of pairs in one restraints	*/
-    gmx_bool        bDisreMixed;          /* Use comb of time averaged and instan. viol's	*/
-    int             nstdisreout;          /* frequency of writing pair distances to enx   */
-    real            dr_tau;               /* time constant for memory function in disres    */
-    real            orires_fc;            /* force constant for orientational restraints  */
-    real            orires_tau;           /* time constant for memory function in orires    */
-    int             nstorireout;          /* frequency of writing tr(SD) to enx           */
-    real            dihre_fc;             /* force constant for dihedral restraints (obsolete)	*/
-    real            em_stepsize;          /* The stepsize for updating			*/
-    real            em_tol;               /* The tolerance				*/
-    int             niter;                /* Number of iterations for convergence of      */
-                                          /* steepest descent in relax_shells             */
-    real            fc_stepsize;          /* Stepsize for directional minimization        */
-                                          /* in relax_shells                              */
-    int             nstcgsteep;           /* number of steps after which a steepest       */
-                                          /* descents step is done while doing cg         */
-    int             nbfgscorr;            /* Number of corrections to the hessian to keep */
-    int             eConstrAlg;           /* Type of constraint algorithm                 */
-    int             nProjOrder;           /* Order of the LINCS Projection Algorithm      */
-    real            LincsWarnAngle;       /* If bond rotates more than %g degrees, warn   */
-    int             nLincsIter;           /* Number of iterations in the final Lincs step */
-    gmx_bool        bShakeSOR;            /* Use successive overrelaxation for shake      */
-    real            bd_fric;              /* Friction coefficient for BD (amu/ps)         */
-    int             ld_seed;              /* Random seed for SD and BD                    */
-    int             nwall;                /* The number of walls                          */
-    int             wall_type;            /* The type of walls                            */
-    real            wall_r_linpot;        /* The potentail is linear for r<=wall_r_linpot */
-    int             wall_atomtype[2];     /* The atom type for walls                      */
-    real            wall_density[2];      /* Number density for walls                     */
-    real            wall_ewald_zfac;      /* Scaling factor for the box for Ewald         */
-    int             ePull;                /* Type of pulling: no, umbrella or constraint  */
-    t_pull         *pull;                 /* The data for center of mass pulling          */
-    gmx_bool        bRot;                 /* Calculate enforced rotation potential(s)?    */
-    t_rot          *rot;                  /* The data for enforced rotation potentials    */
-    int             eSwapCoords;          /* Perform coordinate exchanges?                */
-    t_swapcoords   *swap;
-    real            cos_accel;            /* Acceleration for viscosity calculation       */
-    tensor          deform;               /* Triclinic deformation velocities (nm/ps)     */
-    int             userint1;             /* User determined parameters                   */
-=======
     int             comm_mode;              /* Center of mass motion removal algorithm      */
     int             nstcheckpoint;          /* checkpointing frequency                      */
     int             nstlog;                 /* number of steps after which print to logfile	*/
@@ -544,10 +428,11 @@
     t_pull         *pull;                   /* The data for center of mass pulling          */
     gmx_bool        bRot;                   /* Calculate enforced rotation potential(s)?    */
     t_rot          *rot;                    /* The data for enforced rotation potentials    */
+    int             eSwapCoords;            /* Perform coordinate exchanges?                */
+    t_swapcoords   *swap;
     real            cos_accel;              /* Acceleration for viscosity calculation       */
     tensor          deform;                 /* Triclinic deformation velocities (nm/ps)     */
     int             userint1;               /* User determined parameters                   */
->>>>>>> 2c0c359c
     int             userint2;
     int             userint3;
     int             userint4;

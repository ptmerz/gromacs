--- conflicted
+++ resolved
@@ -1049,7 +1049,6 @@
 
     for (i = 0; (i < 2); i++)
     {
-<<<<<<< HEAD
         shfc->x[i].resizeWithPadding(nat);
         shfc->f[i].resizeWithPadding(nat);
     }
@@ -1067,11 +1066,6 @@
         force[i]            = forceWithPadding[i].paddedArrayRef();
     }
 
-=======
-        shfc->f[i].resize(gmx::paddedRVecVectorSize(nat));
-    }
-
->>>>>>> e9f6acc2
     if (bDoNS && inputrec->ePBC != epbcNONE && !DOMAINDECOMP(cr))
     {
         /* This is the only time where the coordinates are used
@@ -1145,37 +1139,22 @@
     {
         pr_rvecs(debug, 0, "x b4 do_force", state->x.rvec_array(), homenr);
     }
-<<<<<<< HEAD
+    int shellfc_flags = force_flags | (bVerbose ? GMX_FORCE_ENERGY : 0);
     do_force(fplog, cr, ms, inputrec, nullptr, enforcedRotation,
              mdstep, nrnb, wcycle, top, groups,
              state->box, state->x.arrayRefWithPadding(), &state->hist,
              forceWithPadding[Min], force_vir, md, enerd, fcd,
              state->lambda, graph,
              fr, vsite, mu_tot, t, nullptr,
-             (bDoNS ? GMX_FORCE_NS : 0) | force_flags,
-=======
-    int shellfc_flags = force_flags | (bVerbose ? GMX_FORCE_ENERGY : 0);
-    do_force(fplog, cr, inputrec, mdstep, nrnb, wcycle, top, groups,
-             state->box, state->x, &state->hist,
-             shfc->f[Min], force_vir, md, enerd, fcd,
-             state->lambda, graph,
-             fr, vsite, mu_tot, t, nullptr, bBornRadii,
              (bDoNS ? GMX_FORCE_NS : 0) | shellfc_flags,
->>>>>>> e9f6acc2
              ddOpenBalanceRegion, ddCloseBalanceRegion);
 
     sf_dir = 0;
     if (nflexcon)
     {
-<<<<<<< HEAD
         init_adir(shfc,
                   constr, inputrec, cr, dd_ac1, mdstep, md, end,
                   shfc->x_old, state->x.rvec_array(), state->x.rvec_array(), as_rvec_array(force[Min].data()),
-=======
-        init_adir(fplog, shfc,
-                  constr, idef, inputrec, cr, dd_ac1, mdstep, md, end,
-                  shfc->x_old, as_rvec_array(state->x.data()), as_rvec_array(state->x.data()), as_rvec_array(shfc->f[Min].data()),
->>>>>>> e9f6acc2
                   shfc->acc_dir,
                   state->box, state->lambda, &dum);
 
@@ -1186,14 +1165,9 @@
     }
     sum_epot(&(enerd->grpp), enerd->term);
     Epot[Min] = enerd->term[F_EPOT];
-<<<<<<< HEAD
 
     df[Min] = rms_force(cr, forceWithPadding[Min].paddedArrayRef(), nshell, shell, nflexcon, &sf_dir, &Epot[Min]);
     df[Try] = 0;
-=======
-    df[Min]   = rms_force(cr, shfc->f[Min], nshell, shell, nflexcon, &sf_dir, &Epot[Min]);
-    df[Try]   = 0;
->>>>>>> e9f6acc2
     if (debug)
     {
         fprintf(debug, "df = %g  %g\n", df[Min], df[Try]);
@@ -1201,26 +1175,21 @@
 
     if (gmx_debug_at)
     {
-        pr_rvecs(debug, 0, "force0", as_rvec_array(shfc->f[Min].data()), md->nr);
+        pr_rvecs(debug, 0, "force0", as_rvec_array(force[Min].data()), md->nr);
     }
 
     if (nshell+nflexcon > 0)
     {
-        /* Copy x to shfc->x[Min] & shfc->x[Try]: during minimization only the
+        /* Copy x to pos[Min] & pos[Try]: during minimization only the
          * shell positions are updated, therefore the other particles must
          * be set here, in advance.
          */
-<<<<<<< HEAD
         std::copy(state->x.begin(),
                   state->x.end(),
                   posWithPadding[Min].paddedArrayRef().begin());
         std::copy(state->x.begin(),
                   state->x.end(),
                   posWithPadding[Try].paddedArrayRef().begin());
-=======
-        shfc->x[Min] = PaddedRVecVector(std::begin(state->x), std::end(state->x));
-        shfc->x[Try] = PaddedRVecVector(std::begin(state->x), std::end(state->x));
->>>>>>> e9f6acc2
     }
 
     if (bVerbose && MASTER(cr))
@@ -1248,90 +1217,62 @@
     {
         if (vsite)
         {
-<<<<<<< HEAD
             construct_vsites(vsite, as_rvec_array(pos[Min].data()),
                              inputrec->delta_t, state->v.rvec_array(),
-=======
-            construct_vsites(vsite, as_rvec_array(shfc->x[Min].data()),
-                             inputrec->delta_t, as_rvec_array(state->v.data()),
->>>>>>> e9f6acc2
                              idef->iparams, idef->il,
                              fr->ePBC, fr->bMolPBC, cr, state->box);
         }
 
         if (nflexcon)
         {
-<<<<<<< HEAD
             init_adir(shfc,
                       constr, inputrec, cr, dd_ac1, mdstep, md, end,
                       x_old, state->x.rvec_array(),
                       as_rvec_array(pos[Min].data()),
                       as_rvec_array(force[Min].data()), acc_dir,
                       state->box, state->lambda, &dum);
-=======
-            init_adir(fplog, shfc,
-                      constr, idef, inputrec, cr, dd_ac1, mdstep, md, end,
-                      x_old, as_rvec_array(state->x.data()), as_rvec_array(shfc->x[Min].data()), as_rvec_array(shfc->f[Min].data()), acc_dir,
-                      fr->bMolPBC, state->box, state->lambda, &dum, nrnb);
->>>>>>> e9f6acc2
-
-            directional_sd(shfc->x[Min], shfc->x[Try], acc_dir, end, fr->fc_stepsize);
+
+            directional_sd(pos[Min], pos[Try], acc_dir, end, fr->fc_stepsize);
         }
 
         /* New positions, Steepest descent */
-        shell_pos_sd(shfc->x[Min], shfc->x[Try], shfc->f[Min], nshell, shell, count);
+        shell_pos_sd(pos[Min], pos[Try], force[Min], nshell, shell, count);
 
         /* do_force expected the charge groups to be in the box */
         if (graph)
         {
-            unshift_self(graph, state->box, as_rvec_array(shfc->x[Try].data()));
+            unshift_self(graph, state->box, as_rvec_array(pos[Try].data()));
         }
 
         if (gmx_debug_at)
         {
-            pr_rvecs(debug, 0, "RELAX: shfc->x[Min]  ", as_rvec_array(shfc->x[Min].data()), homenr);
-            pr_rvecs(debug, 0, "RELAX: shfc->x[Try]  ", as_rvec_array(shfc->x[Try].data()), homenr);
+            pr_rvecs(debug, 0, "RELAX: pos[Min]  ", as_rvec_array(pos[Min].data()), homenr);
+            pr_rvecs(debug, 0, "RELAX: pos[Try]  ", as_rvec_array(pos[Try].data()), homenr);
         }
         /* Try the new positions */
-<<<<<<< HEAD
         do_force(fplog, cr, ms, inputrec, nullptr, enforcedRotation,
                  1, nrnb, wcycle,
                  top, groups, state->box, posWithPadding[Try], &state->hist,
                  forceWithPadding[Try], force_vir,
                  md, enerd, fcd, state->lambda, graph,
                  fr, vsite, mu_tot, t, nullptr,
-                 force_flags,
-=======
-        do_force(fplog, cr, inputrec, 1, nrnb, wcycle,
-                 top, groups, state->box, shfc->x[Try], &state->hist,
-                 shfc->f[Try], force_vir,
-                 md, enerd, fcd, state->lambda, graph,
-                 fr, vsite, mu_tot, t, nullptr, bBornRadii,
                  shellfc_flags,
->>>>>>> e9f6acc2
                  ddOpenBalanceRegion, ddCloseBalanceRegion);
         sum_epot(&(enerd->grpp), enerd->term);
         if (gmx_debug_at)
         {
-            pr_rvecs(debug, 0, "RELAX: shfc->f[Min]", as_rvec_array(shfc->f[Min].data()), homenr);
-            pr_rvecs(debug, 0, "RELAX: shfc->f[Try]", as_rvec_array(shfc->f[Try].data()), homenr);
+            pr_rvecs(debug, 0, "RELAX: force[Min]", as_rvec_array(force[Min].data()), homenr);
+            pr_rvecs(debug, 0, "RELAX: force[Try]", as_rvec_array(force[Try].data()), homenr);
         }
         sf_dir = 0;
         if (nflexcon)
         {
-<<<<<<< HEAD
             init_adir(shfc,
                       constr, inputrec, cr, dd_ac1, mdstep, md, end,
                       x_old, state->x.rvec_array(),
                       as_rvec_array(pos[Try].data()),
                       as_rvec_array(force[Try].data()),
                       acc_dir, state->box, state->lambda, &dum);
-=======
-            init_adir(fplog, shfc,
-                      constr, idef, inputrec, cr, dd_ac1, mdstep, md, end,
-                      x_old, as_rvec_array(state->x.data()), as_rvec_array(shfc->x[Try].data()), as_rvec_array(shfc->f[Try].data()), acc_dir,
-                      fr->bMolPBC, state->box, state->lambda, &dum, nrnb);
->>>>>>> e9f6acc2
 
             for (i = 0; i < end; i++)
             {
@@ -1341,7 +1282,7 @@
 
         Epot[Try] = enerd->term[F_EPOT];
 
-        df[Try] = rms_force(cr, shfc->f[Try], nshell, shell, nflexcon, &sf_dir, &Epot[Try]);
+        df[Try] = rms_force(cr, force[Try], nshell, shell, nflexcon, &sf_dir, &Epot[Try]);
 
         if (debug)
         {
@@ -1352,12 +1293,12 @@
         {
             if (gmx_debug_at)
             {
-                pr_rvecs(debug, 0, "F na do_force", as_rvec_array(shfc->f[Try].data()), homenr);
+                pr_rvecs(debug, 0, "F na do_force", as_rvec_array(force[Try].data()), homenr);
             }
             if (gmx_debug_at)
             {
                 fprintf(debug, "SHELL ITER %d\n", count);
-                dump_shells(debug, shfc->x[Try], shfc->f[Try], ftol, nshell, shell);
+                dump_shells(debug, pos[Try], force[Try], ftol, nshell, shell);
             }
         }
 
@@ -1383,11 +1324,7 @@
                 {
                     for (d = 0; d < DIM; d++)
                     {
-<<<<<<< HEAD
                         v[i][d] += (pos[Try][i][d] - pos[Min][i][d])*invdt;
-=======
-                        state->v[i][d] += (shfc->x[Try][i][d] - shfc->x[Min][i][d])*invdt;
->>>>>>> e9f6acc2
                     }
                 }
             }
@@ -1418,13 +1355,8 @@
     }
 
     /* Copy back the coordinates and the forces */
-<<<<<<< HEAD
     std::copy(pos[Min].begin(), pos[Min].end(), makeArrayRef(state->x).data());
     std::copy(force[Min].begin(), force[Min].end(), f.unpaddedArrayRef().begin());
-=======
-    std::copy(shfc->x[Min].begin(), shfc->x[Min].end(), state->x.begin());
-    std::copy(shfc->f[Min].begin(), shfc->f[Min].end(), f->begin());
->>>>>>> e9f6acc2
 }
 
 void done_shellfc(FILE *fplog, gmx_shellfc_t *shfc, int64_t numSteps)

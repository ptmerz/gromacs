/*
 * This file is part of the GROMACS molecular simulation package.
 *
 * Copyright (c) 1991-2000, University of Groningen, The Netherlands.
 * Copyright (c) 2001-2008, The GROMACS development team.
 * Copyright (c) 2013,2014,2015,2016, by the GROMACS development team, led by
 * Mark Abraham, David van der Spoel, Berk Hess, and Erik Lindahl,
 * and including many others, as listed in the AUTHORS file in the
 * top-level source directory and at http://www.gromacs.org.
 *
 * GROMACS is free software; you can redistribute it and/or
 * modify it under the terms of the GNU Lesser General Public License
 * as published by the Free Software Foundation; either version 2.1
 * of the License, or (at your option) any later version.
 *
 * GROMACS is distributed in the hope that it will be useful,
 * but WITHOUT ANY WARRANTY; without even the implied warranty of
 * MERCHANTABILITY or FITNESS FOR A PARTICULAR PURPOSE.  See the GNU
 * Lesser General Public License for more details.
 *
 * You should have received a copy of the GNU Lesser General Public
 * License along with GROMACS; if not, see
 * http://www.gnu.org/licenses, or write to the Free Software Foundation,
 * Inc., 51 Franklin Street, Fifth Floor, Boston, MA  02110-1301  USA.
 *
 * If you want to redistribute modifications to GROMACS, please
 * consider that scientific software is very special. Version
 * control is crucial - bugs must be traceable. We will be happy to
 * consider code for inclusion in the official distribution, but
 * derived work must not be called official GROMACS. Details are found
 * in the README & COPYING files - if they are missing, get the
 * official version at http://www.gromacs.org.
 *
 * To help us fund GROMACS development, we humbly ask that you cite
 * the research papers on the package. Check out http://www.gromacs.org.
 */
#include "gmxpre.h"

#include "shellfc.h"

#include <stdlib.h>
#include <string.h>
#include <math.h>

#include <cstdint>

#include <algorithm>
#include <array>

#include "gromacs/domdec/domdec.h"
#include "gromacs/domdec/domdec_struct.h"
#include "gromacs/gmxlib/chargegroup.h"
#include "gromacs/gmxlib/network.h"
#include "gromacs/math/functions.h"
#include "gromacs/math/units.h"
#include "gromacs/math/vec.h"
#include "gromacs/math/vecdump.h"
#include "gromacs/mdlib/constr.h"
#include "gromacs/mdlib/force.h"
#include "gromacs/mdlib/mdrun.h"
#include "gromacs/mdlib/sim_util.h"
#include "gromacs/mdlib/vsite.h"
#include "gromacs/mdtypes/commrec.h"
#include "gromacs/mdtypes/inputrec.h"
#include "gromacs/mdtypes/md_enums.h"
#include "gromacs/pbcutil/mshift.h"
#include "gromacs/pbcutil/ishift.h"
#include "gromacs/pbcutil/pbc.h"
#include "gromacs/topology/mtop_util.h"
#include "gromacs/utility/arraysize.h"
#include "gromacs/utility/cstringutil.h"
#include "gromacs/utility/fatalerror.h"
#include "gromacs/utility/smalloc.h"

/* TODO: check */
#if 0
typedef struct {
    int     nnucl;
    int     shell;               /* The shell id				*/
    int     nucl1, nucl2, nucl3; /* The nuclei connected to the shell	*/
    /* gmx_bool    bInterCG; */       /* Coupled to nuclei outside cg?        */
    real    k;                   /* force constant		        */
    real    k_1;                 /* 1 over force constant		*/
    rvec    xold;
    rvec    fold;
    rvec    step;
} t_shell;

struct gmx_shellfc_t {
    int          nshell_gl;              /* The number of shells in the system        */
    t_shell     *shell_gl;               /* All the shells (for DD only)              */
    int         *shell_index_gl;         /* Global shell index (for DD only)          */
    gmx_bool     bInterCG;               /* Are there inter charge-group shells?      */
    int          nshell;                 /* The number of local shells                */
    t_shell     *shell;                  /* The local shells                          */
    int          shell_nalloc;           /* The allocation size of shell              */
    gmx_bool     bPredict;               /* Predict shell positions                   */
    gmx_bool     bRequireInit;           /* Require initialization of shell positions */
    int          nflexcon;               /* The number of flexible constraints        */
    rvec        *x[2];                   /* Array for iterative minimization          */
    rvec        *f[2];                   /* Array for iterative minimization          */
    int          x_nalloc;               /* The allocation size of x and f            */
    rvec        *acc_dir;                /* Acceleration direction for flexcon        */
    rvec        *x_old;                  /* Old coordinates for flexcon               */
    int          flex_nalloc;            /* The allocation size of acc_dir and x_old  */
    rvec        *adir_xnold;             /* Work space for init_adir                  */
    rvec        *adir_xnew;              /* Work space for init_adir                  */
    int          adir_nalloc;            /* Work space for init_adir                  */
    std::int64_t numForceEvaluations;    /* Total number of force evaluations         */
    int          numConvergedIterations; /* Total number of iterations that converged */
};
#endif

static void pr_shell(FILE *fplog, int ns, t_shell s[])
{
    int i;

    fprintf(fplog, "SHELL DATA\n");
    fprintf(fplog, "%5s  %8s  %5s  %5s  %5s\n",
            "Shell", "Force k", "Nucl1", "Nucl2", "Nucl3");
    for (i = 0; (i < ns); i++)
    {
        fprintf(fplog, "%5d  %8.3f  %5d", s[i].shell, 1.0/s[i].k_1, s[i].nucl1);
        if (s[i].nnucl == 2)
        {
            fprintf(fplog, "  %5d\n", s[i].nucl2);
        }
        else if (s[i].nnucl == 3)
        {
            fprintf(fplog, "  %5d  %5d\n", s[i].nucl2, s[i].nucl3);
        }
        else
        {
            fprintf(fplog, "\n");
        }
    }
}

/* TODO The remain call of this function passes non-NULL mass and NULL
 * mtop, so this routine can be simplified.
 *
 * The other code path supported doing prediction before the MD loop
 * started, but even when called, the prediction was always
 * over-written by a subsequent call in the MD loop, so has been
 * removed. */
static void predict_shells(FILE *fplog, rvec x[], rvec v[], real dt,
                           int ns, t_shell s[],
                           real mass[], gmx_mtop_t *mtop, gmx_bool bInit)
{
    int                   i, m, s1, n1, n2, n3;
    real                  dt_1, fudge, tm, m1, m2, m3;
    rvec                 *ptr;
    gmx_mtop_atomlookup_t alook = NULL;
    t_atom               *atom;

    if (mass == NULL)
    {
        alook = gmx_mtop_atomlookup_init(mtop);
    }

    /* We introduce a fudge factor for performance reasons: with this choice
     * the initial force on the shells is about a factor of two lower than
     * without
     */
    fudge = 1.0;

    if (bInit)
    {
        if (fplog)
        {
            fprintf(fplog, "RELAX: Using prediction for initial shell placement\n");
        }
        ptr  = x;
        dt_1 = 1;
    }
    else
    {
        ptr  = v;
        dt_1 = fudge*dt;
    }

    for (i = 0; (i < ns); i++)
    {
        s1 = s[i].shell;
        if (bInit)
        {
            clear_rvec(x[s1]);
        }

        switch (s[i].nnucl)
        {
            case 1:
                n1 = s[i].nucl1;
                for (m = 0; (m < DIM); m++)
                {
                    x[s1][m] += ptr[n1][m]*dt_1;
                }
                break;
            case 2:
                n1 = s[i].nucl1;
                n2 = s[i].nucl2;
                if (mass)
                {
                    m1 = mass[n1];
                    m2 = mass[n2];
                }
                else
                {
                    /* Not the correct masses with FE, but it is just a prediction... */
                    gmx_mtop_atomnr_to_atom(alook, n1, &atom);
                    m1 = atom->m;
                    gmx_mtop_atomnr_to_atom(alook, n2, &atom);
                    m2 = atom->m;
                }
                tm = dt_1/(m1+m2);
                for (m = 0; (m < DIM); m++)
                {
                    x[s1][m] += (m1*ptr[n1][m]+m2*ptr[n2][m])*tm;
                }
                break;
            case 3:
                n1 = s[i].nucl1;
                n2 = s[i].nucl2;
                n3 = s[i].nucl3;
                if (mass)
                {
                    m1 = mass[n1];
                    m2 = mass[n2];
                    m3 = mass[n3];
                }
                else
                {
                    /* Not the correct masses with FE, but it is just a prediction... */
                    gmx_mtop_atomnr_to_atom(alook, n1, &atom);
                    m1 = atom->m;
                    gmx_mtop_atomnr_to_atom(alook, n2, &atom);
                    m2 = atom->m;
                    gmx_mtop_atomnr_to_atom(alook, n3, &atom);
                    m3 = atom->m;
                }
                tm = dt_1/(m1+m2+m3);
                for (m = 0; (m < DIM); m++)
                {
                    x[s1][m] += (m1*ptr[n1][m]+m2*ptr[n2][m]+m3*ptr[n3][m])*tm;
                }
                break;
            default:
                gmx_fatal(FARGS, "Shell %d has %d nuclei!", i, s[i].nnucl);
        }
    }

    if (mass == NULL)
    {
        gmx_mtop_atomlookup_destroy(alook);
    }
}

<<<<<<< HEAD
void init_shell_flexcon(FILE *fplog, gmx_shellfc_t shfc, t_inputrec *ir,
                        gmx_mtop_t *mtop, int nflexcon,
                        rvec *x)
=======
/*! \brief Count the different particle types in a system
 *
 * Routine prints a warning to stderr in case an unknown particle type
 * is encountered.
 * \param[in]  fplog Print what we have found if not NULL
 * \param[in]  mtop  Molecular topology.
 * \returns Array holding the number of particles of a type
 */
static std::array<int, eptNR> countPtypes(FILE       *fplog,
                                          gmx_mtop_t *mtop)
{
    std::array<int, eptNR> nptype = { { 0 } };
    /* Count number of shells, and find their indices */
    for (int i = 0; (i < eptNR); i++)
    {
        nptype[i] = 0;
    }

    gmx_mtop_atomloop_block_t  aloopb = gmx_mtop_atomloop_block_init(mtop);
    int                        nmol;
    t_atom                    *atom;
    while (gmx_mtop_atomloop_block_next(aloopb, &atom, &nmol))
    {
        switch (atom->ptype)
        {
            case eptAtom:
            case eptVSite:
            case eptShell:
                nptype[atom->ptype] += nmol;
                break;
            default:
                fprintf(stderr, "Warning unsupported particle type %d in countPtypes",
                        static_cast<int>(atom->ptype));
        }
    }
    if (fplog)
    {
        /* Print the number of each particle type */
        int n = 0;
        for (const auto &i : nptype)
        {
            if (i != 0)
            {
                fprintf(fplog, "There are: %d %ss\n", i, ptype_str[n]);
            }
            n++;
        }
    }
    return nptype;
}

gmx_shellfc_t *init_shell_flexcon(FILE *fplog,
                                  gmx_mtop_t *mtop, int nflexcon,
                                  int nstcalcenergy,
                                  bool usingDomainDecomposition)
>>>>>>> 182c8004
{
    t_shell                  *shell;
    int                      *shell_index = NULL, *at2cg;
    t_atom                   *atom;

    int                       ns, nshell, nsi;
    int                       i, j, type, mb, a_offset, cg, mol, ftype, nra;
    real                      qS, alpha;
    int                       aS, aN = 0; /* Shell and nucleus */
    int                       bondtypes[] = { F_BONDS, F_HARMONIC, F_CUBICBONDS, F_POLARIZATION, F_ANHARM_POL, F_ANISO_POL, F_WATER_POL };
#define NBT asize(bondtypes)
    t_iatom                  *ia;
    gmx_mtop_atomloop_all_t   aloop;
    gmx_ffparams_t           *ffparams;
    gmx_molblock_t           *molb;
    gmx_moltype_t            *molt;
    t_block                  *cgs;

    std::array<int, eptNR>    n = countPtypes(fplog, mtop);
    nshell = n[eptShell];

    if (nshell == 0 && nflexcon == 0)
    {
        /* We're not doing shells or flexible constraints */
        return;
    }

    shfc->nflexcon = nflexcon;

    if (nstcalcenergy != 1)
    {
        gmx_fatal(FARGS, "You have nstcalcenergy set to a value (%d) that is different from 1.\nThis is not supported in combination with shell particles.\nPlease make a new tpr file.", nstcalcenergy);
    }
    if (usingDomainDecomposition)
    {
        gmx_fatal(FARGS, "Shell particles are not implemented with domain decomposition, use a single rank");
    }

    if (nshell == 0)
    {
        return;
    }

    /* We have shells: fill the shell data structure */

    /* Global system sized array, this should be avoided */
    snew(shell_index, mtop->natoms);

    aloop  = gmx_mtop_atomloop_all_init(mtop);
    nshell = 0;
    while (gmx_mtop_atomloop_all_next(aloop, &i, &atom))
    {
        if (atom->ptype == eptShell)
        {
            shell_index[i] = nshell++;
        }
    }

    snew(shell, nshell);

    /* Initiate the shell structures */
    for (i = 0; (i < nshell); i++)
    {
        shell[i].shell = -1;
        shell[i].nnucl = 0;
        shell[i].nucl1 = -1;
        shell[i].nucl2 = -1;
        shell[i].nucl3 = -1;
        /* shell[i].bInterCG=FALSE; */
        shell[i].k_1   = 0;
        shell[i].k     = 0;
        /* anisotropic polarization */
        shell[i].k11   = 0;
        shell[i].k22   = 0;
        shell[i].k33   = 0;
    }

    ffparams = &mtop->ffparams;

    /* Now fill the structures */
    shfc->bInterCG = FALSE;
    ns             = 0;
    a_offset       = 0;
    for (mb = 0; mb < mtop->nmolblock; mb++)
    {
        molb = &mtop->molblock[mb];
        molt = &mtop->moltype[molb->type];

        cgs = &molt->cgs;
        snew(at2cg, molt->atoms.nr);
        for (cg = 0; cg < cgs->nr; cg++)
        {
            for (i = cgs->index[cg]; i < cgs->index[cg+1]; i++)
            {
                at2cg[i] = cg;
            }
        }

        atom = molt->atoms.atom;
        for (mol = 0; mol < molb->nmol; mol++)
        {
            for (j = 0; (j < NBT); j++)
            {
                ia = molt->ilist[bondtypes[j]].iatoms;
                for (i = 0; (i < molt->ilist[bondtypes[j]].nr); )
                {
                    type  = ia[0];
                    ftype = ffparams->functype[type];
                    nra   = interaction_function[ftype].nratoms;

                    /* Check whether we have a bond with a shell */
                    aS = -1;

                    switch (bondtypes[j])
                    {
                        case F_BONDS:
                        case F_HARMONIC:
                        case F_CUBICBONDS:
                        case F_POLARIZATION:
                        case F_ANHARM_POL:
                            if (atom[ia[1]].ptype == eptShell)
                            {
                                aS = ia[1];
                                aN = ia[2];
                            }
                            else if (atom[ia[2]].ptype == eptShell)
                            {
                                aS = ia[2];
                                aN = ia[1];
                            }
                            break;
                        case F_WATER_POL:
                            aN    = ia[4]; /* Dummy */
                            aS    = ia[5]; /* Shell */
                            break;
                        case F_ANISO_POL:
                            /* we don't need to do any special assignment in this case, since
                             * anisotropy will be a subset of either F_BONDS or F_POLARIZATION */
                            break;
                        default:
                            gmx_fatal(FARGS, "Death Horror: %s, %d", __FILE__, __LINE__);
                    }

                    if (aS != -1)
                    {
                        qS = atom[aS].q;

                        /* Check whether one of the particles is a shell... */
                        nsi = shell_index[a_offset+aS];
                        if ((nsi < 0) || (nsi >= nshell))
                        {
                            gmx_fatal(FARGS, "nsi is %d should be within 0 - %d. aS = %d",
                                      nsi, nshell, aS);
                        }
                        if (shell[nsi].shell == -1)
                        {
                            shell[nsi].shell = a_offset + aS;
                            ns++;
                        }
                        else if (shell[nsi].shell != a_offset+aS)
                        {
                            gmx_fatal(FARGS, "Weird stuff in %s, %d", __FILE__, __LINE__);
                        }

                        if      (shell[nsi].nucl1 == -1)
                        {
                            shell[nsi].nucl1 = a_offset + aN;
                        }
                        else if (shell[nsi].nucl2 == -1)
                        {
                            shell[nsi].nucl2 = a_offset + aN;
                        }
                        else if (shell[nsi].nucl3 == -1)
                        {
                            shell[nsi].nucl3 = a_offset + aN;
                        }
                        else
                        {
                            if (fplog)
                            {
                                pr_shell(fplog, ns, shell);
                            }
                            gmx_fatal(FARGS, "Can not handle more than three bonds per shell\n");
                        }
                        if (at2cg[aS] != at2cg[aN])
                        {
                            /* shell[nsi].bInterCG = TRUE; */
                            shfc->bInterCG = TRUE;
                        }

                        switch (bondtypes[j])
                        {
                            case F_BONDS:
                            case F_HARMONIC:
                                shell[nsi].k    += ffparams->iparams[type].harmonic.krA;
                                if (debug)
                                {
                                    fprintf(debug, "INIT SHELL HARM: Setting k for bond to Drude %d to %f\n", nsi, shell[nsi].k);
                                }
                                break;
                            case F_CUBICBONDS:
                                shell[nsi].k    += ffparams->iparams[type].cubic.kb;
                                break;
                            case F_POLARIZATION:
                            case F_ANHARM_POL:
                                if (!gmx_within_tol(qS, atom[aS].qB, GMX_REAL_EPS*10))
                                {
                                    gmx_fatal(FARGS, "polarize can not be used with qA(%e) != qB(%e) for atom %d of molecule block %d", qS, atom[aS].qB, aS+1, mb+1);
                                }
                                /* Assume CHARMM if we are using extended Lagrangian */
                                if (ir->bDrude && ir->drude->drudemode == edrudeLagrangian)
                                {
                                    /* In principle, k can be re-calculated from alpha, but for some reason it 
                                     * is not exactly matching CHARMM, so we turn to .mdp settings instead */
                                    /* shell[nsi].k    += sqr(qS)*ONE_4PI_EPS0_CHARMM/ffparams->iparams[type].polarize.alpha; */
                                    /* TODO: This is really ugly, so in reality this should be a harmonic interaction
                                     * defined above. To do this requires modification to toppush.c */
                                    shell[nsi].k    += ir->drude->drude_khyp;
                                    if (debug)
                                    {
                                        fprintf(debug, "INIT SHELL POL: Setting k for bond to Drude %d to %f\n", nsi, shell[nsi].k);
                                    }
                                }
                                else
                                {
                                    shell[nsi].k    += gmx::square(qS)*ONE_4PI_EPS0/ffparams->iparams[type].polarize.alpha;
                                }
                                break;
                            case F_ANISO_POL:
                                if (!gmx_within_tol(qS, atom[aS].qB, GMX_REAL_EPS*10))
                                {
                                    gmx_fatal(FARGS, "polarize can not be used with qA(%e) != qB(%e) for atom %d of molecule block %d", qS, atom[aS].qB, aS+1, mb+1);
                                }
                                /* TODO: review this */ 
                                shell[nsi].k    += ffparams->iparams[type].harmonic.krA;
                                shell[nsi].k11  += shell[nsi].k/(ffparams->iparams[type].daniso.a11);
                                shell[nsi].k22  += shell[nsi].k/(ffparams->iparams[type].daniso.a22);
                                shell[nsi].k33  += shell[nsi].k/(ffparams->iparams[type].daniso.a33);
                                break;
                            case F_WATER_POL:
                                if (!gmx_within_tol(qS, atom[aS].qB, GMX_REAL_EPS*10))
                                {
                                    gmx_fatal(FARGS, "water_pol can not be used with qA(%e) != qB(%e) for atom %d of molecule block %d", qS, atom[aS].qB, aS+1, mb+1);
                                }
                                alpha          = (ffparams->iparams[type].wpol.al_x+
                                                  ffparams->iparams[type].wpol.al_y+
                                                  ffparams->iparams[type].wpol.al_z)/3.0;
                                shell[nsi].k  += gmx::square(qS)*ONE_4PI_EPS0/alpha;
                                break;
                            default:
                                gmx_fatal(FARGS, "Death Horror: %s, %d", __FILE__, __LINE__);
                        }
                        shell[nsi].nnucl++;
                    }
                    ia += nra+1;
                    i  += nra+1;
                }
            }
            a_offset += molt->atoms.nr;
        }
        /* Done with this molecule type */
        sfree(at2cg);
    }

    /* Verify whether it's all correct */
    if (ns != nshell)
    {
        gmx_fatal(FARGS, "Something weird with shells. They may not be bonded to something");
    }

    for (i = 0; (i < ns); i++)
    {
        shell[i].k_1 = 1.0/shell[i].k;
    }

    if (debug)
    {
        pr_shell(debug, ns, shell);
    }

    shfc->nshell_gl      = ns;
    shfc->shell_gl       = shell;
    shfc->shell_index_gl = shell_index;

    shfc->bPredict     = (getenv("GMX_NOPREDICT") == NULL);
    /* Do not predict shells with extended Lagrangian for Drude */
    if (ir->bDrude && ir->drude->drudemode == edrudeLagrangian)
    {
        shfc->bPredict = FALSE;
    }

    shfc->bRequireInit = FALSE;
    if (!shfc->bPredict)
    {
        if (fplog)
        {
            fprintf(fplog, "\nWill never predict shell positions\n");
        }
    }
    else
    {
        shfc->bRequireInit = (getenv("GMX_REQUIRE_SHELL_INIT") != NULL);
        if (shfc->bRequireInit && fplog)
        {
            fprintf(fplog, "\nWill always initiate shell positions\n");
        }
    }

    if (shfc->bPredict)
    {
        if (shfc->bInterCG)
        {
            if (fplog)
            {
                fprintf(fplog, "\nNOTE: there are shells that are connected to particles outside their own charge group, will not predict shells positions during the run\n\n");
            }
            /* Prediction improves performance, so we should implement either:
             * 1. communication for the atoms needed for prediction
             * 2. prediction using the velocities of the shells; currently the
             *    shell velocities are zeroed, it's a bit tricky to keep
             *    track of the shell displacements and thus the velocity.
             */
            shfc->bPredict = FALSE;
        }
    }
}

void make_local_shells(t_commrec *cr, t_mdatoms *md,
                       gmx_shellfc_t shfc)
{
    t_shell      *shell;
    int           a0, a1, *ind, nshell, i;
    gmx_domdec_t *dd = NULL;

    if (DOMAINDECOMP(cr))
    {
        dd = cr->dd;
        a0 = 0;
        a1 = dd->nat_home;
    }
    else
    {
        /* Single node: we need all shells, just copy the pointer */
        shfc->nshell = shfc->nshell_gl;
        shfc->shell  = shfc->shell_gl;
        return;
    }

    ind = shfc->shell_index_gl;

    nshell = 0;
    shell  = shfc->shell;
    for (i = a0; i < a1; i++)
    {
        if (md->ptype[i] == eptShell)
        {
            if (nshell+1 > shfc->shell_nalloc)
            {
                shfc->shell_nalloc = over_alloc_dd(nshell+1);
                srenew(shell, shfc->shell_nalloc);
            }
            if (dd)
            {
                shell[nshell] = shfc->shell_gl[ind[dd->gatindex[i]]];
            }
            else
            {
                shell[nshell] = shfc->shell_gl[ind[i]];
            }

            /* jal - now that we're doing extra communication, there is no
             * problem with shell prediction, so these assignments can 
             * always be made */ 
            shell[nshell].nucl1   = i + shell[nshell].nucl1 - shell[nshell].shell;
            if (shell[nshell].nnucl > 1)
            {
                shell[nshell].nucl2 = i + shell[nshell].nucl2 - shell[nshell].shell;
            }
            if (shell[nshell].nnucl > 2)
            {
                shell[nshell].nucl3 = i + shell[nshell].nucl3 - shell[nshell].shell;
            }
            shell[nshell].shell = i;   /* jal - using += i gets global atom index */
            nshell++;
        }
    }

    shfc->nshell = nshell;
    shfc->shell  = shell;
}

static void do_1pos(rvec xnew, rvec xold, rvec f, real step)
{
    real xo, yo, zo;
    real dx, dy, dz;

    xo = xold[XX];
    yo = xold[YY];
    zo = xold[ZZ];

    dx = f[XX]*step;
    dy = f[YY]*step;
    dz = f[ZZ]*step;

    xnew[XX] = xo+dx;
    xnew[YY] = yo+dy;
    xnew[ZZ] = zo+dz;
}

static void do_1pos3(rvec xnew, rvec xold, rvec f, rvec step)
{
    real xo, yo, zo;
    real dx, dy, dz;

    xo = xold[XX];
    yo = xold[YY];
    zo = xold[ZZ];

    dx = f[XX]*step[XX];
    dy = f[YY]*step[YY];
    dz = f[ZZ]*step[ZZ];

    xnew[XX] = xo+dx;
    xnew[YY] = yo+dy;
    xnew[ZZ] = zo+dz;
}

static void directional_sd(rvec xold[], rvec xnew[], rvec acc_dir[],
                           int start, int homenr, real step)
{
    int  i;

    for (i = start; i < homenr; i++)
    {
        do_1pos(xnew[i], xold[i], acc_dir[i], step);
    }
}

static void shell_pos_sd(rvec xcur[], rvec xnew[], rvec f[],
                         int ns, t_shell s[], int *count)
{
    const real step_scale_min       = 0.8,
               step_scale_increment = 0.2,
               step_scale_max       = 1.2,
               step_scale_multiple  = (step_scale_max - step_scale_min) / step_scale_increment;
    int        i, shell, d;
    real       dx, df, k_est;
    const real zero = 0;
#ifdef PRINT_STEP
    real       step_min, step_max;

    step_min = 1e30;
    step_max = 0;
#endif
    for (i = 0; (i < ns); i++)
    {
        shell = s[i].shell;
        if (*count == 1)
        {
            for (d = 0; d < DIM; d++)
            {
                s[i].step[d] = s[i].k_1;
#ifdef PRINT_STEP
                step_min = std::min(step_min, s[i].step[d]);
                step_max = std::max(step_max, s[i].step[d]);
#endif
            }
        }
        else
        {
            for (d = 0; d < DIM; d++)
            {
                dx = xcur[shell][d] - s[i].xold[d];
                df =    f[shell][d] - s[i].fold[d];
                /* -dx/df gets used to generate an interpolated value, but would
                 * cause a NaN if df were binary-equal to zero. Values close to
                 * zero won't cause problems (because of the min() and max()), so
                 * just testing for binary inequality is OK. */
                if (zero != df)
                {
                    k_est = -dx/df;
                    /* Scale the step size by a factor interpolated from
                     * step_scale_min to step_scale_max, as k_est goes from 0 to
                     * step_scale_multiple * s[i].step[d] */
                    s[i].step[d] =
                        step_scale_min * s[i].step[d] +
                        step_scale_increment * std::min(step_scale_multiple * s[i].step[d], std::max(k_est, zero));
                }
                else
                {
                    /* Here 0 == df */
                    if (gmx_numzero(dx)) /* 0 == dx */
                    {
                        /* Likely this will never happen, but if it does just
                         * don't scale the step. */
                    }
                    else /* 0 != dx */
                    {
                        s[i].step[d] *= step_scale_max;
                    }
                }
#ifdef PRINT_STEP
                step_min = std::min(step_min, s[i].step[d]);
                step_max = std::max(step_max, s[i].step[d]);
#endif
            }
        }
        copy_rvec(xcur[shell], s[i].xold);
        copy_rvec(f[shell],   s[i].fold);

        do_1pos3(xnew[shell], xcur[shell], f[shell], s[i].step);

        if (gmx_debug_at)
        {
            fprintf(debug, "shell[%d] = %d\n", i, shell);
            pr_rvec(debug, 0, "fshell", f[shell], DIM, TRUE);
            pr_rvec(debug, 0, "xold", xcur[shell], DIM, TRUE);
            pr_rvec(debug, 0, "step", s[i].step, DIM, TRUE);
            pr_rvec(debug, 0, "xnew", xnew[shell], DIM, TRUE);
        }
    }
#ifdef PRINT_STEP
    printf("step %.3e %.3e\n", step_min, step_max);
#endif
}

static void decrease_step_size(int nshell, t_shell s[])
{
    int i;

    for (i = 0; i < nshell; i++)
    {
        svmul(0.8, s[i].step, s[i].step);
    }
}

static void print_epot(FILE *fp, gmx_int64_t mdstep, int *count, real epot, real df,
                       int ndir, real sf_dir)
{
    char buf[22];

    fprintf(fp, "MDStep=%5s/%2d EPot: %12.8e, rmsF: %6.2e",
            gmx_step_str(mdstep, buf), *count, epot, df);
    if (ndir)
    {
        fprintf(fp, ", dir. rmsF: %6.2e\n", std::sqrt(sf_dir/ndir));
    }
    else
    {
        fprintf(fp, "\n");
    }
}


static real rms_force(t_commrec *cr, rvec f[], int ns, t_shell s[],
                      int ndir, real *sf_dir, real *Epot)
{
    int    i, shell, ntot;
    double buf[4];

    buf[0] = *sf_dir;

    for (i = 0; i < ns; i++)
    {
        shell    = s[i].shell;
        buf[0]  += norm2(f[shell]);
    }
    ntot = ns;

    if (PAR(cr))
    {
        buf[1] = ntot;
        buf[2] = *sf_dir;
        buf[3] = *Epot;
        gmx_sumd(4, buf, cr);
        ntot    = (int)(buf[1] + 0.5);
        *sf_dir = buf[2];
        *Epot   = buf[3];
    }
    ntot += ndir;

    return (ntot ? std::sqrt(buf[0]/ntot) : 0);
}

static void check_pbc(FILE *fp, rvec x[], int shell)
{
    int m, now;

    now = shell-4;
    for (m = 0; (m < DIM); m++)
    {
        if (fabs(x[shell][m]-x[now][m]) > 0.3)
        {
            pr_rvecs(fp, 0, "SHELL-X", x+now, 5);
            break;
        }
    }
}

static void dump_shells(FILE *fp, rvec x[], rvec f[], real ftol, int ns, t_shell s[])
{
    int  i, shell;
    real ft2, ff2;

    ft2 = gmx::square(ftol);

    for (i = 0; (i < ns); i++)
    {
        shell = s[i].shell;
        ff2   = iprod(f[shell], f[shell]);
        if (ff2 > ft2)
        {
            fprintf(fp, "SHELL %5d, force %10.5f  %10.5f  %10.5f, |f| %10.5f\n",
                    shell, f[shell][XX], f[shell][YY], f[shell][ZZ], std::sqrt(ff2));
        }
        check_pbc(fp, x, shell);
    }
}

static void init_adir(FILE *log, gmx_shellfc_t shfc,
                      gmx_constr_t constr, t_idef *idef, t_inputrec *ir,
                      t_commrec *cr, int dd_ac1,
                      gmx_int64_t step, t_mdatoms *md, int start, int end,
                      rvec *x_old, rvec *x_init, rvec *x,
                      rvec *f, rvec *acc_dir,
                      gmx_bool bMolPBC, matrix box,
                      real *lambda, real *dvdlambda, t_nrnb *nrnb)
{
    rvec           *xnold, *xnew;
    double          dt, w_dt;
    int             n, d;
    unsigned short *ptype;

    if (DOMAINDECOMP(cr))
    {
        n = dd_ac1;
    }
    else
    {
        n = end - start;
    }
    if (n > shfc->adir_nalloc)
    {
        shfc->adir_nalloc = over_alloc_dd(n);
        srenew(shfc->adir_xnold, shfc->adir_nalloc);
        srenew(shfc->adir_xnew, shfc->adir_nalloc);
    }
    xnold = shfc->adir_xnold;
    xnew  = shfc->adir_xnew;

    ptype = md->ptype;

    dt = ir->delta_t;

    /* Does NOT work with freeze or acceleration groups (yet) */
    for (n = start; n < end; n++)
    {
        w_dt = md->invmass[n]*dt;

        for (d = 0; d < DIM; d++)
        {
            if ((ptype[n] != eptVSite) && (ptype[n] != eptShell))
            {
                xnold[n-start][d] = x[n][d] - (x_init[n][d] - x_old[n][d]);
                xnew[n-start][d]  = 2*x[n][d] - x_old[n][d] + f[n][d]*w_dt*dt;
            }
            else
            {
                xnold[n-start][d] = x[n][d];
                xnew[n-start][d]  = x[n][d];
            }
        }
    }
    constrain(log, FALSE, FALSE, constr, idef, ir, cr, step, 0, 1.0, md,
              x, xnold-start, NULL, bMolPBC, box,
              lambda[efptBONDED], &(dvdlambda[efptBONDED]),
              NULL, NULL, nrnb, econqCoord);
    constrain(log, FALSE, FALSE, constr, idef, ir, cr, step, 0, 1.0, md,
              x, xnew-start, NULL, bMolPBC, box,
              lambda[efptBONDED], &(dvdlambda[efptBONDED]),
              NULL, NULL, nrnb, econqCoord);

    for (n = start; n < end; n++)
    {
        for (d = 0; d < DIM; d++)
        {
            xnew[n-start][d] =
                -(2*x[n][d]-xnold[n-start][d]-xnew[n-start][d])/gmx::square(dt)
                - f[n][d]*md->invmass[n];
        }
        clear_rvec(acc_dir[n]);
    }

    /* Project the acceleration on the old bond directions */
    constrain(log, FALSE, FALSE, constr, idef, ir, cr, step, 0, 1.0, md,
              x_old, xnew-start, acc_dir, bMolPBC, box,
              lambda[efptBONDED], &(dvdlambda[efptBONDED]),
              NULL, NULL, nrnb, econqDeriv_FlexCon);
}

<<<<<<< HEAD
/* Drude hard wall constraint
 *
 * Avoids polarization catastrophe by imposing a limit on the bond
 * length between a Drude and its bonded heavy atom.  If the bond
 * length is greater than the limit, the length will be set to that
 * limit and the velocities along the bond vector are scaled 
 * down according to the Drude temperature set in the .mdp file
 */
void apply_drude_hardwall(t_commrec *cr, t_idef *idef, t_inputrec *ir, t_mdatoms *md, 
                          t_state *state, tensor force_vir)
{

    int     i, j, m, n;
    int     ia, ib;                 /* heavy atom and drude, respectively */
    real    ma, mb, mtot;           /* masses of drude and heavy atom, and their sum */
    real    dt, max_t;
    real    fac;
    real    rab2;                   /* squared distance */
    real    rab;                    /* total distance */
    real    rwall, rwall2;          /* wall distance, and squared distance */
    real    dr;                     /* difference between rab and rwall */
    real    dr_a, dr_b;             
    real    dprod_vr1, dprod_vr2;   
    real    tmp_dprod_vr1, tmp_dprod_vr2;
    real    vbcom;                  /* velocity of the COM of the drude-heavy atom bond */
    real    vbond;                  /* relative velocity between drude and heavy atom */
    rvec    vecab, tmpvecab;        /* vector between drude and heavy atom */
    rvec    xa, xb;                 /* coordinates of heavy atom and drude, respectively */
    rvec    vinita, vinitb;         /* original velocities of heavy atom and drude, respectively */
    rvec    vnewa, vnewb;           /* new velocities on heavy atom and drude, respectively */
    rvec    va, vb;                 /* velocities of heavy atom and drude, respectively */
    rvec    vb1, vp1;               /* Bond and particle velocities for heavy atom */ 
    rvec    vb2, vp2;               /* Bond and particle velocities for Drude */ 
    rvec    dva, dvb;               /* magnitude of change in velocity of heavy atom and drude, respectively */
    rvec    dfa, dfb;               /* change in forces, applied as corrections to the virial */
    t_pbc  *pbc;
    t_ilist    *ilist;
    t_iatom    *iatoms;
    int         flocal[] = { F_BONDS, F_POLARIZATION }; /* local interactions subject to hardwall constraint */
    int         nrlocal = 2;        /* size of flocal[] array */
    int         nral;

    snew(pbc, 1);
    set_pbc(pbc, ir->ePBC, state->box);

    const real kbt = BOLTZ * ir->drude->drude_t;
    max_t = 2.0 * ir->delta_t;

    rwall = ir->drude->drude_r;
    rwall2 = rwall * rwall;

    if (debug)
    {
        fprintf(debug, "HARDWALL: rwall = %f  rwall2 = %f\n", rwall, rwall2);
    }

    /* Here, we get the local bonded interactions that will be used for searching.
     * Basically, we will check any atom-Drude bond for the hardwall criterion and
     * apply the constraint, if necessary.  So the total number of bonds/polarization entries is
     * what we actually care about, so we loop over entries in iatoms within the local ilist.
     */
    for (i = 0; i < nrlocal; i++)
    {
        nral = NRAL(flocal[i]);
        ilist = &idef->il[flocal[i]];    

        /* loop over all entries in ilist for bonds or polarization */
        for (j = 0; j < ilist->nr; j += 1+nral)
        {
            iatoms = ilist->iatoms + j;

            /* find Drudes and connected heavy atoms */
            if (md->ptype[iatoms[1]] == eptShell && md->ptype[iatoms[2]] == eptAtom)
            {
                ia = iatoms[2]; /* atom */
                ib = iatoms[1]; /* Drude */
            }
            else if (md->ptype[iatoms[1]] == eptAtom && md->ptype[iatoms[2]] == eptShell)
            {
                ia = iatoms[1]; /* atom */
                ib = iatoms[2]; /* Drude */
            }
            else
            {
                /* no Drude involved in this interaction, i.e. normal bond */
                if (debug)
                {
                    fprintf(debug, "HARDWALL: No Drude found in bond between %d - %d\n",
                            DOMAINDECOMP(cr) ? ddglatnr(cr->dd, iatoms[1]):(iatoms[1]+1),
                            DOMAINDECOMP(cr) ? ddglatnr(cr->dd, iatoms[2]):(iatoms[2]+1));
                }
                continue;
            }
            

            if (debug)
            {
                fprintf(debug, "HARDWALL: Drude atom %d connected to heavy atom %d\n", 
                        DOMAINDECOMP(cr) ? ddglatnr(cr->dd, ib):(ib+1), 
                        DOMAINDECOMP(cr) ? ddglatnr(cr->dd, ia):(ia+1));
            }

            /* copy current positions and velocities for manipulation */
            copy_rvec(state->x[ia], xa);
            copy_rvec(state->x[ib], xb);

            if (debug)
            {
                fprintf(debug, "HARDWALL: x[%d]: %f %f %f\n", (ia+1), xa[XX], xa[YY], xa[ZZ]);
                fprintf(debug, "HARDWALL: x[%d]: %f %f %f\n", (ib+1), xb[XX], xb[YY], xb[ZZ]);
            }

            /* do_em_step() seg faults here because there are no velocities, so
             * EM + hardwall explicitly disabled in grompp - the quartic restraint
             * should be used in the case of EM */
            copy_rvec(state->v[ia], va);
            copy_rvec(state->v[ib], vb);

            if (debug)
            {
                fprintf(debug, "HARDWALL: v[%d]: %f %f %f\n", (ia+1), va[XX], va[YY], va[ZZ]);
                fprintf(debug, "HARDWALL: v[%d]: %f %f %f\n", (ib+1), vb[XX], vb[YY], vb[ZZ]);
            }

            /* save original velocities for later use */
            copy_rvec(state->v[ia], vinita);
            copy_rvec(state->v[ib], vinitb);

            /* get vector between atom b (Drude) and a (heavy atom) */
            if (pbc != NULL)
            {
                pbc_dx(pbc, xb, xa, vecab);
            }
            else
            {
                rvec_sub(xb, xa, vecab);
            }

            if (debug)
            {
                fprintf(debug, "HARDWALL: vecab b4 hardwall check: %f %f %f\n", vecab[XX], vecab[YY], vecab[ZZ]);
            }

            rab2 = norm2(vecab);

            /* impose hardwall if the Drude has strayed too far */
            if (rab2 > rwall2)
            {
                rab = sqrt(rab2);

                if (debug)
                {
                    fprintf(debug, "HARDWALL: Imposing constraint on atom %d rab2 = %f\n", (ib+1), rab2);
                }

                /* Make sure nothing catastrophic is going on */
                if (rab > (2.0*rwall))
                {
                    gmx_fatal(FARGS, "Drude atom %d is too far (r = %f) from its heavy atom %d.\n"
                              "Cannot apply hardwall.\n", DOMAINDECOMP(cr) ? ddglatnr(cr->dd, ib):(ib+1), rab, 
                              DOMAINDECOMP(cr) ? ddglatnr(cr->dd, ia):(ia+1));
                }

                /* scale distance between drude and heavy atom */
                svmul((1.0/rab), vecab, vecab);

                if (debug)
                {
                    fprintf(debug, "HARDWALL: scaled vecab: %f %f %f\n", vecab[XX], vecab[YY], vecab[ZZ]);
                }

                /* Here, we assume both atoms are free to move (no freezing)
                 * since freezegrps were defined as incompatible in grompp (could fix this later).
                 * Restraint potentials are defined elsewhere */

                /* First, get masses */
                ma = md->massT[ia];
                mb = md->massT[ib];
                mtot = ma + mb;

                if (debug)
                {
                    fprintf(debug, "HARDWALL: masses ma = %f mb = %f mtot = %f\n", ma, mb, mtot);
                }

                /* scale velocity of heavy atom */
                dprod_vr1 = iprod(va, vecab);
                svmul(dprod_vr1, vecab, vb1);
                rvec_sub(va, vb1, vp1);

                if (debug)
                {
                    fprintf(debug, "HARDWALL: dprod_vr1 = %f\n", dprod_vr1);
                    fprintf(debug, "HARDWALL: vb1 = %f %f %f\n", vb1[XX], vb1[YY], vb1[ZZ]);
                }

                /* scale velocity of drude */
                dprod_vr2 = iprod(vb, vecab);
                svmul(dprod_vr2, vecab, vb2);
                rvec_sub(vb, vb2, vp2);

                if (debug)
                {
                    fprintf(debug, "HARDWALL: dprod_vr2 = %f\n", dprod_vr2);
                    fprintf(debug, "HARDWALL: vb2 = %f %f %f\n", vb2[XX], vb2[YY], vb2[ZZ]);
                }

                /* scale velocity of COM */
                vbcom = (ma*dprod_vr1 + mb*dprod_vr2)/mtot;
                dprod_vr1 -= vbcom;
                dprod_vr2 -= vbcom;

                if (debug)
                {
                    fprintf(debug, "HARDWALL: vbcom: %f\n", vbcom);
                    fprintf(debug, "HARDWALL: dprod_vr1 - vbcom = %f\n", dprod_vr1);
                    fprintf(debug, "HARDWALL: dprod_vr2 - vbcom = %f\n", dprod_vr2);
                }

                dr = rab - rwall;

                if (dprod_vr1 == dprod_vr2)
                {
                    dt = max_t; 
                }
                else
                {
                    dt = dr / fabs(dprod_vr1 - dprod_vr2); 
                    /* sanity check */
                    if (dt > max_t)
                    {
                        dt = max_t;
                    }
                }

                /* relative velocity between ia and ib */
                vbond = sqrt(kbt/mb);

                if (debug)
                {
                    fprintf(debug, "HARDWALL: vbond = %f\n", vbond);
                }

                /* reflect the velocity along the bond vector, scale down */
                tmp_dprod_vr1 = ((-1.0)*dprod_vr1*vbond*mb) / (fabs(dprod_vr1)*mtot);
                tmp_dprod_vr2 = ((-1.0)*dprod_vr2*vbond*ma) / (fabs(dprod_vr2)*mtot);

                if (debug)
                {
                    fprintf(debug, "HARDWALL: numerator for reflect = %f\n", ((-1.0)*dprod_vr1*vbond*mb));
                    fprintf(debug, "HARDWALL: denominator for reflect = %f\n", (fabs(dprod_vr1)*mtot));
                    fprintf(debug, "HARDWALL: tmp_dprod_vr1 after reflect: %f\n", tmp_dprod_vr1);
                    fprintf(debug, "HARDWALL: tmp_dprod_vr2 after reflect: %f\n", tmp_dprod_vr2);
                }

                dr_a = (dr*mb)/mtot + (dt*tmp_dprod_vr1); 
                dr_b = (-1.0*dr*ma)/mtot + (dt*tmp_dprod_vr2); 

                /* correct the positions */
                svmul(dr_a, vecab, tmpvecab);
                rvec_inc(xa, tmpvecab);
                clear_rvec(tmpvecab);

                svmul(dr_b, vecab, tmpvecab);
                rvec_inc(xb, tmpvecab);
                clear_rvec(tmpvecab);

                /* correct the velocities */
                tmp_dprod_vr1 += vbcom;
                tmp_dprod_vr2 += vbcom;
        
                svmul(tmp_dprod_vr1, vecab, vb1); 
                svmul(tmp_dprod_vr2, vecab, vb2);

                rvec_inc(va, vb1);
                rvec_inc(vb, vb2);

                /* copy new positions back */
                copy_rvec(xa, state->x[ia]);
                copy_rvec(xa, state->x[ib]);

                if (debug)
                {
                    fprintf(debug, "HARDWALL: New position x[%d]: %f %f %f\n", (ia+1), xa[XX], xa[YY], xa[ZZ]);
                    fprintf(debug, "HARDWALL: New position x[%d]: %f %f %f\n", (ib+1), xb[XX], xb[YY], xa[ZZ]);
                }

                /* copy new velocities back */
                copy_rvec(va, vnewa);
                copy_rvec(vb, vnewb);

                if (debug)
                {
                    fprintf(debug, "HARDWALL: New velocity v[%d]: %f %f %f\n", (ia+1), va[XX], va[YY], va[ZZ]);
                    fprintf(debug, "HARDWALL: New velocity v[%d]: %f %f %f\n", (ib+1), vb[XX], vb[YY], vb[ZZ]);
                }

                copy_rvec(va, state->v[ia]);
                copy_rvec(vb, state->v[ib]);

                /* Now we have corrected positions and velocities for all heavy atoms and Drudes */

                /* Update virial for corrections made to heavy atom */
                rvec_sub(vnewa, vinita, dva);
                fac = ma*(1.0/(dt*0.5));
                svmul(fac, dva, dfa);

                for (m=0; m<DIM; m++)
                {
                    for (n=0; n<DIM; n++)
                    {
                        force_vir[m][n] += state->x[ia][m]*dfa[n];
                    }
                }

                /* Update virial for corrections made to Drude */
                rvec_sub(vnewb, vinitb, dvb);
                fac = mb*(1.0/(dt*0.5));
                svmul(fac, dvb, dfb);

                for (m=0; m<DIM; m++)
                {
                    for (n=0; n<DIM; n++)
                    {
                        force_vir[m][n] += state->x[ib][m]*dfb[n];
                    }
                }

            } /* end loop over j within iatoms */

        } /* end of hard wall conditions */

    } /* end of loop over all local bonded interactions */

} 

/* Drude quartic restraint (hyperpolarizability)
 *
 * Since the hardwall cannot be used with SCF (no velocities on Drudes),
 * an alternative (and older) method for avoiding polarization catastrophe
 * is to apply a quartic restraining force on the Drudes.  This algorithm is
 * less stable for dynamics than the hardwall, so it should generally be
 * disfavored during MD, but it can be VERY useful during EM and when running
 * MD+SCF.
 */
void add_quartic_restraint_force(t_inputrec *ir, gmx_shellfc_t shfc, rvec x[], rvec f[])
{
    int     d, i;
    int     ns;
    int     power;
    int     s, n;   /* Drude (shell) and atom (nucleus) */
    rvec    dx;
    real    dx2;
    real    du;
    real    k, r, rbond;

    k = ir->drude->drude_khyp;
    r = ir->drude->drude_r;
    power = ir->drude->drude_hyp_power;

    ns = shfc->nshell;

    for (i=0; i<ns; i++)
    {
        s = shfc->shell[i].shell;
        n = shfc->shell[i].nucl1;

        /* Drude-atom bond length */
        rvec_sub(x[s], x[s], dx);
        dx2 = norm(dx);
        rbond = sqrt(dx2);

        if (rbond > r)
        {
            du = k*power*(pow((rbond - r),(power-2)));
            for (d=0; d<DIM; d++)
            {
                f[s][d] -= du*dx[d];
                f[n][d] += du*dx[d];
            }
        }
    }
}

void relax_shell_flexcon(FILE *fplog, t_commrec *cr, gmx_bool bVerbose,
                        gmx_int64_t mdstep, t_inputrec *inputrec,
                        gmx_bool bDoNS, int force_flags,
                        gmx_localtop_t *top,
                        gmx_constr_t constr,
                        gmx_enerdata_t *enerd, t_fcdata *fcd,
                        t_state *state, rvec f[],
                        tensor force_vir,
                        t_mdatoms *md,
                        t_nrnb *nrnb, gmx_wallcycle_t wcycle,
                        t_graph *graph,
                        gmx_groups_t *groups,
                        gmx_shellfc_t shfc,
                        t_forcerec *fr,
                        gmx_bool bBornRadii,
                        double t, rvec mu_tot,
                        gmx_bool *bConverged,
                        gmx_vsite_t *vsite,
                        FILE *fp_field,
                        int *count)
=======
void relax_shell_flexcon(FILE *fplog, t_commrec *cr, gmx_bool bVerbose,
                         gmx_int64_t mdstep, t_inputrec *inputrec,
                         gmx_bool bDoNS, int force_flags,
                         gmx_localtop_t *top,
                         gmx_constr_t constr,
                         gmx_enerdata_t *enerd, t_fcdata *fcd,
                         t_state *state, rvec f[],
                         tensor force_vir,
                         t_mdatoms *md,
                         t_nrnb *nrnb, gmx_wallcycle_t wcycle,
                         t_graph *graph,
                         gmx_groups_t *groups,
                         gmx_shellfc_t *shfc,
                         t_forcerec *fr,
                         gmx_bool bBornRadii,
                         double t, rvec mu_tot,
                         gmx_vsite_t *vsite,
                         FILE *fp_field)
>>>>>>> 182c8004
{
    int        nshell;
    t_shell   *shell;
    t_idef    *idef;
    rvec      *pos[2], *force[2], *acc_dir = NULL, *x_old = NULL;
    real       Epot[2], df[2];
    real       sf_dir, invdt;
    real       ftol, dum = 0;
    char       sbuf[22];
    gmx_bool   bCont, bInit, bConverged;
    int        nat, dd_ac0, dd_ac1 = 0, i;
    int        start = 0, homenr = md->homenr, end = start+homenr, cg0, cg1;
    int        nflexcon, number_steps, d, Min = 0;
#define  Try (1-Min)             /* At start Try = 1 */

    bCont        = (mdstep == inputrec->init_step) && inputrec->bContinuation;
    bInit        = (mdstep == inputrec->init_step) || shfc->bRequireInit;
    ftol         = inputrec->em_tol;
    number_steps = inputrec->niter;
    nshell       = shfc->nshell;
    shell        = shfc->shell;
    nflexcon     = shfc->nflexcon;

    idef = &top->idef;

    if (DOMAINDECOMP(cr))
    {
        nat = dd_natoms_shell(cr->dd);
        if (nflexcon > 0)
        {
            dd_get_constraint_range(cr->dd, &dd_ac0, &dd_ac1);
            nat = std::max(nat, dd_ac1);
        }
    }
    else
    {
        nat = state->natoms;
    }

    if (nat > shfc->x_nalloc)
    {
        /* Allocate local arrays */
        shfc->x_nalloc = over_alloc_dd(nat);
        for (i = 0; (i < 2); i++)
        {
            srenew(shfc->x[i], shfc->x_nalloc);
            srenew(shfc->f[i], shfc->x_nalloc);
        }
    }
    for (i = 0; (i < 2); i++)
    {
        pos[i]   = shfc->x[i];
        force[i] = shfc->f[i];
    }

    if (bDoNS && inputrec->ePBC != epbcNONE && !DOMAINDECOMP(cr))
    {
        /* This is the only time where the coordinates are used
         * before do_force is called, which normally puts all
         * charge groups in the box.
         */
        if (inputrec->cutoff_scheme == ecutsVERLET)
        {
            put_atoms_in_box_omp(fr->ePBC, state->box, md->homenr, state->x);
        }
        else
        {
            cg0 = 0;
            cg1 = top->cgs.nr;
            put_charge_groups_in_box(fplog, cg0, cg1, fr->ePBC, state->box,
                                     &(top->cgs), state->x, fr->cg_cm);
        }

        if (graph)
        {
            mk_mshift(fplog, graph, fr->ePBC, state->box, state->x);
        }
    }

    /* After this all coordinate arrays will contain whole charge groups */
    if (graph)
    {
        shift_self(graph, state->box, state->x);
    }

    if (nflexcon)
    {
        if (nat > shfc->flex_nalloc)
        {
            shfc->flex_nalloc = over_alloc_dd(nat);
            srenew(shfc->acc_dir, shfc->flex_nalloc);
            srenew(shfc->x_old, shfc->flex_nalloc);
        }
        acc_dir = shfc->acc_dir;
        x_old   = shfc->x_old;
        for (i = 0; i < homenr; i++)
        {
            for (d = 0; d < DIM; d++)
            {
                shfc->x_old[i][d] =
                    state->x[start+i][d] - state->v[start+i][d]*inputrec->delta_t;
            }
        }
    }

    /* Do a prediction of the shell positions */
    if (shfc->bPredict && !bCont)
    {
        predict_shells(fplog, state->x, state->v, inputrec->delta_t, nshell, shell,
                       md->massT, NULL, bInit);
    }

    /* do_force expected the charge groups to be in the box */
    if (graph)
    {
        unshift_self(graph, state->box, state->x);
    }

    /* Calculate the forces first time around */
    if (gmx_debug_at)
    {
        pr_rvecs(debug, 0, "x b4 do_force", state->x + start, homenr);
    }
    do_force(fplog, cr, inputrec, mdstep, nrnb, wcycle, top, groups,
             state->box, state->x, &state->hist,
             force[Min], force_vir, md, enerd, fcd,
             state->lambda, graph,
             fr, vsite, mu_tot, t, fp_field, NULL, bBornRadii,
             (bDoNS ? GMX_FORCE_NS : 0) | force_flags);

    if (inputrec->drude->bHyper)
    {
        add_quartic_restraint_force(inputrec, shfc, state->x, force[Min]);
    }

    /* Now, update shell/Drude positions. There are two methods to do this:
     *  1. The energy minimization/SCF approach - done here
     *  2. Extended Lagrangian to integrate positions - done with md.cpp
     */
<<<<<<< HEAD
    if ((inputrec->drude->drudemode==edrudeSCF) || EI_ENERGY_MINIMIZATION(inputrec->eI))
=======
    bConverged = (df[Min] < ftol);

    for (count = 1; (!(bConverged) && (count < number_steps)); count++)
>>>>>>> 182c8004
    {
        sf_dir = 0;
        if (nflexcon)
        {
            init_adir(fplog, shfc,
                      constr, idef, inputrec, cr, dd_ac1, mdstep, md, start, end,
                      shfc->x_old-start, state->x, state->x, force[Min],
                      shfc->acc_dir-start,
                      fr->bMolPBC, state->box, state->lambda, &dum, nrnb);

            for (i = start; i < end; i++)
            {
                sf_dir += md->massT[i]*norm2(shfc->acc_dir[i-start]);
            }
        }

        Epot[Min] = enerd->term[F_EPOT];

        df[Min] = rms_force(cr, shfc->f[Min], nshell, shell, nflexcon, &sf_dir, &Epot[Min]);
        df[Try] = 0;
        if (debug)
        {
            fprintf(debug, "df = %g  %g\n", df[Min], df[Try]);
        }

        if (gmx_debug_at)
        {
            pr_rvecs(debug, 0, "force0", force[Min], md->nr);
        }

        if (nshell+nflexcon > 0)
        {
            /* Copy x to pos[Min] & pos[Try]: during minimization only the
             * shell positions are updated, therefore the other particles must
             * be set here.
             */
            memcpy(pos[Min], state->x, nat*sizeof(state->x[0]));
            memcpy(pos[Try], state->x, nat*sizeof(state->x[0]));
        }

        if (bVerbose && MASTER(cr))
        {
            *count = 0;
            print_epot(stdout, mdstep, count, Epot[Min], df[Min], nflexcon, sf_dir);
        }

        if (debug)
        {
            fprintf(debug, "%17s: %14.10e\n",
                    interaction_function[F_EKIN].longname, enerd->term[F_EKIN]);
            fprintf(debug, "%17s: %14.10e\n",
                    interaction_function[F_EPOT].longname, enerd->term[F_EPOT]);
            fprintf(debug, "%17s: %14.10e\n",
                    interaction_function[F_ETOT].longname, enerd->term[F_ETOT]);
            fprintf(debug, "SHELLSTEP %s\n", gmx_step_str(mdstep, sbuf));
        }

        /* First check whether we should do shells, or whether the force is
         * low enough even without minimization.
         */
        *bConverged = (df[Min] < ftol);
        /* for (*count = 1; (!(*bConverged) && (*count < number_steps)); *count++) */
        *count = 1;
        while (!(*bConverged) && (*count < number_steps))
        {
            if (vsite)
            {
                construct_vsites(vsite, pos[Min], inputrec->delta_t, state->v,
                                 idef->iparams, idef->il,
                                 fr->ePBC, fr->bMolPBC, cr, state->box);
            }

            if (nflexcon)
            {
                init_adir(fplog, shfc,
                          constr, idef, inputrec, cr, dd_ac1, mdstep, md, start, end,
                          x_old-start, state->x, pos[Min], force[Min], acc_dir-start,
                          fr->bMolPBC, state->box, state->lambda, &dum, nrnb);

                directional_sd(pos[Min], pos[Try], acc_dir-start, start, end,
                               fr->fc_stepsize);
            }

            /* New positions, Steepest descent */
            shell_pos_sd(pos[Min], pos[Try], force[Min], nshell, shell, count);

            /* do_force expected the charge groups to be in the box */
            if (graph)
            {
                unshift_self(graph, state->box, pos[Try]);
            }

            if (gmx_debug_at)
            {
                pr_rvecs(debug, 0, "RELAX: pos[Min]  ", pos[Min] + start, homenr);
                pr_rvecs(debug, 0, "RELAX: pos[Try]  ", pos[Try] + start, homenr);
            }
            /* Try the new positions */
            do_force(fplog, cr, inputrec, 1, nrnb, wcycle,
                     top, groups, state->box, pos[Try], &state->hist,
                     force[Try], force_vir,
                     md, enerd, fcd, state->lambda, graph,
                     fr, vsite, mu_tot, t, fp_field, NULL, bBornRadii,
                     force_flags);

            if (inputrec->drude->bHyper)
            {
                add_quartic_restraint_force(inputrec, shfc, state->x, force[Try]);
            }

            if (gmx_debug_at)
            {
                pr_rvecs(debug, 0, "RELAX: force[Min]", force[Min] + start, homenr);
                pr_rvecs(debug, 0, "RELAX: force[Try]", force[Try] + start, homenr);
            }
            sf_dir = 0;
            if (nflexcon)
            {
                init_adir(fplog, shfc,
                          constr, idef, inputrec, cr, dd_ac1, mdstep, md, start, end,
                          x_old-start, state->x, pos[Try], force[Try], acc_dir-start,
                          fr->bMolPBC, state->box, state->lambda, &dum, nrnb);

                for (i = start; i < end; i++)
                {
                    sf_dir += md->massT[i]*norm2(acc_dir[i-start]);
                }
            }

<<<<<<< HEAD
            Epot[Try] = enerd->term[F_EPOT];

            df[Try] = rms_force(cr, force[Try], nshell, shell, nflexcon, &sf_dir, &Epot[Try]);
=======
        bConverged = (df[Try] < ftol);
>>>>>>> 182c8004

            if (debug)
            {
                fprintf(debug, "df = %g  %g\n", df[Min], df[Try]);
            }

            if (debug)
            {
                if (gmx_debug_at)
                {
                    pr_rvecs(debug, 0, "F na do_force", force[Try] + start, homenr);
                }
                if (gmx_debug_at)
                {
                    fprintf(debug, "SHELL ITER %d\n", *count);
                    dump_shells(debug, pos[Try], force[Try], ftol, nshell, shell);
                }
            }

            if (bVerbose && MASTER(cr))
            {
                print_epot(stdout, mdstep, count, Epot[Try], df[Try], nflexcon, sf_dir);
            }

            *bConverged = (df[Try] < ftol);

            if ((df[Try] < df[Min]))
            {
                if (debug)
                {
                    fprintf(debug, "Swapping Min and Try\n");
                }
                if (nflexcon)
                {
                    /* Correct the velocities for the flexible constraints */
                    invdt = 1/inputrec->delta_t;
                    for (i = start; i < end; i++)
                    {
                        for (d = 0; d < DIM; d++)
                        {
                            state->v[i][d] += (pos[Try][i][d] - pos[Min][i][d])*invdt;
                        }
                    }
                }
                Min  = Try;
            }
            else
            {
                decrease_step_size(nshell, shell);
            }
        (*count)++;
        }
<<<<<<< HEAD

        if (MASTER(cr) && !(*bConverged))
=======
    }
    shfc->numForceEvaluations += count;
    if (bConverged)
    {
        shfc->numConvergedIterations++;
    }
    if (MASTER(cr) && !(bConverged))
    {
        /* Note that the energies and virial are incorrect when not converged */
        if (fplog)
>>>>>>> 182c8004
        {
            /* Note that the energies and virial are incorrect when not converged */
            if (fplog)
            {
                fprintf(fplog,
                        "step %s: EM did not converge in %d iterations, RMS force %.3f\n",
                        gmx_step_str(mdstep, sbuf), number_steps, df[Min]);
            }
            fprintf(stderr,
                    "step %s: EM did not converge in %d iterations, RMS force %.3f\n",
                    gmx_step_str(mdstep, sbuf), number_steps, df[Min]);
        }
<<<<<<< HEAD

        /* Copy back the coordinates and the forces */
        memcpy(state->x, pos[Min], nat*sizeof(state->x[0]));
        memcpy(f, force[Min], nat*sizeof(f[0]));
    }
    else
    {
        /* something has gone horribly wrong */
        gmx_fatal(FARGS, "Unknown Drude update type in relax_shell_flexcon: %s", 
                    edrude_modes[inputrec->drude->drudemode]);
    }
=======
        fprintf(stderr,
                "step %s: EM did not converge in %d iterations, RMS force %.3f\n",
                gmx_step_str(mdstep, sbuf), number_steps, df[Min]);
    }

    /* Copy back the coordinates and the forces */
    memcpy(state->x, pos[Min], nat*sizeof(state->x[0]));
    memcpy(f, force[Min], nat*sizeof(f[0]));
}

void done_shellfc(FILE *fplog, gmx_shellfc_t *shfc, gmx_int64_t numSteps)
{
    if (shfc && fplog && numSteps > 0)
    {
        double numStepsAsDouble = static_cast<double>(numSteps);
        fprintf(fplog, "Fraction of iterations that converged:           %.2f %%\n",
                (shfc->numConvergedIterations*100.0)/numStepsAsDouble);
        fprintf(fplog, "Average number of force evaluations per MD step: %.2f\n\n",
                shfc->numForceEvaluations/numStepsAsDouble);
    }

    // TODO Deallocate memory in shfc
>>>>>>> 182c8004
}<|MERGE_RESOLUTION|>--- conflicted
+++ resolved
@@ -255,11 +255,6 @@
     }
 }
 
-<<<<<<< HEAD
-void init_shell_flexcon(FILE *fplog, gmx_shellfc_t shfc, t_inputrec *ir,
-                        gmx_mtop_t *mtop, int nflexcon,
-                        rvec *x)
-=======
 /*! \brief Count the different particle types in a system
  *
  * Routine prints a warning to stderr in case an unknown particle type
@@ -311,11 +306,11 @@
     return nptype;
 }
 
-gmx_shellfc_t *init_shell_flexcon(FILE *fplog,
-                                  gmx_mtop_t *mtop, int nflexcon,
-                                  int nstcalcenergy,
-                                  bool usingDomainDecomposition)
->>>>>>> 182c8004
+void init_shell_flexcon(FILE *fplog, gmx_shellfc_t shfc,
+                        t_inputrec *ir,
+                        gmx_mtop_t *mtop, int nflexcon,
+                        int nstcalcenergy,
+                        bool usingDomainDecomposition)
 {
     t_shell                  *shell;
     int                      *shell_index = NULL, *at2cg;
@@ -755,7 +750,7 @@
 }
 
 static void shell_pos_sd(rvec xcur[], rvec xnew[], rvec f[],
-                         int ns, t_shell s[], int *count)
+                         int ns, t_shell s[], int count)
 {
     const real step_scale_min       = 0.8,
                step_scale_increment = 0.2,
@@ -773,7 +768,7 @@
     for (i = 0; (i < ns); i++)
     {
         shell = s[i].shell;
-        if (*count == 1)
+        if (count == 1)
         {
             for (d = 0; d < DIM; d++)
             {
@@ -852,13 +847,13 @@
     }
 }
 
-static void print_epot(FILE *fp, gmx_int64_t mdstep, int *count, real epot, real df,
+static void print_epot(FILE *fp, gmx_int64_t mdstep, int count, real epot, real df,
                        int ndir, real sf_dir)
 {
     char buf[22];
 
     fprintf(fp, "MDStep=%5s/%2d EPot: %12.8e, rmsF: %6.2e",
-            gmx_step_str(mdstep, buf), *count, epot, df);
+            gmx_step_str(mdstep, buf), count, epot, df);
     if (ndir)
     {
         fprintf(fp, ", dir. rmsF: %6.2e\n", std::sqrt(sf_dir/ndir));
@@ -1016,7 +1011,6 @@
               NULL, NULL, nrnb, econqDeriv_FlexCon);
 }
 
-<<<<<<< HEAD
 /* Drude hard wall constraint
  *
  * Avoids polarization catastrophe by imposing a limit on the bond
@@ -1402,27 +1396,6 @@
 }
 
 void relax_shell_flexcon(FILE *fplog, t_commrec *cr, gmx_bool bVerbose,
-                        gmx_int64_t mdstep, t_inputrec *inputrec,
-                        gmx_bool bDoNS, int force_flags,
-                        gmx_localtop_t *top,
-                        gmx_constr_t constr,
-                        gmx_enerdata_t *enerd, t_fcdata *fcd,
-                        t_state *state, rvec f[],
-                        tensor force_vir,
-                        t_mdatoms *md,
-                        t_nrnb *nrnb, gmx_wallcycle_t wcycle,
-                        t_graph *graph,
-                        gmx_groups_t *groups,
-                        gmx_shellfc_t shfc,
-                        t_forcerec *fr,
-                        gmx_bool bBornRadii,
-                        double t, rvec mu_tot,
-                        gmx_bool *bConverged,
-                        gmx_vsite_t *vsite,
-                        FILE *fp_field,
-                        int *count)
-=======
-void relax_shell_flexcon(FILE *fplog, t_commrec *cr, gmx_bool bVerbose,
                          gmx_int64_t mdstep, t_inputrec *inputrec,
                          gmx_bool bDoNS, int force_flags,
                          gmx_localtop_t *top,
@@ -1434,13 +1407,13 @@
                          t_nrnb *nrnb, gmx_wallcycle_t wcycle,
                          t_graph *graph,
                          gmx_groups_t *groups,
-                         gmx_shellfc_t *shfc,
+                         gmx_shellfc_t shfc,
                          t_forcerec *fr,
                          gmx_bool bBornRadii,
                          double t, rvec mu_tot,
                          gmx_vsite_t *vsite,
                          FILE *fp_field)
->>>>>>> 182c8004
+                         
 {
     int        nshell;
     t_shell   *shell;
@@ -1453,7 +1426,7 @@
     gmx_bool   bCont, bInit, bConverged;
     int        nat, dd_ac0, dd_ac1 = 0, i;
     int        start = 0, homenr = md->homenr, end = start+homenr, cg0, cg1;
-    int        nflexcon, number_steps, d, Min = 0;
+    int        nflexcon, number_steps, d, Min = 0, count = 0;
 #define  Try (1-Min)             /* At start Try = 1 */
 
     bCont        = (mdstep == inputrec->init_step) && inputrec->bContinuation;
@@ -1580,13 +1553,7 @@
      *  1. The energy minimization/SCF approach - done here
      *  2. Extended Lagrangian to integrate positions - done with md.cpp
      */
-<<<<<<< HEAD
     if ((inputrec->drude->drudemode==edrudeSCF) || EI_ENERGY_MINIMIZATION(inputrec->eI))
-=======
-    bConverged = (df[Min] < ftol);
-
-    for (count = 1; (!(bConverged) && (count < number_steps)); count++)
->>>>>>> 182c8004
     {
         sf_dir = 0;
         if (nflexcon)
@@ -1629,7 +1596,7 @@
 
         if (bVerbose && MASTER(cr))
         {
-            *count = 0;
+            count = 0;
             print_epot(stdout, mdstep, count, Epot[Min], df[Min], nflexcon, sf_dir);
         }
 
@@ -1647,10 +1614,10 @@
         /* First check whether we should do shells, or whether the force is
          * low enough even without minimization.
          */
-        *bConverged = (df[Min] < ftol);
+        bConverged = (df[Min] < ftol);
         /* for (*count = 1; (!(*bConverged) && (*count < number_steps)); *count++) */
-        *count = 1;
-        while (!(*bConverged) && (*count < number_steps))
+        count = 1;
+        while (!bConverged && (count < number_steps))
         {
             if (vsite)
             {
@@ -1716,13 +1683,9 @@
                 }
             }
 
-<<<<<<< HEAD
             Epot[Try] = enerd->term[F_EPOT];
 
             df[Try] = rms_force(cr, force[Try], nshell, shell, nflexcon, &sf_dir, &Epot[Try]);
-=======
-        bConverged = (df[Try] < ftol);
->>>>>>> 182c8004
 
             if (debug)
             {
@@ -1737,7 +1700,7 @@
                 }
                 if (gmx_debug_at)
                 {
-                    fprintf(debug, "SHELL ITER %d\n", *count);
+                    fprintf(debug, "SHELL ITER %d\n", count);
                     dump_shells(debug, pos[Try], force[Try], ftol, nshell, shell);
                 }
             }
@@ -1747,7 +1710,7 @@
                 print_epot(stdout, mdstep, count, Epot[Try], df[Try], nflexcon, sf_dir);
             }
 
-            *bConverged = (df[Try] < ftol);
+            bConverged = (df[Try] < ftol);
 
             if ((df[Try] < df[Min]))
             {
@@ -1773,23 +1736,14 @@
             {
                 decrease_step_size(nshell, shell);
             }
-        (*count)++;
-        }
-<<<<<<< HEAD
-
-        if (MASTER(cr) && !(*bConverged))
-=======
-    }
-    shfc->numForceEvaluations += count;
-    if (bConverged)
-    {
-        shfc->numConvergedIterations++;
-    }
-    if (MASTER(cr) && !(bConverged))
-    {
-        /* Note that the energies and virial are incorrect when not converged */
-        if (fplog)
->>>>>>> 182c8004
+            count++;
+        }
+        shfc->numForceEvaluations += count;
+        if (bConverged)
+        {
+            shfc->numConvergedIterations++;
+        }
+        if (MASTER(cr) && !bConverged)
         {
             /* Note that the energies and virial are incorrect when not converged */
             if (fplog)
@@ -1802,7 +1756,6 @@
                     "step %s: EM did not converge in %d iterations, RMS force %.3f\n",
                     gmx_step_str(mdstep, sbuf), number_steps, df[Min]);
         }
-<<<<<<< HEAD
 
         /* Copy back the coordinates and the forces */
         memcpy(state->x, pos[Min], nat*sizeof(state->x[0]));
@@ -1814,18 +1767,9 @@
         gmx_fatal(FARGS, "Unknown Drude update type in relax_shell_flexcon: %s", 
                     edrude_modes[inputrec->drude->drudemode]);
     }
-=======
-        fprintf(stderr,
-                "step %s: EM did not converge in %d iterations, RMS force %.3f\n",
-                gmx_step_str(mdstep, sbuf), number_steps, df[Min]);
-    }
-
-    /* Copy back the coordinates and the forces */
-    memcpy(state->x, pos[Min], nat*sizeof(state->x[0]));
-    memcpy(f, force[Min], nat*sizeof(f[0]));
 }
 
-void done_shellfc(FILE *fplog, gmx_shellfc_t *shfc, gmx_int64_t numSteps)
+void done_shellfc(FILE *fplog, gmx_shellfc_t shfc, gmx_int64_t numSteps)
 {
     if (shfc && fplog && numSteps > 0)
     {
@@ -1837,5 +1781,4 @@
     }
 
     // TODO Deallocate memory in shfc
->>>>>>> 182c8004
 }
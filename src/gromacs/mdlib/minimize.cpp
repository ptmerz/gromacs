/*
 * This file is part of the GROMACS molecular simulation package.
 *
 * Copyright (c) 1991-2000, University of Groningen, The Netherlands.
 * Copyright (c) 2001-2004, The GROMACS development team.
 * Copyright (c) 2013,2014,2015,2016, by the GROMACS development team, led by
 * Mark Abraham, David van der Spoel, Berk Hess, and Erik Lindahl,
 * and including many others, as listed in the AUTHORS file in the
 * top-level source directory and at http://www.gromacs.org.
 *
 * GROMACS is free software; you can redistribute it and/or
 * modify it under the terms of the GNU Lesser General Public License
 * as published by the Free Software Foundation; either version 2.1
 * of the License, or (at your option) any later version.
 *
 * GROMACS is distributed in the hope that it will be useful,
 * but WITHOUT ANY WARRANTY; without even the implied warranty of
 * MERCHANTABILITY or FITNESS FOR A PARTICULAR PURPOSE.  See the GNU
 * Lesser General Public License for more details.
 *
 * You should have received a copy of the GNU Lesser General Public
 * License along with GROMACS; if not, see
 * http://www.gnu.org/licenses, or write to the Free Software Foundation,
 * Inc., 51 Franklin Street, Fifth Floor, Boston, MA  02110-1301  USA.
 *
 * If you want to redistribute modifications to GROMACS, please
 * consider that scientific software is very special. Version
 * control is crucial - bugs must be traceable. We will be happy to
 * consider code for inclusion in the official distribution, but
 * derived work must not be called official GROMACS. Details are found
 * in the README & COPYING files - if they are missing, get the
 * official version at http://www.gromacs.org.
 *
 * To help us fund GROMACS development, we humbly ask that you cite
 * the research papers on the package. Check out http://www.gromacs.org.
 */
/*! \internal \file
 *
 * \brief This file defines integrators for energy minimization
 *
 * \author Berk Hess <hess@kth.se>
 * \author Erik Lindahl <erik@kth.se>
 * \ingroup module_mdlib
 */
#include "gmxpre.h"

#include "minimize.h"

#include "config.h"

#include <cmath>
#include <cstring>
#include <ctime>

#include <algorithm>
#include <vector>

#include "gromacs/commandline/filenm.h"
#include "gromacs/domdec/domdec.h"
#include "gromacs/domdec/domdec_struct.h"
#include "gromacs/ewald/pme.h"
#include "gromacs/fileio/confio.h"
#include "gromacs/fileio/mtxio.h"
#include "gromacs/gmxlib/md_logging.h"
#include "gromacs/gmxlib/network.h"
#include "gromacs/gmxlib/nrnb.h"
#include "gromacs/imd/imd.h"
#include "gromacs/linearalgebra/sparsematrix.h"
#include "gromacs/listed-forces/manage-threading.h"
#include "gromacs/math/functions.h"
#include "gromacs/math/vec.h"
#include "gromacs/mdlib/constr.h"
#include "gromacs/mdlib/force.h"
#include "gromacs/mdlib/forcerec.h"
#include "gromacs/mdlib/gmx_omp_nthreads.h"
#include "gromacs/mdlib/md_support.h"
#include "gromacs/mdlib/mdatoms.h"
#include "gromacs/mdlib/mdebin.h"
#include "gromacs/mdlib/mdrun.h"
#include "gromacs/mdlib/ns.h"
#include "gromacs/mdlib/shellfc.h"
#include "gromacs/mdlib/sim_util.h"
#include "gromacs/mdlib/tgroup.h"
#include "gromacs/mdlib/trajectory_writing.h"
#include "gromacs/mdlib/update.h"
#include "gromacs/mdlib/vsite.h"
#include "gromacs/mdtypes/commrec.h"
#include "gromacs/mdtypes/inputrec.h"
#include "gromacs/mdtypes/md_enums.h"
#include "gromacs/pbcutil/mshift.h"
#include "gromacs/pbcutil/pbc.h"
#include "gromacs/timing/wallcycle.h"
#include "gromacs/timing/walltime_accounting.h"
#include "gromacs/topology/mtop_util.h"
#include "gromacs/utility/cstringutil.h"
#include "gromacs/utility/exceptions.h"
#include "gromacs/utility/fatalerror.h"
#include "gromacs/utility/smalloc.h"

//! Utility structure for manipulating states during EM
typedef struct {
    //! Copy of the global state
    t_state  s;
    //! Force array
    rvec    *f;
    //! Potential energy
    real     epot;
    //! Norm of the force
    real     fnorm;
    //! Maximum force
    real     fmax;
    //! Direction
    int      a_fmax;
} em_state_t;

//! Initiate em_state_t structure and return pointer to it
static em_state_t *init_em_state()
{
    em_state_t *ems;

    snew(ems, 1);

    /* does this need to be here?  Should the array be declared differently (staticaly)in the state definition? */
    snew(ems->s.lambda, efptNR);

    return ems;
}

//! Print the EM starting conditions
static void print_em_start(FILE                     *fplog,
                           t_commrec                *cr,
                           gmx_walltime_accounting_t walltime_accounting,
                           gmx_wallcycle_t           wcycle,
                           const char               *name)
{
    walltime_accounting_start(walltime_accounting);
    wallcycle_start(wcycle, ewcRUN);
    print_start(fplog, cr, walltime_accounting, name);
}

//! Stop counting time for EM
static void em_time_end(gmx_walltime_accounting_t walltime_accounting,
                        gmx_wallcycle_t           wcycle)
{
    wallcycle_stop(wcycle, ewcRUN);

    walltime_accounting_end(walltime_accounting);
}

//! Printing a log file and console header
static void sp_header(FILE *out, const char *minimizer, real ftol, int nsteps)
{
    fprintf(out, "\n");
    fprintf(out, "%s:\n", minimizer);
    fprintf(out, "   Tolerance (Fmax)   = %12.5e\n", ftol);
    fprintf(out, "   Number of steps    = %12d\n", nsteps);
}

//! Print warning message
static void warn_step(FILE *fp, real ftol, gmx_bool bLastStep, gmx_bool bConstrain)
{
    char buffer[2048];
    if (bLastStep)
    {
        sprintf(buffer,
                "\nEnergy minimization reached the maximum number "
                "of steps before the forces reached the requested "
                "precision Fmax < %g.\n", ftol);
    }
    else
    {
        sprintf(buffer,
                "\nEnergy minimization has stopped, but the forces have "
                "not converged to the requested precision Fmax < %g (which "
                "may not be possible for your system). It stopped "
                "because the algorithm tried to make a new step whose size "
                "was too small, or there was no change in the energy since "
                "last step. Either way, we regard the minimization as "
                "converged to within the available machine precision, "
                "given your starting configuration and EM parameters.\n%s%s",
                ftol,
                sizeof(real) < sizeof(double) ?
                "\nDouble precision normally gives you higher accuracy, but "
                "this is often not needed for preparing to run molecular "
                "dynamics.\n" :
                "",
                bConstrain ?
                "You might need to increase your constraint accuracy, or turn\n"
                "off constraints altogether (set constraints = none in mdp file)\n" :
                "");
    }
    fputs(wrap_lines(buffer, 78, 0, FALSE), fp);
}

//! Print message about convergence of the EM
static void print_converged(FILE *fp, const char *alg, real ftol,
                            gmx_int64_t count, gmx_bool bDone, gmx_int64_t nsteps,
                            real epot, real fmax, int nfmax, real fnorm)
{
    char buf[STEPSTRSIZE];

    if (bDone)
    {
        fprintf(fp, "\n%s converged to Fmax < %g in %s steps\n",
                alg, ftol, gmx_step_str(count, buf));
    }
    else if (count < nsteps)
    {
        fprintf(fp, "\n%s converged to machine precision in %s steps,\n"
                "but did not reach the requested Fmax < %g.\n",
                alg, gmx_step_str(count, buf), ftol);
    }
    else
    {
        fprintf(fp, "\n%s did not converge to Fmax < %g in %s steps.\n",
                alg, ftol, gmx_step_str(count, buf));
    }

#if GMX_DOUBLE
    fprintf(fp, "Potential Energy  = %21.14e\n", epot);
    fprintf(fp, "Maximum force     = %21.14e on atom %d\n", fmax, nfmax+1);
    fprintf(fp, "Norm of force     = %21.14e\n", fnorm);
#else
    fprintf(fp, "Potential Energy  = %14.7e\n", epot);
    fprintf(fp, "Maximum force     = %14.7e on atom %d\n", fmax, nfmax+1);
    fprintf(fp, "Norm of force     = %14.7e\n", fnorm);
#endif
}

//! Compute the norm and max of the force array in parallel
static void get_f_norm_max(t_commrec *cr,
                           t_grpopts *opts, t_mdatoms *mdatoms, rvec *f,
                           real *fnorm, real *fmax, int *a_fmax)
{
    double fnorm2, *sum;
    real   fmax2, fam;
    int    la_max, a_max, start, end, i, m, gf;

    /* This routine finds the largest force and returns it.
     * On parallel machines the global max is taken.
     */
    fnorm2 = 0;
    fmax2  = 0;
    la_max = -1;
    start  = 0;
    end    = mdatoms->homenr;
    if (mdatoms->cFREEZE)
    {
        for (i = start; i < end; i++)
        {
            gf  = mdatoms->cFREEZE[i];
            fam = 0;
            for (m = 0; m < DIM; m++)
            {
                if (!opts->nFreeze[gf][m])
                {
                    fam += gmx::square(f[i][m]);
                }
            }
            fnorm2 += fam;
            if (fam > fmax2)
            {
                fmax2  = fam;
                la_max = i;
            }
        }
    }
    else
    {
        for (i = start; i < end; i++)
        {
            fam     = norm2(f[i]);
            fnorm2 += fam;
            if (fam > fmax2)
            {
                fmax2  = fam;
                la_max = i;
            }
        }
    }

    if (la_max >= 0 && DOMAINDECOMP(cr))
    {
        a_max = cr->dd->gatindex[la_max];
    }
    else
    {
        a_max = la_max;
    }
    if (PAR(cr))
    {
        snew(sum, 2*cr->nnodes+1);
        sum[2*cr->nodeid]   = fmax2;
        sum[2*cr->nodeid+1] = a_max;
        sum[2*cr->nnodes]   = fnorm2;
        gmx_sumd(2*cr->nnodes+1, sum, cr);
        fnorm2 = sum[2*cr->nnodes];
        /* Determine the global maximum */
        for (i = 0; i < cr->nnodes; i++)
        {
            if (sum[2*i] > fmax2)
            {
                fmax2 = sum[2*i];
                a_max = (int)(sum[2*i+1] + 0.5);
            }
        }
        sfree(sum);
    }

    if (fnorm)
    {
        *fnorm = sqrt(fnorm2);
    }
    if (fmax)
    {
        *fmax  = sqrt(fmax2);
    }
    if (a_fmax)
    {
        *a_fmax = a_max;
    }
}

//! Compute the norm of the force
static void get_state_f_norm_max(t_commrec *cr,
                                 t_grpopts *opts, t_mdatoms *mdatoms,
                                 em_state_t *ems)
{
    get_f_norm_max(cr, opts, mdatoms, ems->f, &ems->fnorm, &ems->fmax, &ems->a_fmax);
}

//! Initialize the energy minimization
void init_em(FILE *fplog, const char *title,
             t_commrec *cr, t_inputrec *ir,
             t_state *state_global, gmx_mtop_t *top_global,
             em_state_t *ems, gmx_localtop_t **top,
             rvec **f,
             t_nrnb *nrnb, rvec mu_tot,
             t_forcerec *fr, gmx_enerdata_t **enerd,
             t_graph **graph, t_mdatoms *mdatoms, gmx_global_stat_t *gstat,
             gmx_vsite_t *vsite, gmx_constr_t constr,
             int nfile, const t_filenm fnm[],
             gmx_mdoutf_t *outf, t_mdebin **mdebin,
             int imdport, unsigned long gmx_unused Flags,
             gmx_wallcycle_t wcycle)
{
    int  i;
    real dvdl_constr;

    if (fplog)
    {
        fprintf(fplog, "Initiating %s\n", title);
    }

    state_global->ngtc = 0;

    /* Initialize lambda variables */
    initialize_lambdas(fplog, ir, &(state_global->fep_state), state_global->lambda, NULL);

    init_nrnb(nrnb);

    /* Interactive molecular dynamics */
    init_IMD(ir, cr, top_global, fplog, 1, state_global->x,
             nfile, fnm, NULL, imdport, Flags);

    if (DOMAINDECOMP(cr))
    {
        *top = dd_init_local_top(top_global);

        dd_init_local_state(cr->dd, state_global, &ems->s);

        *f = NULL;

        /* Distribute the charge groups over the nodes from the master node */
        dd_partition_system(fplog, ir->init_step, cr, TRUE, 1,
                            state_global, top_global, ir,
                            &ems->s, &ems->f, mdatoms, *top,
                            fr, vsite, constr,
                            nrnb, NULL, FALSE);
        dd_store_state(cr->dd, &ems->s);

        *graph = NULL;
    }
    else
    {
        snew(*f, top_global->natoms);

        /* Just copy the state */
        ems->s = *state_global;
        /* We need to allocate one element extra, since we might use
         * (unaligned) 4-wide SIMD loads to access rvec entries.
         */
        snew(ems->s.x, ems->s.nalloc + 1);
        snew(ems->f, ems->s.nalloc+1);
        snew(ems->s.v, ems->s.nalloc+1);
        for (i = 0; i < state_global->natoms; i++)
        {
            copy_rvec(state_global->x[i], ems->s.x[i]);
        }
        copy_mat(state_global->box, ems->s.box);

        *top      = gmx_mtop_generate_local_top(top_global, ir->efep != efepNO);

        setup_bonded_threading(fr, &(*top)->idef);

        if (ir->ePBC != epbcNONE && !fr->bMolPBC)
        {
            *graph = mk_graph(fplog, &((*top)->idef), 0, top_global->natoms, FALSE, FALSE);
        }
        else
        {
            *graph = NULL;
        }

        atoms2md(top_global, ir, 0, NULL, top_global->natoms, mdatoms);
        update_mdatoms(mdatoms, state_global->lambda[efptFEP]);

        if (vsite)
        {
            set_vsite_top(vsite, *top, mdatoms, cr);
        }
    }

    if (constr)
    {
        if (ir->eConstrAlg == econtSHAKE &&
            gmx_mtop_ftype_count(top_global, F_CONSTR) > 0)
        {
            gmx_fatal(FARGS, "Can not do energy minimization with %s, use %s\n",
                      econstr_names[econtSHAKE], econstr_names[econtLINCS]);
        }

        if (!DOMAINDECOMP(cr))
        {
            set_constraints(constr, *top, ir, mdatoms, cr);
        }

        if (!ir->bContinuation)
        {
            /* Constrain the starting coordinates */
            dvdl_constr = 0;
            constrain(PAR(cr) ? NULL : fplog, TRUE, TRUE, constr, &(*top)->idef,
                      ir, cr, -1, 0, 1.0, mdatoms,
                      ems->s.x, ems->s.x, NULL, fr->bMolPBC, ems->s.box,
                      ems->s.lambda[efptFEP], &dvdl_constr,
                      NULL, NULL, nrnb, econqCoord);
        }
    }

    if (PAR(cr))
    {
        *gstat = global_stat_init(ir);
    }
    else
    {
        *gstat = NULL;
    }

    *outf = init_mdoutf(fplog, nfile, fnm, 0, cr, ir, top_global, NULL, wcycle);

    snew(*enerd, 1);
    init_enerdata(top_global->groups.grps[egcENER].nr, ir->fepvals->n_lambda,
                  *enerd);

    if (mdebin != NULL)
    {
        /* Init bin for energy stuff */
        *mdebin = init_mdebin(mdoutf_get_fp_ene(*outf), top_global, ir, NULL);
    }

    clear_rvec(mu_tot);
    calc_shifts(ems->s.box, fr->shift_vec);
}

//! Finalize the minimization
static void finish_em(t_commrec *cr, gmx_mdoutf_t outf,
                      gmx_walltime_accounting_t walltime_accounting,
                      gmx_wallcycle_t wcycle)
{
    if (!(cr->duty & DUTY_PME))
    {
        /* Tell the PME only node to finish */
        gmx_pme_send_finish(cr);
    }

    done_mdoutf(outf);

    em_time_end(walltime_accounting, wcycle);
}

//! Swap two different EM states during minimization
static void swap_em_state(em_state_t *ems1, em_state_t *ems2)
{
    em_state_t tmp;

    tmp   = *ems1;
    *ems1 = *ems2;
    *ems2 = tmp;
}

//! Copy coordinate from an EM state to a "normal" state structure
static void copy_em_coords(em_state_t *ems, t_state *state)
{
    int i;

    for (i = 0; (i < state->natoms); i++)
    {
        copy_rvec(ems->s.x[i], state->x[i]);
    }
}

//! Save the EM trajectory
static void write_em_traj(FILE *fplog, t_commrec *cr,
                          gmx_mdoutf_t outf,
                          gmx_bool bX, gmx_bool bF, const char *confout,
                          gmx_mtop_t *top_global,
                          t_inputrec *ir, gmx_int64_t step,
                          em_state_t *state,
                          t_state *state_global)
{
    int      mdof_flags;
    gmx_bool bIMDout = FALSE;


    /* Shall we do IMD output? */
    if (ir->bIMD)
    {
        bIMDout = do_per_step(step, IMD_get_step(ir->imd->setup));
    }

    if ((bX || bF || bIMDout || confout != NULL) && !DOMAINDECOMP(cr))
    {
        copy_em_coords(state, state_global);
    }

    mdof_flags = 0;
    if (bX)
    {
        mdof_flags |= MDOF_X;
    }
    if (bF)
    {
        mdof_flags |= MDOF_F;
    }

    /* If we want IMD output, set appropriate MDOF flag */
    if (ir->bIMD)
    {
        mdof_flags |= MDOF_IMD;
    }

    mdoutf_write_to_trajectory_files(fplog, cr, outf, mdof_flags,
                                     top_global, step, (double)step,
                                     &state->s, state_global, state->f);

    if (confout != NULL && MASTER(cr))
    {
        if (ir->ePBC != epbcNONE && !ir->bPeriodicMols && DOMAINDECOMP(cr))
        {
            /* Make molecules whole only for confout writing */
            do_pbc_mtop(fplog, ir->ePBC, state_global->box, top_global,
                        state_global->x);
        }

        write_sto_conf_mtop(confout,
                            *top_global->name, top_global,
                            state_global->x, NULL, ir->ePBC, state_global->box);
    }
}

//! \brief Do one minimization step
//
// \returns true when the step succeeded, false when a constraint error occurred
static bool do_em_step(t_commrec *cr, t_inputrec *ir, t_mdatoms *md,
                       gmx_bool bMolPBC,
                       em_state_t *ems1, real a, rvec *f, em_state_t *ems2,
                       gmx_constr_t constr, gmx_localtop_t *top,
                       t_nrnb *nrnb, gmx_wallcycle_t wcycle,
                       gmx_int64_t count)

{
    t_state *s1, *s2;
    int      start, end;
    real     dvdl_constr;
    int      nthreads gmx_unused;

    bool     validStep = true;

    s1 = &ems1->s;
    s2 = &ems2->s;

    if (DOMAINDECOMP(cr) && s1->ddp_count != cr->dd->ddp_count)
    {
        gmx_incons("state mismatch in do_em_step");
    }

    s2->flags = s1->flags;

    if (s2->nalloc != s1->nalloc)
    {
        s2->nalloc = s1->nalloc;
        /* We need to allocate one element extra, since we might use
         * (unaligned) 4-wide SIMD loads to access rvec entries.
         */
        srenew(s2->x, s1->nalloc + 1);
        srenew(ems2->f,  s1->nalloc);
        if (s2->flags & (1<<estCGP))
        {
            srenew(s2->cg_p,  s1->nalloc + 1);
        }
    }

    s2->natoms = s1->natoms;
    copy_mat(s1->box, s2->box);
    /* Copy free energy state */
    for (int i = 0; i < efptNR; i++)
    {
        s2->lambda[i] = s1->lambda[i];
    }
    copy_mat(s1->box, s2->box);

    start = 0;
    end   = md->homenr;

    // cppcheck-suppress unreadVariable
    nthreads = gmx_omp_nthreads_get(emntUpdate);
#pragma omp parallel num_threads(nthreads)
    {
        rvec *x1 = s1->x;
        rvec *x2 = s2->x;

        int   gf = 0;
#pragma omp for schedule(static) nowait
        for (int i = start; i < end; i++)
        {
            try
            {
<<<<<<< HEAD
                if (md->cFREEZE)
=======
                gf = md->cFREEZE[i];
            }
            for (int m = 0; m < DIM; m++)
            {
                if (ir->opts.nFreeze[gf][m])
>>>>>>> 9de0ecab
                {
                    gf = md->cFREEZE[i];
                }
                for (m = 0; m < DIM; m++)
                {
                    if (ir->opts.nFreeze[gf][m])
                    {
                        x2[i][m] = x1[i][m];
                    }
                    else
                    {
                        x2[i][m] = x1[i][m] + a*f[i][m];
                    }
                }
            }
            GMX_CATCH_ALL_AND_EXIT_WITH_FATAL_ERROR;
        }

        if (s2->flags & (1<<estCGP))
        {
            /* Copy the CG p vector */
            rvec *p1 = s1->cg_p;
            rvec *p2 = s2->cg_p;
#pragma omp for schedule(static) nowait
            for (int i = start; i < end; i++)
            {
<<<<<<< HEAD
                // Trivial OpenMP block that does not throw
                copy_rvec(x1[i], x2[i]);
=======
                copy_rvec(p1[i], p2[i]);
>>>>>>> 9de0ecab
            }
        }

        if (DOMAINDECOMP(cr))
        {
            s2->ddp_count = s1->ddp_count;
            if (s2->cg_gl_nalloc < s1->cg_gl_nalloc)
            {
#pragma omp barrier
                s2->cg_gl_nalloc = s1->cg_gl_nalloc;
                try
                {
                    /* We need to allocate one element extra, since we might use
                     * (unaligned) 4-wide SIMD loads to access rvec entries.
                     */
                    srenew(s2->cg_gl, s2->cg_gl_nalloc + 1);
                }
                GMX_CATCH_ALL_AND_EXIT_WITH_FATAL_ERROR;
#pragma omp barrier
            }
            s2->ncg_gl = s1->ncg_gl;
#pragma omp for schedule(static) nowait
            for (int i = 0; i < s2->ncg_gl; i++)
            {
                s2->cg_gl[i] = s1->cg_gl[i];
            }
            s2->ddp_count_cg_gl = s1->ddp_count_cg_gl;
        }
    }

    if (constr)
    {
        wallcycle_start(wcycle, ewcCONSTR);
        dvdl_constr = 0;
        validStep   =
            constrain(NULL, TRUE, TRUE, constr, &top->idef,
                      ir, cr, count, 0, 1.0, md,
                      s1->x, s2->x, NULL, bMolPBC, s2->box,
                      s2->lambda[efptBONDED], &dvdl_constr,
                      NULL, NULL, nrnb, econqCoord);
        wallcycle_stop(wcycle, ewcCONSTR);

        // We should move this check to the different minimizers
        if (!validStep && ir->eI != eiSteep)
        {
            gmx_fatal(FARGS, "The coordinates could not be constrained. Minimizer '%s' can not handle constraint failures, use minimizer '%s' before using '%s'.",
                      EI(ir->eI), EI(eiSteep), EI(ir->eI));
        }
    }

    return validStep;
}

//! Prepare EM for using domain decomposition parallellization
static void em_dd_partition_system(FILE *fplog, int step, t_commrec *cr,
                                   gmx_mtop_t *top_global, t_inputrec *ir,
                                   em_state_t *ems, gmx_localtop_t *top,
                                   t_mdatoms *mdatoms, t_forcerec *fr,
                                   gmx_vsite_t *vsite, gmx_constr_t constr,
                                   t_nrnb *nrnb, gmx_wallcycle_t wcycle)
{
    /* Repartition the domain decomposition */
    dd_partition_system(fplog, step, cr, FALSE, 1,
                        NULL, top_global, ir,
                        &ems->s, &ems->f,
                        mdatoms, top, fr, vsite, constr,
                        nrnb, wcycle, FALSE);
    dd_store_state(cr->dd, &ems->s);
}

//! De one energy evaluation
static void evaluate_energy(FILE *fplog, t_commrec *cr,
                            gmx_mtop_t *top_global,
                            em_state_t *ems, gmx_localtop_t *top,
                            t_inputrec *inputrec,
                            t_nrnb *nrnb, gmx_wallcycle_t wcycle,
                            gmx_global_stat_t gstat,
                            gmx_vsite_t *vsite, gmx_constr_t constr,
                            t_fcdata *fcd,
                            t_graph *graph, t_mdatoms *mdatoms,
                            t_forcerec *fr, rvec mu_tot,
                            gmx_enerdata_t *enerd, tensor vir, tensor pres,
                            gmx_int64_t count, gmx_bool bFirst)
{
    real     t;
    gmx_bool bNS;
    tensor   force_vir, shake_vir, ekin;
    real     dvdl_constr, prescorr, enercorr, dvdlcorr;
    real     terminate = 0;

    /* Set the time to the initial time, the time does not change during EM */
    t = inputrec->init_t;

    if (bFirst ||
        (DOMAINDECOMP(cr) && ems->s.ddp_count < cr->dd->ddp_count))
    {
        /* This is the first state or an old state used before the last ns */
        bNS = TRUE;
    }
    else
    {
        bNS = FALSE;
        if (inputrec->nstlist > 0)
        {
            bNS = TRUE;
        }
    }

    if (vsite)
    {
        construct_vsites(vsite, ems->s.x, 1, NULL,
                         top->idef.iparams, top->idef.il,
                         fr->ePBC, fr->bMolPBC, cr, ems->s.box);
    }

    if (DOMAINDECOMP(cr) && bNS)
    {
        /* Repartition the domain decomposition */
        em_dd_partition_system(fplog, count, cr, top_global, inputrec,
                               ems, top, mdatoms, fr, vsite, constr,
                               nrnb, wcycle);
    }

    /* Calc force & energy on new trial position  */
    /* do_force always puts the charge groups in the box and shifts again
     * We do not unshift, so molecules are always whole in congrad.c
     */
    do_force(fplog, cr, inputrec,
             count, nrnb, wcycle, top, &top_global->groups,
             ems->s.box, ems->s.x, &ems->s.hist,
             ems->f, force_vir, mdatoms, enerd, fcd,
             ems->s.lambda, graph, fr, vsite, mu_tot, t, NULL, NULL, TRUE,
             GMX_FORCE_STATECHANGED | GMX_FORCE_ALLFORCES |
             GMX_FORCE_VIRIAL | GMX_FORCE_ENERGY |
             (bNS ? GMX_FORCE_NS : 0));

    /* Clear the unused shake virial and pressure */
    clear_mat(shake_vir);
    clear_mat(pres);

    /* Communicate stuff when parallel */
    if (PAR(cr) && inputrec->eI != eiNM)
    {
        wallcycle_start(wcycle, ewcMoveE);

        global_stat(gstat, cr, enerd, force_vir, shake_vir, mu_tot,
                    inputrec, NULL, NULL, NULL, 1, &terminate,
                    NULL, FALSE,
                    CGLO_ENERGY |
                    CGLO_PRESSURE |
                    CGLO_CONSTRAINT);

        wallcycle_stop(wcycle, ewcMoveE);
    }

    /* Calculate long range corrections to pressure and energy */
    calc_dispcorr(inputrec, fr, ems->s.box, ems->s.lambda[efptVDW],
                  pres, force_vir, &prescorr, &enercorr, &dvdlcorr);
    enerd->term[F_DISPCORR] = enercorr;
    enerd->term[F_EPOT]    += enercorr;
    enerd->term[F_PRES]    += prescorr;
    enerd->term[F_DVDL]    += dvdlcorr;

    ems->epot = enerd->term[F_EPOT];

    if (constr)
    {
        /* Project out the constraint components of the force */
        wallcycle_start(wcycle, ewcCONSTR);
        dvdl_constr = 0;
        constrain(NULL, FALSE, FALSE, constr, &top->idef,
                  inputrec, cr, count, 0, 1.0, mdatoms,
                  ems->s.x, ems->f, ems->f, fr->bMolPBC, ems->s.box,
                  ems->s.lambda[efptBONDED], &dvdl_constr,
                  NULL, &shake_vir, nrnb, econqForceDispl);
        enerd->term[F_DVDL_CONSTR] += dvdl_constr;
        m_add(force_vir, shake_vir, vir);
        wallcycle_stop(wcycle, ewcCONSTR);
    }
    else
    {
        copy_mat(force_vir, vir);
    }

    clear_mat(ekin);
    enerd->term[F_PRES] =
        calc_pres(fr->ePBC, inputrec->nwall, ems->s.box, ekin, vir, pres);

    sum_dhdl(enerd, ems->s.lambda, inputrec->fepvals);

    if (EI_ENERGY_MINIMIZATION(inputrec->eI))
    {
        get_state_f_norm_max(cr, &(inputrec->opts), mdatoms, ems);
    }
}

//! Parallel utility summing energies and forces
static double reorder_partsum(t_commrec *cr, t_grpopts *opts, t_mdatoms *mdatoms,
                              gmx_mtop_t *top_global,
                              em_state_t *s_min, em_state_t *s_b)
{
    rvec          *fm, *fb, *fmg;
    t_block       *cgs_gl;
    int            ncg, *cg_gl, *index, c, cg, i, a0, a1, a, gf, m;
    double         partsum;
    unsigned char *grpnrFREEZE;

    if (debug)
    {
        fprintf(debug, "Doing reorder_partsum\n");
    }

    fm = s_min->f;
    fb = s_b->f;

    cgs_gl = dd_charge_groups_global(cr->dd);
    index  = cgs_gl->index;

    /* Collect fm in a global vector fmg.
     * This conflicts with the spirit of domain decomposition,
     * but to fully optimize this a much more complicated algorithm is required.
     */
    snew(fmg, top_global->natoms);

    ncg   = s_min->s.ncg_gl;
    cg_gl = s_min->s.cg_gl;
    i     = 0;
    for (c = 0; c < ncg; c++)
    {
        cg = cg_gl[c];
        a0 = index[cg];
        a1 = index[cg+1];
        for (a = a0; a < a1; a++)
        {
            copy_rvec(fm[i], fmg[a]);
            i++;
        }
    }
    gmx_sum(top_global->natoms*3, fmg[0], cr);

    /* Now we will determine the part of the sum for the cgs in state s_b */
    ncg         = s_b->s.ncg_gl;
    cg_gl       = s_b->s.cg_gl;
    partsum     = 0;
    i           = 0;
    gf          = 0;
    grpnrFREEZE = top_global->groups.grpnr[egcFREEZE];
    for (c = 0; c < ncg; c++)
    {
        cg = cg_gl[c];
        a0 = index[cg];
        a1 = index[cg+1];
        for (a = a0; a < a1; a++)
        {
            if (mdatoms->cFREEZE && grpnrFREEZE)
            {
                gf = grpnrFREEZE[i];
            }
            for (m = 0; m < DIM; m++)
            {
                if (!opts->nFreeze[gf][m])
                {
                    partsum += (fb[i][m] - fmg[a][m])*fb[i][m];
                }
            }
            i++;
        }
    }

    sfree(fmg);

    return partsum;
}

//! Print some stuff, like beta, whatever that means.
static real pr_beta(t_commrec *cr, t_grpopts *opts, t_mdatoms *mdatoms,
                    gmx_mtop_t *top_global,
                    em_state_t *s_min, em_state_t *s_b)
{
    rvec  *fm, *fb;
    double sum;
    int    gf, i, m;

    /* This is just the classical Polak-Ribiere calculation of beta;
     * it looks a bit complicated since we take freeze groups into account,
     * and might have to sum it in parallel runs.
     */

    if (!DOMAINDECOMP(cr) ||
        (s_min->s.ddp_count == cr->dd->ddp_count &&
         s_b->s.ddp_count   == cr->dd->ddp_count))
    {
        fm  = s_min->f;
        fb  = s_b->f;
        sum = 0;
        gf  = 0;
        /* This part of code can be incorrect with DD,
         * since the atom ordering in s_b and s_min might differ.
         */
        for (i = 0; i < mdatoms->homenr; i++)
        {
            if (mdatoms->cFREEZE)
            {
                gf = mdatoms->cFREEZE[i];
            }
            for (m = 0; m < DIM; m++)
            {
                if (!opts->nFreeze[gf][m])
                {
                    sum += (fb[i][m] - fm[i][m])*fb[i][m];
                }
            }
        }
    }
    else
    {
        /* We need to reorder cgs while summing */
        sum = reorder_partsum(cr, opts, mdatoms, top_global, s_min, s_b);
    }
    if (PAR(cr))
    {
        gmx_sumd(1, &sum, cr);
    }

    return sum/gmx::square(s_min->fnorm);
}

namespace gmx
{

/*! \brief Do conjugate gradients minimization
    \copydoc integrator_t (FILE *fplog, t_commrec *cr,
                           int nfile, const t_filenm fnm[],
                           const gmx_output_env_t *oenv, gmx_bool bVerbose,
                           int nstglobalcomm,
                           gmx_vsite_t *vsite, gmx_constr_t constr,
                           int stepout,
                           t_inputrec *inputrec,
                           gmx_mtop_t *top_global, t_fcdata *fcd,
                           t_state *state_global,
                           t_mdatoms *mdatoms,
                           t_nrnb *nrnb, gmx_wallcycle_t wcycle,
                           gmx_edsam_t ed,
                           t_forcerec *fr,
                           int repl_ex_nst, int repl_ex_nex, int repl_ex_seed,
                           gmx_membed_t gmx_unused *membed,
                           real cpt_period, real max_hours,
                           int imdport,
                           unsigned long Flags,
                           gmx_walltime_accounting_t walltime_accounting)
 */
double do_cg(FILE *fplog, t_commrec *cr,
             int nfile, const t_filenm fnm[],
             const gmx_output_env_t gmx_unused *oenv, gmx_bool bVerbose,
             int gmx_unused nstglobalcomm,
             gmx_vsite_t *vsite, gmx_constr_t constr,
             int gmx_unused stepout,
             t_inputrec *inputrec,
             gmx_mtop_t *top_global, t_fcdata *fcd,
             t_state *state_global,
             t_mdatoms *mdatoms,
             t_nrnb *nrnb, gmx_wallcycle_t wcycle,
             gmx_edsam_t gmx_unused ed,
             t_forcerec *fr,
             int gmx_unused repl_ex_nst, int gmx_unused repl_ex_nex, int gmx_unused repl_ex_seed,
             gmx_membed_t gmx_unused *membed,
             real gmx_unused cpt_period, real gmx_unused max_hours,
             int imdport,
             unsigned long gmx_unused Flags,
             gmx_walltime_accounting_t walltime_accounting)
{
    const char       *CG = "Polak-Ribiere Conjugate Gradients";

    em_state_t       *s_min, *s_a, *s_b, *s_c;
    gmx_localtop_t   *top;
    gmx_enerdata_t   *enerd;
    rvec             *f;
    gmx_global_stat_t gstat;
    t_graph          *graph;
    rvec             *p, *sf;
    double            gpa, gpb, gpc, tmp, minstep;
    real              fnormn;
    real              stepsize;
    real              a, b, c, beta = 0.0;
    real              epot_repl = 0;
    real              pnorm;
    t_mdebin         *mdebin;
    gmx_bool          converged, foundlower;
    rvec              mu_tot;
    gmx_bool          do_log = FALSE, do_ene = FALSE, do_x, do_f;
    tensor            vir, pres;
    int               number_steps, neval = 0, nstcg = inputrec->nstcgsteep;
    gmx_mdoutf_t      outf;
    int               i, m, gf, step, nminstep;

    step = 0;

    s_min = init_em_state();
    s_a   = init_em_state();
    s_b   = init_em_state();
    s_c   = init_em_state();

    /* Init em and store the local state in s_min */
    init_em(fplog, CG, cr, inputrec,
            state_global, top_global, s_min, &top, &f,
            nrnb, mu_tot, fr, &enerd, &graph, mdatoms, &gstat, vsite, constr,
            nfile, fnm, &outf, &mdebin, imdport, Flags, wcycle);

    /* Print to log file */
    print_em_start(fplog, cr, walltime_accounting, wcycle, CG);

    /* Max number of steps */
    number_steps = inputrec->nsteps;

    if (MASTER(cr))
    {
        sp_header(stderr, CG, inputrec->em_tol, number_steps);
    }
    if (fplog)
    {
        sp_header(fplog, CG, inputrec->em_tol, number_steps);
    }

    /* Call the force routine and some auxiliary (neighboursearching etc.) */
    /* do_force always puts the charge groups in the box and shifts again
     * We do not unshift, so molecules are always whole in congrad.c
     */
    evaluate_energy(fplog, cr,
                    top_global, s_min, top,
                    inputrec, nrnb, wcycle, gstat,
                    vsite, constr, fcd, graph, mdatoms, fr,
                    mu_tot, enerd, vir, pres, -1, TRUE);
    where();

    if (MASTER(cr))
    {
        /* Copy stuff to the energy bin for easy printing etc. */
        upd_mdebin(mdebin, FALSE, FALSE, (double)step,
                   mdatoms->tmass, enerd, &s_min->s, inputrec->fepvals, inputrec->expandedvals, s_min->s.box,
                   NULL, NULL, vir, pres, NULL, mu_tot, constr);

        print_ebin_header(fplog, step, step);
        print_ebin(mdoutf_get_fp_ene(outf), TRUE, FALSE, FALSE, fplog, step, step, eprNORMAL,
                   mdebin, fcd, &(top_global->groups), &(inputrec->opts));
    }
    where();

    /* Estimate/guess the initial stepsize */
    stepsize = inputrec->em_stepsize/s_min->fnorm;

    if (MASTER(cr))
    {
        double sqrtNumAtoms = sqrt(static_cast<double>(state_global->natoms));
        fprintf(stderr, "   F-max             = %12.5e on atom %d\n",
                s_min->fmax, s_min->a_fmax+1);
        fprintf(stderr, "   F-Norm            = %12.5e\n",
                s_min->fnorm/sqrtNumAtoms);
        fprintf(stderr, "\n");
        /* and copy to the log file too... */
        fprintf(fplog, "   F-max             = %12.5e on atom %d\n",
                s_min->fmax, s_min->a_fmax+1);
        fprintf(fplog, "   F-Norm            = %12.5e\n",
                s_min->fnorm/sqrtNumAtoms);
        fprintf(fplog, "\n");
    }
    /* Start the loop over CG steps.
     * Each successful step is counted, and we continue until
     * we either converge or reach the max number of steps.
     */
    converged = FALSE;
    for (step = 0; (number_steps < 0 || step <= number_steps) && !converged; step++)
    {

        /* start taking steps in a new direction
         * First time we enter the routine, beta=0, and the direction is
         * simply the negative gradient.
         */

        /* Calculate the new direction in p, and the gradient in this direction, gpa */
        p   = s_min->s.cg_p;
        sf  = s_min->f;
        gpa = 0;
        gf  = 0;
        for (i = 0; i < mdatoms->homenr; i++)
        {
            if (mdatoms->cFREEZE)
            {
                gf = mdatoms->cFREEZE[i];
            }
            for (m = 0; m < DIM; m++)
            {
                if (!inputrec->opts.nFreeze[gf][m])
                {
                    p[i][m] = sf[i][m] + beta*p[i][m];
                    gpa    -= p[i][m]*sf[i][m];
                    /* f is negative gradient, thus the sign */
                }
                else
                {
                    p[i][m] = 0;
                }
            }
        }

        /* Sum the gradient along the line across CPUs */
        if (PAR(cr))
        {
            gmx_sumd(1, &gpa, cr);
        }

        /* Calculate the norm of the search vector */
        get_f_norm_max(cr, &(inputrec->opts), mdatoms, p, &pnorm, NULL, NULL);

        /* Just in case stepsize reaches zero due to numerical precision... */
        if (stepsize <= 0)
        {
            stepsize = inputrec->em_stepsize/pnorm;
        }

        /*
         * Double check the value of the derivative in the search direction.
         * If it is positive it must be due to the old information in the
         * CG formula, so just remove that and start over with beta=0.
         * This corresponds to a steepest descent step.
         */
        if (gpa > 0)
        {
            beta = 0;
            step--;   /* Don't count this step since we are restarting */
            continue; /* Go back to the beginning of the big for-loop */
        }

        /* Calculate minimum allowed stepsize, before the average (norm)
         * relative change in coordinate is smaller than precision
         */
        minstep = 0;
        for (i = 0; i < mdatoms->homenr; i++)
        {
            for (m = 0; m < DIM; m++)
            {
                tmp = fabs(s_min->s.x[i][m]);
                if (tmp < 1.0)
                {
                    tmp = 1.0;
                }
                tmp      = p[i][m]/tmp;
                minstep += tmp*tmp;
            }
        }
        /* Add up from all CPUs */
        if (PAR(cr))
        {
            gmx_sumd(1, &minstep, cr);
        }

        minstep = GMX_REAL_EPS/sqrt(minstep/(3*state_global->natoms));

        if (stepsize < minstep)
        {
            converged = TRUE;
            break;
        }

        /* Write coordinates if necessary */
        do_x = do_per_step(step, inputrec->nstxout);
        do_f = do_per_step(step, inputrec->nstfout);

        write_em_traj(fplog, cr, outf, do_x, do_f, NULL,
                      top_global, inputrec, step,
                      s_min, state_global);

        /* Take a step downhill.
         * In theory, we should minimize the function along this direction.
         * That is quite possible, but it turns out to take 5-10 function evaluations
         * for each line. However, we dont really need to find the exact minimum -
         * it is much better to start a new CG step in a modified direction as soon
         * as we are close to it. This will save a lot of energy evaluations.
         *
         * In practice, we just try to take a single step.
         * If it worked (i.e. lowered the energy), we increase the stepsize but
         * the continue straight to the next CG step without trying to find any minimum.
         * If it didn't work (higher energy), there must be a minimum somewhere between
         * the old position and the new one.
         *
         * Due to the finite numerical accuracy, it turns out that it is a good idea
         * to even accept a SMALL increase in energy, if the derivative is still downhill.
         * This leads to lower final energies in the tests I've done. / Erik
         */
        s_a->epot = s_min->epot;
        a         = 0.0;
        c         = a + stepsize; /* reference position along line is zero */

        if (DOMAINDECOMP(cr) && s_min->s.ddp_count < cr->dd->ddp_count)
        {
            em_dd_partition_system(fplog, step, cr, top_global, inputrec,
                                   s_min, top, mdatoms, fr, vsite, constr,
                                   nrnb, wcycle);
        }

        /* Take a trial step (new coords in s_c) */
        do_em_step(cr, inputrec, mdatoms, fr->bMolPBC, s_min, c, s_min->s.cg_p, s_c,
                   constr, top, nrnb, wcycle, -1);

        neval++;
        /* Calculate energy for the trial step */
        evaluate_energy(fplog, cr,
                        top_global, s_c, top,
                        inputrec, nrnb, wcycle, gstat,
                        vsite, constr, fcd, graph, mdatoms, fr,
                        mu_tot, enerd, vir, pres, -1, FALSE);

        /* Calc derivative along line */
        p   = s_c->s.cg_p;
        sf  = s_c->f;
        gpc = 0;
        for (i = 0; i < mdatoms->homenr; i++)
        {
            for (m = 0; m < DIM; m++)
            {
                gpc -= p[i][m]*sf[i][m]; /* f is negative gradient, thus the sign */
            }
        }
        /* Sum the gradient along the line across CPUs */
        if (PAR(cr))
        {
            gmx_sumd(1, &gpc, cr);
        }

        /* This is the max amount of increase in energy we tolerate */
        tmp = sqrt(GMX_REAL_EPS)*fabs(s_a->epot);

        /* Accept the step if the energy is lower, or if it is not significantly higher
         * and the line derivative is still negative.
         */
        if (s_c->epot < s_a->epot || (gpc < 0 && s_c->epot < (s_a->epot + tmp)))
        {
            foundlower = TRUE;
            /* Great, we found a better energy. Increase step for next iteration
             * if we are still going down, decrease it otherwise
             */
            if (gpc < 0)
            {
                stepsize *= 1.618034; /* The golden section */
            }
            else
            {
                stepsize *= 0.618034; /* 1/golden section */
            }
        }
        else
        {
            /* New energy is the same or higher. We will have to do some work
             * to find a smaller value in the interval. Take smaller step next time!
             */
            foundlower = FALSE;
            stepsize  *= 0.618034;
        }




        /* OK, if we didn't find a lower value we will have to locate one now - there must
         * be one in the interval [a=0,c].
         * The same thing is valid here, though: Don't spend dozens of iterations to find
         * the line minimum. We try to interpolate based on the derivative at the endpoints,
         * and only continue until we find a lower value. In most cases this means 1-2 iterations.
         *
         * I also have a safeguard for potentially really pathological functions so we never
         * take more than 20 steps before we give up ...
         *
         * If we already found a lower value we just skip this step and continue to the update.
         */
        if (!foundlower)
        {
            nminstep = 0;

            do
            {
                /* Select a new trial point.
                 * If the derivatives at points a & c have different sign we interpolate to zero,
                 * otherwise just do a bisection.
                 */
                if (gpa < 0 && gpc > 0)
                {
                    b = a + gpa*(a-c)/(gpc-gpa);
                }
                else
                {
                    b = 0.5*(a+c);
                }

                /* safeguard if interpolation close to machine accuracy causes errors:
                 * never go outside the interval
                 */
                if (b <= a || b >= c)
                {
                    b = 0.5*(a+c);
                }

                if (DOMAINDECOMP(cr) && s_min->s.ddp_count != cr->dd->ddp_count)
                {
                    /* Reload the old state */
                    em_dd_partition_system(fplog, -1, cr, top_global, inputrec,
                                           s_min, top, mdatoms, fr, vsite, constr,
                                           nrnb, wcycle);
                }

                /* Take a trial step to this new point - new coords in s_b */
                do_em_step(cr, inputrec, mdatoms, fr->bMolPBC, s_min, b, s_min->s.cg_p, s_b,
                           constr, top, nrnb, wcycle, -1);

                neval++;
                /* Calculate energy for the trial step */
                evaluate_energy(fplog, cr,
                                top_global, s_b, top,
                                inputrec, nrnb, wcycle, gstat,
                                vsite, constr, fcd, graph, mdatoms, fr,
                                mu_tot, enerd, vir, pres, -1, FALSE);

                /* p does not change within a step, but since the domain decomposition
                 * might change, we have to use cg_p of s_b here.
                 */
                p   = s_b->s.cg_p;
                sf  = s_b->f;
                gpb = 0;
                for (i = 0; i < mdatoms->homenr; i++)
                {
                    for (m = 0; m < DIM; m++)
                    {
                        gpb -= p[i][m]*sf[i][m]; /* f is negative gradient, thus the sign */
                    }
                }
                /* Sum the gradient along the line across CPUs */
                if (PAR(cr))
                {
                    gmx_sumd(1, &gpb, cr);
                }

                if (debug)
                {
                    fprintf(debug, "CGE: EpotA %f EpotB %f EpotC %f gpb %f\n",
                            s_a->epot, s_b->epot, s_c->epot, gpb);
                }

                epot_repl = s_b->epot;

                /* Keep one of the intervals based on the value of the derivative at the new point */
                if (gpb > 0)
                {
                    /* Replace c endpoint with b */
                    swap_em_state(s_b, s_c);
                    c   = b;
                    gpc = gpb;
                }
                else
                {
                    /* Replace a endpoint with b */
                    swap_em_state(s_b, s_a);
                    a   = b;
                    gpa = gpb;
                }

                /*
                 * Stop search as soon as we find a value smaller than the endpoints.
                 * Never run more than 20 steps, no matter what.
                 */
                nminstep++;
            }
            while ((epot_repl > s_a->epot || epot_repl > s_c->epot) &&
                   (nminstep < 20));

            if (fabs(epot_repl - s_min->epot) < fabs(s_min->epot)*GMX_REAL_EPS ||
                nminstep >= 20)
            {
                /* OK. We couldn't find a significantly lower energy.
                 * If beta==0 this was steepest descent, and then we give up.
                 * If not, set beta=0 and restart with steepest descent before quitting.
                 */
                if (beta == 0.0)
                {
                    /* Converged */
                    converged = TRUE;
                    break;
                }
                else
                {
                    /* Reset memory before giving up */
                    beta = 0.0;
                    continue;
                }
            }

            /* Select min energy state of A & C, put the best in B.
             */
            if (s_c->epot < s_a->epot)
            {
                if (debug)
                {
                    fprintf(debug, "CGE: C (%f) is lower than A (%f), moving C to B\n",
                            s_c->epot, s_a->epot);
                }
                swap_em_state(s_b, s_c);
                gpb = gpc;
            }
            else
            {
                if (debug)
                {
                    fprintf(debug, "CGE: A (%f) is lower than C (%f), moving A to B\n",
                            s_a->epot, s_c->epot);
                }
                swap_em_state(s_b, s_a);
                gpb = gpa;
            }

        }
        else
        {
            if (debug)
            {
                fprintf(debug, "CGE: Found a lower energy %f, moving C to B\n",
                        s_c->epot);
            }
            swap_em_state(s_b, s_c);
            gpb = gpc;
        }

        /* new search direction */
        /* beta = 0 means forget all memory and restart with steepest descents. */
        if (nstcg && ((step % nstcg) == 0))
        {
            beta = 0.0;
        }
        else
        {
            /* s_min->fnorm cannot be zero, because then we would have converged
             * and broken out.
             */

            /* Polak-Ribiere update.
             * Change to fnorm2/fnorm2_old for Fletcher-Reeves
             */
            beta = pr_beta(cr, &inputrec->opts, mdatoms, top_global, s_min, s_b);
        }
        /* Limit beta to prevent oscillations */
        if (fabs(beta) > 5.0)
        {
            beta = 0.0;
        }


        /* update positions */
        swap_em_state(s_min, s_b);
        gpa = gpb;

        /* Print it if necessary */
        if (MASTER(cr))
        {
            if (bVerbose)
            {
                double sqrtNumAtoms = sqrt(static_cast<double>(state_global->natoms));
                fprintf(stderr, "\rStep %d, Epot=%12.6e, Fnorm=%9.3e, Fmax=%9.3e (atom %d)\n",
                        step, s_min->epot, s_min->fnorm/sqrtNumAtoms,
                        s_min->fmax, s_min->a_fmax+1);
                fflush(stderr);
            }
            /* Store the new (lower) energies */
            upd_mdebin(mdebin, FALSE, FALSE, (double)step,
                       mdatoms->tmass, enerd, &s_min->s, inputrec->fepvals, inputrec->expandedvals, s_min->s.box,
                       NULL, NULL, vir, pres, NULL, mu_tot, constr);

            do_log = do_per_step(step, inputrec->nstlog);
            do_ene = do_per_step(step, inputrec->nstenergy);

            /* Prepare IMD energy record, if bIMD is TRUE. */
            IMD_fill_energy_record(inputrec->bIMD, inputrec->imd, enerd, step, TRUE);

            if (do_log)
            {
                print_ebin_header(fplog, step, step);
            }
            print_ebin(mdoutf_get_fp_ene(outf), do_ene, FALSE, FALSE,
                       do_log ? fplog : NULL, step, step, eprNORMAL,
                       mdebin, fcd, &(top_global->groups), &(inputrec->opts));
        }

        /* Send energies and positions to the IMD client if bIMD is TRUE. */
        if (do_IMD(inputrec->bIMD, step, cr, TRUE, state_global->box, state_global->x, inputrec, 0, wcycle) && MASTER(cr))
        {
            IMD_send_positions(inputrec->imd);
        }

        /* Stop when the maximum force lies below tolerance.
         * If we have reached machine precision, converged is already set to true.
         */
        converged = converged || (s_min->fmax < inputrec->em_tol);

    }   /* End of the loop */

    /* IMD cleanup, if bIMD is TRUE. */
    IMD_finalize(inputrec->bIMD, inputrec->imd);

    if (converged)
    {
        step--; /* we never took that last step in this case */

    }
    if (s_min->fmax > inputrec->em_tol)
    {
        if (MASTER(cr))
        {
            warn_step(stderr, inputrec->em_tol, step-1 == number_steps, FALSE);
            warn_step(fplog, inputrec->em_tol, step-1 == number_steps, FALSE);
        }
        converged = FALSE;
    }

    if (MASTER(cr))
    {
        /* If we printed energy and/or logfile last step (which was the last step)
         * we don't have to do it again, but otherwise print the final values.
         */
        if (!do_log)
        {
            /* Write final value to log since we didn't do anything the last step */
            print_ebin_header(fplog, step, step);
        }
        if (!do_ene || !do_log)
        {
            /* Write final energy file entries */
            print_ebin(mdoutf_get_fp_ene(outf), !do_ene, FALSE, FALSE,
                       !do_log ? fplog : NULL, step, step, eprNORMAL,
                       mdebin, fcd, &(top_global->groups), &(inputrec->opts));
        }
    }

    /* Print some stuff... */
    if (MASTER(cr))
    {
        fprintf(stderr, "\nwriting lowest energy coordinates.\n");
    }

    /* IMPORTANT!
     * For accurate normal mode calculation it is imperative that we
     * store the last conformation into the full precision binary trajectory.
     *
     * However, we should only do it if we did NOT already write this step
     * above (which we did if do_x or do_f was true).
     */
    do_x = !do_per_step(step, inputrec->nstxout);
    do_f = (inputrec->nstfout > 0 && !do_per_step(step, inputrec->nstfout));

    write_em_traj(fplog, cr, outf, do_x, do_f, ftp2fn(efSTO, nfile, fnm),
                  top_global, inputrec, step,
                  s_min, state_global);


    if (MASTER(cr))
    {
        double sqrtNumAtoms = sqrt(static_cast<double>(state_global->natoms));
        fnormn = s_min->fnorm/sqrtNumAtoms;
        print_converged(stderr, CG, inputrec->em_tol, step, converged, number_steps,
                        s_min->epot, s_min->fmax, s_min->a_fmax, fnormn);
        print_converged(fplog, CG, inputrec->em_tol, step, converged, number_steps,
                        s_min->epot, s_min->fmax, s_min->a_fmax, fnormn);

        fprintf(fplog, "\nPerformed %d energy evaluations in total.\n", neval);
    }

    finish_em(cr, outf, walltime_accounting, wcycle);

    /* To print the actual number of steps we needed somewhere */
    walltime_accounting_set_nsteps_done(walltime_accounting, step);

    return 0;
}   /* That's all folks */


/*! \brief Do L-BFGS conjugate gradients minimization
    \copydoc integrator_t (FILE *fplog, t_commrec *cr,
                           int nfile, const t_filenm fnm[],
                           const gmx_output_env_t *oenv, gmx_bool bVerbose,
                           int nstglobalcomm,
                           gmx_vsite_t *vsite, gmx_constr_t constr,
                           int stepout,
                           t_inputrec *inputrec,
                           gmx_mtop_t *top_global, t_fcdata *fcd,
                           t_state *state_global,
                           t_mdatoms *mdatoms,
                           t_nrnb *nrnb, gmx_wallcycle_t wcycle,
                           gmx_edsam_t ed,
                           t_forcerec *fr,
                           int repl_ex_nst, int repl_ex_nex, int repl_ex_seed,
                           real cpt_period, real max_hours,
                           int imdport,
                           unsigned long Flags,
                           gmx_walltime_accounting_t walltime_accounting)
 */
double do_lbfgs(FILE *fplog, t_commrec *cr,
                int nfile, const t_filenm fnm[],
                const gmx_output_env_t gmx_unused *oenv, gmx_bool bVerbose,
                int gmx_unused nstglobalcomm,
                gmx_vsite_t *vsite, gmx_constr_t constr,
                int gmx_unused stepout,
                t_inputrec *inputrec,
                gmx_mtop_t *top_global, t_fcdata *fcd,
                t_state *state_global,
                t_mdatoms *mdatoms,
                t_nrnb *nrnb, gmx_wallcycle_t wcycle,
                gmx_edsam_t gmx_unused ed,
                t_forcerec *fr,
                int gmx_unused repl_ex_nst, int gmx_unused repl_ex_nex, int gmx_unused repl_ex_seed,
                gmx_membed_t gmx_unused *membed,
                real gmx_unused cpt_period, real gmx_unused max_hours,
                int imdport,
                unsigned long gmx_unused Flags,
                gmx_walltime_accounting_t walltime_accounting)
{
    static const char *LBFGS = "Low-Memory BFGS Minimizer";
    em_state_t         ems;
    gmx_localtop_t    *top;
    gmx_enerdata_t    *enerd;
    rvec              *f;
    gmx_global_stat_t  gstat;
    t_graph           *graph;
    int                ncorr, nmaxcorr, point, cp, neval, nminstep;
    double             stepsize, step_taken, gpa, gpb, gpc, tmp, minstep;
    real              *rho, *alpha, *ff, *xx, *p, *s, *lastx, *lastf, **dx, **dg;
    real              *xa, *xb, *xc, *fa, *fb, *fc, *xtmp, *ftmp;
    real               a, b, c, maxdelta, delta;
    real               diag, Epot0, Epot, EpotA, EpotB, EpotC;
    real               dgdx, dgdg, sq, yr, beta;
    t_mdebin          *mdebin;
    gmx_bool           converged;
    rvec               mu_tot;
    real               fnorm, fmax;
    gmx_bool           do_log, do_ene, do_x, do_f, foundlower, *frozen;
    tensor             vir, pres;
    int                start, end, number_steps;
    gmx_mdoutf_t       outf;
    int                i, k, m, n, nfmax, gf, step;
    int                mdof_flags;

    if (PAR(cr))
    {
        gmx_fatal(FARGS, "Cannot do parallel L-BFGS Minimization - yet.\n");
    }

    if (NULL != constr)
    {
        gmx_fatal(FARGS, "The combination of constraints and L-BFGS minimization is not implemented. Either do not use constraints, or use another minimizer (e.g. steepest descent).");
    }

    n        = 3*state_global->natoms;
    nmaxcorr = inputrec->nbfgscorr;

    /* Allocate memory */
    /* Use pointers to real so we dont have to loop over both atoms and
     * dimensions all the time...
     * x/f are allocated as rvec *, so make new x0/f0 pointers-to-real
     * that point to the same memory.
     */
    snew(xa, n);
    snew(xb, n);
    snew(xc, n);
    snew(fa, n);
    snew(fb, n);
    snew(fc, n);
    snew(frozen, n);

    snew(p, n);
    snew(lastx, n);
    snew(lastf, n);
    snew(rho, nmaxcorr);
    snew(alpha, nmaxcorr);

    snew(dx, nmaxcorr);
    for (i = 0; i < nmaxcorr; i++)
    {
        snew(dx[i], n);
    }

    snew(dg, nmaxcorr);
    for (i = 0; i < nmaxcorr; i++)
    {
        snew(dg[i], n);
    }

    step  = 0;
    neval = 0;

    /* Init em */
    init_em(fplog, LBFGS, cr, inputrec,
            state_global, top_global, &ems, &top, &f,
            nrnb, mu_tot, fr, &enerd, &graph, mdatoms, &gstat, vsite, constr,
            nfile, fnm, &outf, &mdebin, imdport, Flags, wcycle);
    /* Do_lbfgs is not completely updated like do_steep and do_cg,
     * so we free some memory again.
     */
    sfree(ems.s.x);
    sfree(ems.f);

    xx = (real *)state_global->x;
    ff = (real *)f;

    start = 0;
    end   = mdatoms->homenr;

    /* Print to log file */
    print_em_start(fplog, cr, walltime_accounting, wcycle, LBFGS);

    do_log = do_ene = do_x = do_f = TRUE;

    /* Max number of steps */
    number_steps = inputrec->nsteps;

    /* Create a 3*natoms index to tell whether each degree of freedom is frozen */
    gf = 0;
    for (i = start; i < end; i++)
    {
        if (mdatoms->cFREEZE)
        {
            gf = mdatoms->cFREEZE[i];
        }
        for (m = 0; m < DIM; m++)
        {
            frozen[3*i+m] = inputrec->opts.nFreeze[gf][m];
        }
    }
    if (MASTER(cr))
    {
        sp_header(stderr, LBFGS, inputrec->em_tol, number_steps);
    }
    if (fplog)
    {
        sp_header(fplog, LBFGS, inputrec->em_tol, number_steps);
    }

    if (vsite)
    {
        construct_vsites(vsite, state_global->x, 1, NULL,
                         top->idef.iparams, top->idef.il,
                         fr->ePBC, fr->bMolPBC, cr, state_global->box);
    }

    /* Call the force routine and some auxiliary (neighboursearching etc.) */
    /* do_force always puts the charge groups in the box and shifts again
     * We do not unshift, so molecules are always whole
     */
    neval++;
    ems.s.x = state_global->x;
    ems.f   = f;
    evaluate_energy(fplog, cr,
                    top_global, &ems, top,
                    inputrec, nrnb, wcycle, gstat,
                    vsite, constr, fcd, graph, mdatoms, fr,
                    mu_tot, enerd, vir, pres, -1, TRUE);
    where();

    if (MASTER(cr))
    {
        /* Copy stuff to the energy bin for easy printing etc. */
        upd_mdebin(mdebin, FALSE, FALSE, (double)step,
                   mdatoms->tmass, enerd, state_global, inputrec->fepvals, inputrec->expandedvals, state_global->box,
                   NULL, NULL, vir, pres, NULL, mu_tot, constr);

        print_ebin_header(fplog, step, step);
        print_ebin(mdoutf_get_fp_ene(outf), TRUE, FALSE, FALSE, fplog, step, step, eprNORMAL,
                   mdebin, fcd, &(top_global->groups), &(inputrec->opts));
    }
    where();

    /* This is the starting energy */
    Epot = enerd->term[F_EPOT];

    fnorm = ems.fnorm;
    fmax  = ems.fmax;
    nfmax = ems.a_fmax;

    /* Set the initial step.
     * since it will be multiplied by the non-normalized search direction
     * vector (force vector the first time), we scale it by the
     * norm of the force.
     */

    if (MASTER(cr))
    {
        double sqrtNumAtoms = sqrt(static_cast<double>(state_global->natoms));
        fprintf(stderr, "Using %d BFGS correction steps.\n\n", nmaxcorr);
        fprintf(stderr, "   F-max             = %12.5e on atom %d\n", fmax, nfmax+1);
        fprintf(stderr, "   F-Norm            = %12.5e\n", fnorm/sqrtNumAtoms);
        fprintf(stderr, "\n");
        /* and copy to the log file too... */
        fprintf(fplog, "Using %d BFGS correction steps.\n\n", nmaxcorr);
        fprintf(fplog, "   F-max             = %12.5e on atom %d\n", fmax, nfmax+1);
        fprintf(fplog, "   F-Norm            = %12.5e\n", fnorm/sqrtNumAtoms);
        fprintf(fplog, "\n");
    }

    // Point is an index to the memory of search directions, where 0 is the first one.
    point = 0;

    // Set initial search direction to the force (-gradient), or 0 for frozen particles.
    for (i = 0; i < n; i++)
    {
        if (!frozen[i])
        {
            dx[point][i] = ff[i]; /* Initial search direction */
        }
        else
        {
            dx[point][i] = 0;
        }
    }

    // Stepsize will be modified during the search, and actually it is not critical
    // (the main efficiency in the algorithm comes from changing directions), but
    // we still need an initial value, so estimate it as the inverse of the norm
    // so we take small steps where the potential fluctuates a lot.
    stepsize  = 1.0/fnorm;

    /* Start the loop over BFGS steps.
     * Each successful step is counted, and we continue until
     * we either converge or reach the max number of steps.
     */

    ncorr = 0;

    /* Set the gradient from the force */
    converged = FALSE;
    for (step = 0; (number_steps < 0 || step <= number_steps) && !converged; step++)
    {

        /* Write coordinates if necessary */
        do_x = do_per_step(step, inputrec->nstxout);
        do_f = do_per_step(step, inputrec->nstfout);

        mdof_flags = 0;
        if (do_x)
        {
            mdof_flags |= MDOF_X;
        }

        if (do_f)
        {
            mdof_flags |= MDOF_F;
        }

        if (inputrec->bIMD)
        {
            mdof_flags |= MDOF_IMD;
        }

        mdoutf_write_to_trajectory_files(fplog, cr, outf, mdof_flags,
                                         top_global, step, (real)step, state_global, state_global, f);

        /* Do the linesearching in the direction dx[point][0..(n-1)] */

        /* make s a pointer to current search direction - point=0 first time we get here */
        s = dx[point];

        // calculate line gradient in position A
        for (gpa = 0, i = 0; i < n; i++)
        {
            gpa -= s[i]*ff[i];
        }

        /* Calculate minimum allowed stepsize along the line, before the average (norm)
         * relative change in coordinate is smaller than precision
         */
        for (minstep = 0, i = 0; i < n; i++)
        {
            tmp = fabs(xx[i]);
            if (tmp < 1.0)
            {
                tmp = 1.0;
            }
            tmp      = s[i]/tmp;
            minstep += tmp*tmp;
        }
        minstep = GMX_REAL_EPS/sqrt(minstep/n);

        if (stepsize < minstep)
        {
            converged = TRUE;
            break;
        }

        // Before taking any steps along the line, store the old position
        for (i = 0; i < n; i++)
        {
            lastx[i] = xx[i];
            lastf[i] = ff[i];
        }
        Epot0 = Epot;

        for (i = 0; i < n; i++)
        {
            xa[i] = xx[i];
        }

        /* Take a step downhill.
         * In theory, we should find the actual minimum of the function in this
         * direction, somewhere along the line.
         * That is quite possible, but it turns out to take 5-10 function evaluations
         * for each line. However, we dont really need to find the exact minimum -
         * it is much better to start a new BFGS step in a modified direction as soon
         * as we are close to it. This will save a lot of energy evaluations.
         *
         * In practice, we just try to take a single step.
         * If it worked (i.e. lowered the energy), we increase the stepsize but
         * continue straight to the next BFGS step without trying to find any minimum,
         * i.e. we change the search direction too. If the line was smooth, it is
         * likely we are in a smooth region, and then it makes sense to take longer
         * steps in the modified search direction too.
         *
         * If it didn't work (higher energy), there must be a minimum somewhere between
         * the old position and the new one. Then we need to start by finding a lower
         * value before we change search direction. Since the energy was apparently
         * quite rough, we need to decrease the step size.
         *
         * Due to the finite numerical accuracy, it turns out that it is a good idea
         * to accept a SMALL increase in energy, if the derivative is still downhill.
         * This leads to lower final energies in the tests I've done. / Erik
         */

        // State "A" is the first position along the line.
        // reference position along line is initially zero
        EpotA      = Epot0;
        a          = 0.0;

        // Check stepsize first. We do not allow displacements
        // larger than emstep.
        //
        do
        {
            // Pick a new position C by adding stepsize to A.
            c        = a + stepsize;

            // Calculate what the largest change in any individual coordinate
            // would be (translation along line * gradient along line)
            maxdelta = 0;
            for (i = 0; i < n; i++)
            {
                delta = c*s[i];
                if (delta > maxdelta)
                {
                    maxdelta = delta;
                }
            }
            // If any displacement is larger than the stepsize limit, reduce the step
            if (maxdelta > inputrec->em_stepsize)
            {
                stepsize *= 0.1;
            }
        }
        while (maxdelta > inputrec->em_stepsize);

        // Take a trial step and move the coordinate array xc[] to position C
        for (i = 0; i < n; i++)
        {
            xc[i] = lastx[i] + c*s[i];
        }

        neval++;
        // Calculate energy for the trial step in position C
        ems.s.x = (rvec *)xc;
        ems.f   = (rvec *)fc;
        evaluate_energy(fplog, cr,
                        top_global, &ems, top,
                        inputrec, nrnb, wcycle, gstat,
                        vsite, constr, fcd, graph, mdatoms, fr,
                        mu_tot, enerd, vir, pres, step, FALSE);
        EpotC = ems.epot;

        // Calc line gradient in position C
        for (gpc = 0, i = 0; i < n; i++)
        {
            gpc -= s[i]*fc[i]; /* f is negative gradient, thus the sign */
        }
        /* Sum the gradient along the line across CPUs */
        if (PAR(cr))
        {
            gmx_sumd(1, &gpc, cr);
        }

        // This is the max amount of increase in energy we tolerate.
        // By allowing VERY small changes (close to numerical precision) we
        // frequently find even better (lower) final energies.
        tmp = sqrt(GMX_REAL_EPS)*fabs(EpotA);

        // Accept the step if the energy is lower in the new position C (compared to A),
        // or if it is not significantly higher and the line derivative is still negative.
        if (EpotC < EpotA || (gpc < 0 && EpotC < (EpotA+tmp)))
        {
            // Great, we found a better energy. We no longer try to alter the
            // stepsize, but simply accept this new better position. The we select a new
            // search direction instead, which will be much more efficient than continuing
            // to take smaller steps along a line. Set fnorm based on the new C position,
            // which will be used to update the stepsize to 1/fnorm further down.
            foundlower = TRUE;
            fnorm      = ems.fnorm;
        }
        else
        {
            // If we got here, the energy is NOT lower in point C, i.e. it will be the same
            // or higher than in point A. In this case it is pointless to move to point C,
            // so we will have to do more iterations along the same line to find a smaller
            // value in the interval [A=0.0,C].
            // Here, A is still 0.0, but that will change when we do a search in the interval
            // [0.0,C] below. That search we will do by interpolation or bisection rather
            // than with the stepsize, so no need to modify it. For the next search direction
            // it will be reset to 1/fnorm anyway.
            foundlower = FALSE;
        }

        if (!foundlower)
        {
            // OK, if we didn't find a lower value we will have to locate one now - there must
            // be one in the interval [a,c].
            // The same thing is valid here, though: Don't spend dozens of iterations to find
            // the line minimum. We try to interpolate based on the derivative at the endpoints,
            // and only continue until we find a lower value. In most cases this means 1-2 iterations.
            // I also have a safeguard for potentially really pathological functions so we never
            // take more than 20 steps before we give up.
            // If we already found a lower value we just skip this step and continue to the update.
            nminstep = 0;
            do
            {
                // Select a new trial point B in the interval [A,C].
                // If the derivatives at points a & c have different sign we interpolate to zero,
                // otherwise just do a bisection since there might be multiple minima/maxima
                // inside the interval.
                if (gpa < 0 && gpc > 0)
                {
                    b = a + gpa*(a-c)/(gpc-gpa);
                }
                else
                {
                    b = 0.5*(a+c);
                }

                /* safeguard if interpolation close to machine accuracy causes errors:
                 * never go outside the interval
                 */
                if (b <= a || b >= c)
                {
                    b = 0.5*(a+c);
                }

                // Take a trial step to point B
                for (i = 0; i < n; i++)
                {
                    xb[i] = lastx[i] + b*s[i];
                }

                neval++;
                // Calculate energy for the trial step in point B
                ems.s.x = (rvec *)xb;
                ems.f   = (rvec *)fb;
                evaluate_energy(fplog, cr,
                                top_global, &ems, top,
                                inputrec, nrnb, wcycle, gstat,
                                vsite, constr, fcd, graph, mdatoms, fr,
                                mu_tot, enerd, vir, pres, step, FALSE);
                EpotB = ems.epot;
                fnorm = ems.fnorm;

                // Calculate gradient in point B
                for (gpb = 0, i = 0; i < n; i++)
                {
                    gpb -= s[i]*fb[i]; /* f is negative gradient, thus the sign */

                }
                /* Sum the gradient along the line across CPUs */
                if (PAR(cr))
                {
                    gmx_sumd(1, &gpb, cr);
                }

                // Keep one of the intervals [A,B] or [B,C] based on the value of the derivative
                // at the new point B, and rename the endpoints of this new interval A and C.
                if (gpb > 0)
                {
                    /* Replace c endpoint with b */
                    EpotC = EpotB;
                    c     = b;
                    gpc   = gpb;
                    /* swap coord pointers b/c */
                    xtmp = xb;
                    ftmp = fb;
                    xb   = xc;
                    fb   = fc;
                    xc   = xtmp;
                    fc   = ftmp;
                }
                else
                {
                    /* Replace a endpoint with b */
                    EpotA = EpotB;
                    a     = b;
                    gpa   = gpb;
                    /* swap coord pointers a/b */
                    xtmp = xb;
                    ftmp = fb;
                    xb   = xa;
                    fb   = fa;
                    xa   = xtmp;
                    fa   = ftmp;
                }

                /*
                 * Stop search as soon as we find a value smaller than the endpoints,
                 * or if the tolerance is below machine precision.
                 * Never run more than 20 steps, no matter what.
                 */
                nminstep++;
            }
            while ((EpotB > EpotA || EpotB > EpotC) && (nminstep < 20));

            if (fabs(EpotB-Epot0) < GMX_REAL_EPS || nminstep >= 20)
            {
                /* OK. We couldn't find a significantly lower energy.
                 * If ncorr==0 this was steepest descent, and then we give up.
                 * If not, reset memory to restart as steepest descent before quitting.
                 */
                if (ncorr == 0)
                {
                    /* Converged */
                    converged = TRUE;
                    break;
                }
                else
                {
                    /* Reset memory */
                    ncorr = 0;
                    /* Search in gradient direction */
                    for (i = 0; i < n; i++)
                    {
                        dx[point][i] = ff[i];
                    }
                    /* Reset stepsize */
                    stepsize = 1.0/fnorm;
                    continue;
                }
            }

            /* Select min energy state of A & C, put the best in xx/ff/Epot
             */
            if (EpotC < EpotA)
            {
                Epot = EpotC;
                /* Use state C */
                for (i = 0; i < n; i++)
                {
                    xx[i] = xc[i];
                    ff[i] = fc[i];
                }
                step_taken = c;
            }
            else
            {
                Epot = EpotA;
                /* Use state A */
                for (i = 0; i < n; i++)
                {
                    xx[i] = xa[i];
                    ff[i] = fa[i];
                }
                step_taken = a;
            }

        }
        else
        {
            /* found lower */
            Epot = EpotC;
            /* Use state C */
            for (i = 0; i < n; i++)
            {
                xx[i] = xc[i];
                ff[i] = fc[i];
            }
            step_taken = c;
        }

        /* Update the memory information, and calculate a new
         * approximation of the inverse hessian
         */

        /* Have new data in Epot, xx, ff */
        if (ncorr < nmaxcorr)
        {
            ncorr++;
        }

        for (i = 0; i < n; i++)
        {
            dg[point][i]  = lastf[i]-ff[i];
            dx[point][i] *= step_taken;
        }

        dgdg = 0;
        dgdx = 0;
        for (i = 0; i < n; i++)
        {
            dgdg += dg[point][i]*dg[point][i];
            dgdx += dg[point][i]*dx[point][i];
        }

        diag = dgdx/dgdg;

        rho[point] = 1.0/dgdx;
        point++;

        if (point >= nmaxcorr)
        {
            point = 0;
        }

        /* Update */
        for (i = 0; i < n; i++)
        {
            p[i] = ff[i];
        }

        cp = point;

        /* Recursive update. First go back over the memory points */
        for (k = 0; k < ncorr; k++)
        {
            cp--;
            if (cp < 0)
            {
                cp = ncorr-1;
            }

            sq = 0;
            for (i = 0; i < n; i++)
            {
                sq += dx[cp][i]*p[i];
            }

            alpha[cp] = rho[cp]*sq;

            for (i = 0; i < n; i++)
            {
                p[i] -= alpha[cp]*dg[cp][i];
            }
        }

        for (i = 0; i < n; i++)
        {
            p[i] *= diag;
        }

        /* And then go forward again */
        for (k = 0; k < ncorr; k++)
        {
            yr = 0;
            for (i = 0; i < n; i++)
            {
                yr += p[i]*dg[cp][i];
            }

            beta = rho[cp]*yr;
            beta = alpha[cp]-beta;

            for (i = 0; i < n; i++)
            {
                p[i] += beta*dx[cp][i];
            }

            cp++;
            if (cp >= ncorr)
            {
                cp = 0;
            }
        }

        for (i = 0; i < n; i++)
        {
            if (!frozen[i])
            {
                dx[point][i] = p[i];
            }
            else
            {
                dx[point][i] = 0;
            }
        }

        /* Test whether the convergence criterion is met */
        get_f_norm_max(cr, &(inputrec->opts), mdatoms, f, &fnorm, &fmax, &nfmax);

        /* Print it if necessary */
        if (MASTER(cr))
        {
            if (bVerbose)
            {
                double sqrtNumAtoms = sqrt(static_cast<double>(state_global->natoms));
                fprintf(stderr, "\rStep %d, Epot=%12.6e, Fnorm=%9.3e, Fmax=%9.3e (atom %d)\n",
                        step, Epot, fnorm/sqrtNumAtoms, fmax, nfmax+1);
                fflush(stderr);
            }
            /* Store the new (lower) energies */
            upd_mdebin(mdebin, FALSE, FALSE, (double)step,
                       mdatoms->tmass, enerd, state_global, inputrec->fepvals, inputrec->expandedvals, state_global->box,
                       NULL, NULL, vir, pres, NULL, mu_tot, constr);
            do_log = do_per_step(step, inputrec->nstlog);
            do_ene = do_per_step(step, inputrec->nstenergy);
            if (do_log)
            {
                print_ebin_header(fplog, step, step);
            }
            print_ebin(mdoutf_get_fp_ene(outf), do_ene, FALSE, FALSE,
                       do_log ? fplog : NULL, step, step, eprNORMAL,
                       mdebin, fcd, &(top_global->groups), &(inputrec->opts));
        }

        /* Send x and E to IMD client, if bIMD is TRUE. */
        if (do_IMD(inputrec->bIMD, step, cr, TRUE, state_global->box, state_global->x, inputrec, 0, wcycle) && MASTER(cr))
        {
            IMD_send_positions(inputrec->imd);
        }

        // Reset stepsize in we are doing more iterations
        stepsize = 1.0/fnorm;

        /* Stop when the maximum force lies below tolerance.
         * If we have reached machine precision, converged is already set to true.
         */
        converged = converged || (fmax < inputrec->em_tol);

    }   /* End of the loop */

    /* IMD cleanup, if bIMD is TRUE. */
    IMD_finalize(inputrec->bIMD, inputrec->imd);

    if (converged)
    {
        step--; /* we never took that last step in this case */

    }
    if (fmax > inputrec->em_tol)
    {
        if (MASTER(cr))
        {
            warn_step(stderr, inputrec->em_tol, step-1 == number_steps, FALSE);
            warn_step(fplog, inputrec->em_tol, step-1 == number_steps, FALSE);
        }
        converged = FALSE;
    }

    /* If we printed energy and/or logfile last step (which was the last step)
     * we don't have to do it again, but otherwise print the final values.
     */
    if (!do_log) /* Write final value to log since we didn't do anythin last step */
    {
        print_ebin_header(fplog, step, step);
    }
    if (!do_ene || !do_log) /* Write final energy file entries */
    {
        print_ebin(mdoutf_get_fp_ene(outf), !do_ene, FALSE, FALSE,
                   !do_log ? fplog : NULL, step, step, eprNORMAL,
                   mdebin, fcd, &(top_global->groups), &(inputrec->opts));
    }

    /* Print some stuff... */
    if (MASTER(cr))
    {
        fprintf(stderr, "\nwriting lowest energy coordinates.\n");
    }

    /* IMPORTANT!
     * For accurate normal mode calculation it is imperative that we
     * store the last conformation into the full precision binary trajectory.
     *
     * However, we should only do it if we did NOT already write this step
     * above (which we did if do_x or do_f was true).
     */
    do_x = !do_per_step(step, inputrec->nstxout);
    do_f = !do_per_step(step, inputrec->nstfout);
    write_em_traj(fplog, cr, outf, do_x, do_f, ftp2fn(efSTO, nfile, fnm),
                  top_global, inputrec, step,
                  &ems, state_global);

    if (MASTER(cr))
    {
        double sqrtNumAtoms = sqrt(static_cast<double>(state_global->natoms));
        print_converged(stderr, LBFGS, inputrec->em_tol, step, converged,
                        number_steps, Epot, fmax, nfmax, fnorm/sqrtNumAtoms);
        print_converged(fplog, LBFGS, inputrec->em_tol, step, converged,
                        number_steps, Epot, fmax, nfmax, fnorm/sqrtNumAtoms);

        fprintf(fplog, "\nPerformed %d energy evaluations in total.\n", neval);
    }

    finish_em(cr, outf, walltime_accounting, wcycle);

    /* To print the actual number of steps we needed somewhere */
    walltime_accounting_set_nsteps_done(walltime_accounting, step);

    return 0;
}   /* That's all folks */

/*! \brief Do steepest descents minimization
    \copydoc integrator_t (FILE *fplog, t_commrec *cr,
                           int nfile, const t_filenm fnm[],
                           const gmx_output_env_t *oenv, gmx_bool bVerbose,
                           int nstglobalcomm,
                           gmx_vsite_t *vsite, gmx_constr_t constr,
                           int stepout,
                           t_inputrec *inputrec,
                           gmx_mtop_t *top_global, t_fcdata *fcd,
                           t_state *state_global,
                           t_mdatoms *mdatoms,
                           t_nrnb *nrnb, gmx_wallcycle_t wcycle,
                           gmx_edsam_t ed,
                           t_forcerec *fr,
                           int repl_ex_nst, int repl_ex_nex, int repl_ex_seed,
                           real cpt_period, real max_hours,
                           int imdport,
                           unsigned long Flags,
                           gmx_walltime_accounting_t walltime_accounting)
 */
double do_steep(FILE *fplog, t_commrec *cr,
                int nfile, const t_filenm fnm[],
                const gmx_output_env_t gmx_unused *oenv, gmx_bool bVerbose,
                int gmx_unused nstglobalcomm,
                gmx_vsite_t *vsite, gmx_constr_t constr,
                int gmx_unused stepout,
                t_inputrec *inputrec,
                gmx_mtop_t *top_global, t_fcdata *fcd,
                t_state *state_global,
                t_mdatoms *mdatoms,
                t_nrnb *nrnb, gmx_wallcycle_t wcycle,
                gmx_edsam_t gmx_unused  ed,
                t_forcerec *fr,
                int gmx_unused repl_ex_nst, int gmx_unused repl_ex_nex, int gmx_unused repl_ex_seed,
                gmx_membed_t gmx_unused *membed,
                real gmx_unused cpt_period, real gmx_unused max_hours,
                int imdport,
                unsigned long gmx_unused Flags,
                gmx_walltime_accounting_t walltime_accounting)
{
    const char       *SD = "Steepest Descents";
    em_state_t       *s_min, *s_try;
    gmx_localtop_t   *top;
    gmx_enerdata_t   *enerd;
    rvec             *f;
    gmx_global_stat_t gstat;
    t_graph          *graph;
    real              stepsize;
    real              ustep, fnormn;
    gmx_mdoutf_t      outf;
    t_mdebin         *mdebin;
    gmx_bool          bDone, bAbort, do_x, do_f;
    tensor            vir, pres;
    rvec              mu_tot;
    int               nsteps;
    int               count          = 0;
    int               steps_accepted = 0;

    s_min = init_em_state();
    s_try = init_em_state();

    /* Init em and store the local state in s_try */
    init_em(fplog, SD, cr, inputrec,
            state_global, top_global, s_try, &top, &f,
            nrnb, mu_tot, fr, &enerd, &graph, mdatoms, &gstat, vsite, constr,
            nfile, fnm, &outf, &mdebin, imdport, Flags, wcycle);

    /* Print to log file  */
    print_em_start(fplog, cr, walltime_accounting, wcycle, SD);

    /* Set variables for stepsize (in nm). This is the largest
     * step that we are going to make in any direction.
     */
    ustep    = inputrec->em_stepsize;
    stepsize = 0;

    /* Max number of steps  */
    nsteps = inputrec->nsteps;

    if (MASTER(cr))
    {
        /* Print to the screen  */
        sp_header(stderr, SD, inputrec->em_tol, nsteps);
    }
    if (fplog)
    {
        sp_header(fplog, SD, inputrec->em_tol, nsteps);
    }

    /**** HERE STARTS THE LOOP ****
     * count is the counter for the number of steps
     * bDone will be TRUE when the minimization has converged
     * bAbort will be TRUE when nsteps steps have been performed or when
     * the stepsize becomes smaller than is reasonable for machine precision
     */
    count  = 0;
    bDone  = FALSE;
    bAbort = FALSE;
    while (!bDone && !bAbort)
    {
        bAbort = (nsteps >= 0) && (count == nsteps);

        /* set new coordinates, except for first step */
        bool validStep = true;
        if (count > 0)
        {
            validStep =
                do_em_step(cr, inputrec, mdatoms, fr->bMolPBC,
                           s_min, stepsize, s_min->f, s_try,
                           constr, top, nrnb, wcycle, count);
        }

        if (validStep)
        {
            evaluate_energy(fplog, cr,
                            top_global, s_try, top,
                            inputrec, nrnb, wcycle, gstat,
                            vsite, constr, fcd, graph, mdatoms, fr,
                            mu_tot, enerd, vir, pres, count, count == 0);
        }
        else
        {
            // Signal constraint error during stepping with energy=inf
            s_try->epot = std::numeric_limits<real>::infinity();
        }

        if (MASTER(cr))
        {
            print_ebin_header(fplog, count, count);
        }

        if (count == 0)
        {
            s_min->epot = s_try->epot;
        }

        /* Print it if necessary  */
        if (MASTER(cr))
        {
            if (bVerbose)
            {
                fprintf(stderr, "Step=%5d, Dmax= %6.1e nm, Epot= %12.5e Fmax= %11.5e, atom= %d%c",
                        count, ustep, s_try->epot, s_try->fmax, s_try->a_fmax+1,
                        ( (count == 0) || (s_try->epot < s_min->epot) ) ? '\n' : '\r');
                fflush(stderr);
            }

            if ( (count == 0) || (s_try->epot < s_min->epot) )
            {
                /* Store the new (lower) energies  */
                upd_mdebin(mdebin, FALSE, FALSE, (double)count,
                           mdatoms->tmass, enerd, &s_try->s, inputrec->fepvals, inputrec->expandedvals,
                           s_try->s.box, NULL, NULL, vir, pres, NULL, mu_tot, constr);

                /* Prepare IMD energy record, if bIMD is TRUE. */
                IMD_fill_energy_record(inputrec->bIMD, inputrec->imd, enerd, count, TRUE);

                print_ebin(mdoutf_get_fp_ene(outf), TRUE,
                           do_per_step(steps_accepted, inputrec->nstdisreout),
                           do_per_step(steps_accepted, inputrec->nstorireout),
                           fplog, count, count, eprNORMAL,
                           mdebin, fcd, &(top_global->groups), &(inputrec->opts));
                fflush(fplog);
            }
        }

        /* Now if the new energy is smaller than the previous...
         * or if this is the first step!
         * or if we did random steps!
         */

        if ( (count == 0) || (s_try->epot < s_min->epot) )
        {
            steps_accepted++;

            /* Test whether the convergence criterion is met...  */
            bDone = (s_try->fmax < inputrec->em_tol);

            /* Copy the arrays for force, positions and energy  */
            /* The 'Min' array always holds the coords and forces of the minimal
               sampled energy  */
            swap_em_state(s_min, s_try);
            if (count > 0)
            {
                ustep *= 1.2;
            }

            /* Write to trn, if necessary */
            do_x = do_per_step(steps_accepted, inputrec->nstxout);
            do_f = do_per_step(steps_accepted, inputrec->nstfout);
            write_em_traj(fplog, cr, outf, do_x, do_f, NULL,
                          top_global, inputrec, count,
                          s_min, state_global);
        }
        else
        {
            /* If energy is not smaller make the step smaller...  */
            ustep *= 0.5;

            if (DOMAINDECOMP(cr) && s_min->s.ddp_count != cr->dd->ddp_count)
            {
                /* Reload the old state */
                em_dd_partition_system(fplog, count, cr, top_global, inputrec,
                                       s_min, top, mdatoms, fr, vsite, constr,
                                       nrnb, wcycle);
            }
        }

        /* Determine new step  */
        stepsize = ustep/s_min->fmax;

        /* Check if stepsize is too small, with 1 nm as a characteristic length */
#if GMX_DOUBLE
        if (count == nsteps || ustep < 1e-12)
#else
        if (count == nsteps || ustep < 1e-6)
#endif
        {
            if (MASTER(cr))
            {
                warn_step(stderr, inputrec->em_tol, count == nsteps, constr != NULL);
                warn_step(fplog, inputrec->em_tol, count == nsteps, constr != NULL);
            }
            bAbort = TRUE;
        }

        /* Send IMD energies and positions, if bIMD is TRUE. */
        if (do_IMD(inputrec->bIMD, count, cr, TRUE, state_global->box, state_global->x, inputrec, 0, wcycle) && MASTER(cr))
        {
            IMD_send_positions(inputrec->imd);
        }

        count++;
    }   /* End of the loop  */

    /* IMD cleanup, if bIMD is TRUE. */
    IMD_finalize(inputrec->bIMD, inputrec->imd);

    /* Print some data...  */
    if (MASTER(cr))
    {
        fprintf(stderr, "\nwriting lowest energy coordinates.\n");
    }
    write_em_traj(fplog, cr, outf, TRUE, inputrec->nstfout, ftp2fn(efSTO, nfile, fnm),
                  top_global, inputrec, count,
                  s_min, state_global);

    if (MASTER(cr))
    {
        double sqrtNumAtoms = sqrt(static_cast<double>(state_global->natoms));
        fnormn = s_min->fnorm/sqrtNumAtoms;

        print_converged(stderr, SD, inputrec->em_tol, count, bDone, nsteps,
                        s_min->epot, s_min->fmax, s_min->a_fmax, fnormn);
        print_converged(fplog, SD, inputrec->em_tol, count, bDone, nsteps,
                        s_min->epot, s_min->fmax, s_min->a_fmax, fnormn);
    }

    finish_em(cr, outf, walltime_accounting, wcycle);

    /* To print the actual number of steps we needed somewhere */
    inputrec->nsteps = count;

    walltime_accounting_set_nsteps_done(walltime_accounting, count);

    return 0;
}   /* That's all folks */

/*! \brief Do normal modes analysis
    \copydoc integrator_t (FILE *fplog, t_commrec *cr,
                           int nfile, const t_filenm fnm[],
                           const gmx_output_env_t *oenv, gmx_bool bVerbose,
                           int nstglobalcomm,
                           gmx_vsite_t *vsite, gmx_constr_t constr,
                           int stepout,
                           t_inputrec *inputrec,
                           gmx_mtop_t *top_global, t_fcdata *fcd,
                           t_state *state_global,
                           t_mdatoms *mdatoms,
                           t_nrnb *nrnb, gmx_wallcycle_t wcycle,
                           gmx_edsam_t ed,
                           t_forcerec *fr,
                           int repl_ex_nst, int repl_ex_nex, int repl_ex_seed,
                           real cpt_period, real max_hours,
                           int imdport,
                           unsigned long Flags,
                           gmx_walltime_accounting_t walltime_accounting)
 */
double do_nm(FILE *fplog, t_commrec *cr,
             int nfile, const t_filenm fnm[],
             const gmx_output_env_t gmx_unused *oenv, gmx_bool bVerbose,
             int gmx_unused nstglobalcomm,
             gmx_vsite_t *vsite, gmx_constr_t constr,
             int gmx_unused stepout,
             t_inputrec *inputrec,
             gmx_mtop_t *top_global, t_fcdata *fcd,
             t_state *state_global,
             t_mdatoms *mdatoms,
             t_nrnb *nrnb, gmx_wallcycle_t wcycle,
             gmx_edsam_t  gmx_unused ed,
             t_forcerec *fr,
             int gmx_unused repl_ex_nst, int gmx_unused repl_ex_nex, int gmx_unused repl_ex_seed,
             gmx_membed_t gmx_unused *membed,
             real gmx_unused cpt_period, real gmx_unused max_hours,
             int imdport,
             unsigned long gmx_unused Flags,
             gmx_walltime_accounting_t walltime_accounting)
{
    const char          *NM = "Normal Mode Analysis";
    gmx_mdoutf_t         outf;
    int                  nnodes, node;
    gmx_localtop_t      *top;
    gmx_enerdata_t      *enerd;
    rvec                *f;
    gmx_global_stat_t    gstat;
    t_graph             *graph;
    tensor               vir, pres;
    rvec                 mu_tot;
    rvec                *fneg, *dfdx;
    gmx_bool             bSparse; /* use sparse matrix storage format */
    size_t               sz;
    gmx_sparsematrix_t * sparse_matrix           = NULL;
    real           *     full_matrix             = NULL;
    em_state_t       *   state_work;

    /* added with respect to mdrun */
    int                       row, col;
    real                      der_range = 10.0*sqrt(GMX_REAL_EPS);
    real                      x_min;
    bool                      bIsMaster = MASTER(cr);

    if (constr != NULL)
    {
        gmx_fatal(FARGS, "Constraints present with Normal Mode Analysis, this combination is not supported");
    }

    state_work = init_em_state();

    /* Init em and store the local state in state_minimum */
    init_em(fplog, NM, cr, inputrec,
            state_global, top_global, state_work, &top,
            &f,
            nrnb, mu_tot, fr, &enerd, &graph, mdatoms, &gstat, vsite, constr,
            nfile, fnm, &outf, NULL, imdport, Flags, wcycle);

    gmx_shellfc_t *shellfc = init_shell_flexcon(stdout,
                                                top_global,
                                                n_flexible_constraints(constr),
                                                inputrec->nstcalcenergy,
                                                DOMAINDECOMP(cr));

    if (shellfc)
    {
        make_local_shells(cr, mdatoms, shellfc);
    }
    std::vector<size_t> atom_index = get_atom_index(top_global);
    snew(fneg, atom_index.size());
    snew(dfdx, atom_index.size());

#if !GMX_DOUBLE
    if (bIsMaster)
    {
        fprintf(stderr,
                "NOTE: This version of GROMACS has been compiled in single precision,\n"
                "      which MIGHT not be accurate enough for normal mode analysis.\n"
                "      GROMACS now uses sparse matrix storage, so the memory requirements\n"
                "      are fairly modest even if you recompile in double precision.\n\n");
    }
#endif

    /* Check if we can/should use sparse storage format.
     *
     * Sparse format is only useful when the Hessian itself is sparse, which it
     * will be when we use a cutoff.
     * For small systems (n<1000) it is easier to always use full matrix format, though.
     */
    if (EEL_FULL(fr->eeltype) || fr->rlist == 0.0)
    {
        md_print_info(cr, fplog, "Non-cutoff electrostatics used, forcing full Hessian format.\n");
        bSparse = FALSE;
    }
    else if (atom_index.size() < 1000)
    {
        md_print_info(cr, fplog, "Small system size (N=%d), using full Hessian format.\n", atom_index.size());
        bSparse = FALSE;
    }
    else
    {
        md_print_info(cr, fplog, "Using compressed symmetric sparse Hessian format.\n");
        bSparse = TRUE;
    }

    /* Number of dimensions, based on real atoms, that is not vsites or shell */
    sz = DIM*atom_index.size();

    fprintf(stderr, "Allocating Hessian memory...\n\n");

    if (bSparse)
    {
        sparse_matrix = gmx_sparsematrix_init(sz);
        sparse_matrix->compressed_symmetric = TRUE;
    }
    else
    {
        snew(full_matrix, sz*sz);
    }

    init_nrnb(nrnb);

    where();

    /* Write start time and temperature */
    print_em_start(fplog, cr, walltime_accounting, wcycle, NM);

    /* fudge nr of steps to nr of atoms */
    inputrec->nsteps = atom_index.size()*2;

    if (bIsMaster)
    {
        fprintf(stderr, "starting normal mode calculation '%s'\n%d steps.\n\n",
                *(top_global->name), (int)inputrec->nsteps);
    }

    nnodes = cr->nnodes;

    /* Make evaluate_energy do a single node force calculation */
    cr->nnodes = 1;
    evaluate_energy(fplog, cr,
                    top_global, state_work, top,
                    inputrec, nrnb, wcycle, gstat,
                    vsite, constr, fcd, graph, mdatoms, fr,
                    mu_tot, enerd, vir, pres, -1, TRUE);
    cr->nnodes = nnodes;

    /* if forces are not small, warn user */
    get_state_f_norm_max(cr, &(inputrec->opts), mdatoms, state_work);

    md_print_info(cr, fplog, "Maximum force:%12.5e\n", state_work->fmax);
    if (state_work->fmax > 1.0e-3)
    {
        md_print_info(cr, fplog,
                      "The force is probably not small enough to "
                      "ensure that you are at a minimum.\n"
                      "Be aware that negative eigenvalues may occur\n"
                      "when the resulting matrix is diagonalized.\n\n");
    }

    /***********************************************************
     *
     *      Loop over all pairs in matrix
     *
     *      do_force called twice. Once with positive and
     *      once with negative displacement
     *
     ************************************************************/

    /* Steps are divided one by one over the nodes */
    bool bNS = true;
    for (unsigned int aid = cr->nodeid; aid < atom_index.size(); aid += nnodes)
    {
        size_t atom = atom_index[aid];
        for (size_t d = 0; d < DIM; d++)
        {
            gmx_bool    bBornRadii  = FALSE;
            gmx_int64_t step        = 0;
            int         force_flags = GMX_FORCE_STATECHANGED | GMX_FORCE_ALLFORCES;
            double      t           = 0;

            x_min = state_work->s.x[atom][d];

            for (unsigned int dx = 0; (dx < 2); dx++)
            {
                if (dx == 0)
                {
                    state_work->s.x[atom][d] = x_min - der_range;
                }
                else
                {
                    state_work->s.x[atom][d] = x_min + der_range;
                }

                /* Make evaluate_energy do a single node force calculation */
                cr->nnodes = 1;
                if (shellfc)
                {
                    /* Now is the time to relax the shells */
                    (void) relax_shell_flexcon(fplog, cr, bVerbose, step,
                                               inputrec, bNS, force_flags,
                                               top,
                                               constr, enerd, fcd,
                                               &state_work->s, state_work->f, vir, mdatoms,
                                               nrnb, wcycle, graph, &top_global->groups,
                                               shellfc, fr, bBornRadii, t, mu_tot,
                                               vsite, NULL);
                    bNS = false;
                    step++;
                }
                else
                {
                    evaluate_energy(fplog, cr,
                                    top_global, state_work, top,
                                    inputrec, nrnb, wcycle, gstat,
                                    vsite, constr, fcd, graph, mdatoms, fr,
                                    mu_tot, enerd, vir, pres, atom*2+dx, FALSE);
                }

                cr->nnodes = nnodes;

                if (dx == 0)
                {
                    for (size_t i = 0; i < atom_index.size(); i++)
                    {
                        copy_rvec(state_work->f[atom_index[i]], fneg[i]);
                    }
                }
            }

            /* x is restored to original */
            state_work->s.x[atom][d] = x_min;

            for (size_t j = 0; j < atom_index.size(); j++)
            {
                for (size_t k = 0; (k < DIM); k++)
                {
                    dfdx[j][k] =
                        -(state_work->f[atom_index[j]][k] - fneg[j][k])/(2*der_range);
                }
            }

            if (!bIsMaster)
            {
#if GMX_MPI
#define mpi_type GMX_MPI_REAL
                MPI_Send(dfdx[0], atom_index.size()*DIM, mpi_type, MASTER(cr),
                         cr->nodeid, cr->mpi_comm_mygroup);
#endif
            }
            else
            {
                for (node = 0; (node < nnodes && atom+node < atom_index.size()); node++)
                {
                    if (node > 0)
                    {
#if GMX_MPI
                        MPI_Status stat;
                        MPI_Recv(dfdx[0], atom_index.size()*DIM, mpi_type, node, node,
                                 cr->mpi_comm_mygroup, &stat);
#undef mpi_type
#endif
                    }

                    row = (atom + node)*DIM + d;

                    for (size_t j = 0; j < atom_index.size(); j++)
                    {
                        for (size_t k = 0; k < DIM; k++)
                        {
                            col = j*DIM + k;

                            if (bSparse)
                            {
                                if (col >= row && dfdx[j][k] != 0.0)
                                {
                                    gmx_sparsematrix_increment_value(sparse_matrix,
                                                                     row, col, dfdx[j][k]);
                                }
                            }
                            else
                            {
                                full_matrix[row*sz+col] = dfdx[j][k];
                            }
                        }
                    }
                }
            }

            if (bVerbose && fplog)
            {
                fflush(fplog);
            }
        }
        /* write progress */
        if (bIsMaster && bVerbose)
        {
            fprintf(stderr, "\rFinished step %d out of %d",
                    static_cast<int>(std::min(atom+nnodes, atom_index.size())),
                    static_cast<int>(atom_index.size()));
            fflush(stderr);
        }
    }

    if (bIsMaster)
    {
        fprintf(stderr, "\n\nWriting Hessian...\n");
        gmx_mtxio_write(ftp2fn(efMTX, nfile, fnm), sz, sz, full_matrix, sparse_matrix);
    }

    finish_em(cr, outf, walltime_accounting, wcycle);

    walltime_accounting_set_nsteps_done(walltime_accounting, atom_index.size()*2);

    return 0;
}

} // namespace gmx<|MERGE_RESOLUTION|>--- conflicted
+++ resolved
@@ -635,19 +635,11 @@
         {
             try
             {
-<<<<<<< HEAD
                 if (md->cFREEZE)
-=======
-                gf = md->cFREEZE[i];
-            }
-            for (int m = 0; m < DIM; m++)
-            {
-                if (ir->opts.nFreeze[gf][m])
->>>>>>> 9de0ecab
                 {
                     gf = md->cFREEZE[i];
                 }
-                for (m = 0; m < DIM; m++)
+                for (int m = 0; m < DIM; m++)
                 {
                     if (ir->opts.nFreeze[gf][m])
                     {
@@ -670,12 +662,8 @@
 #pragma omp for schedule(static) nowait
             for (int i = start; i < end; i++)
             {
-<<<<<<< HEAD
                 // Trivial OpenMP block that does not throw
-                copy_rvec(x1[i], x2[i]);
-=======
                 copy_rvec(p1[i], p2[i]);
->>>>>>> 9de0ecab
             }
         }
 

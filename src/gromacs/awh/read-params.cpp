--- conflicted
+++ resolved
@@ -517,17 +517,13 @@
 
     printStringNoNewline(inp, "Free energy and bias update interval in number of samples");
     sprintf(opt, "%s-nsamples-update", prefix);
-<<<<<<< HEAD
     awhParams->numSamplesUpdateFreeEnergy = get_eint(inp, opt, 10, wi);
-=======
-    ITYPE(opt, awhParams->numSamplesUpdateFreeEnergy, 10);
     if (awhParams->numSamplesUpdateFreeEnergy <= 0)
     {
         char buf[STRLEN];
         sprintf(buf, "%s needs to be an integer > 0", opt);
         warning_error(wi, buf);
     }
->>>>>>> 38eea667
 
     printStringNoNewline(inp, "When true, biases with share-group>0 are shared between multiple simulations");
     sprintf(opt, "%s-share-multisim", prefix);

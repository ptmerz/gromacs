/*
 * This file is part of the GROMACS molecular simulation package.
 *
 * Copyright (c) 1991-2000, University of Groningen, The Netherlands.
 * Copyright (c) 2001-2004, The GROMACS development team.
 * Copyright (c) 2013,2014,2015,2016,2017, by the GROMACS development team, led by
 * Mark Abraham, David van der Spoel, Berk Hess, and Erik Lindahl,
 * and including many others, as listed in the AUTHORS file in the
 * top-level source directory and at http://www.gromacs.org.
 *
 * GROMACS is free software; you can redistribute it and/or
 * modify it under the terms of the GNU Lesser General Public License
 * as published by the Free Software Foundation; either version 2.1
 * of the License, or (at your option) any later version.
 *
 * GROMACS is distributed in the hope that it will be useful,
 * but WITHOUT ANY WARRANTY; without even the implied warranty of
 * MERCHANTABILITY or FITNESS FOR A PARTICULAR PURPOSE.  See the GNU
 * Lesser General Public License for more details.
 *
 * You should have received a copy of the GNU Lesser General Public
 * License along with GROMACS; if not, see
 * http://www.gnu.org/licenses, or write to the Free Software Foundation,
 * Inc., 51 Franklin Street, Fifth Floor, Boston, MA  02110-1301  USA.
 *
 * If you want to redistribute modifications to GROMACS, please
 * consider that scientific software is very special. Version
 * control is crucial - bugs must be traceable. We will be happy to
 * consider code for inclusion in the official distribution, but
 * derived work must not be called official GROMACS. Details are found
 * in the README & COPYING files - if they are missing, get the
 * official version at http://www.gromacs.org.
 *
 * To help us fund GROMACS development, we humbly ask that you cite
 * the research papers on the package. Check out http://www.gromacs.org.
 */
#include "gmxpre.h"

/* This file is completely threadsafe - keep it that way! */

#include "tpxio.h"

#include <cstdio>
#include <cstdlib>
#include <cstring>

#include <algorithm>
#include <vector>

#include "gromacs/fileio/filetypes.h"
#include "gromacs/fileio/gmxfio.h"
#include "gromacs/fileio/gmxfio-xdr.h"
#include "gromacs/math/units.h"
#include "gromacs/math/vec.h"
#include "gromacs/mdtypes/inputrec.h"
#include "gromacs/mdtypes/md_enums.h"
#include "gromacs/mdtypes/pull-params.h"
#include "gromacs/mdtypes/state.h"
#include "gromacs/pbcutil/boxutilities.h"
#include "gromacs/pbcutil/pbc.h"
#include "gromacs/topology/block.h"
#include "gromacs/topology/ifunc.h"
#include "gromacs/topology/mtop_util.h"
#include "gromacs/topology/symtab.h"
#include "gromacs/topology/topology.h"
#include "gromacs/utility/arraysize.h"
#include "gromacs/utility/baseversion.h"
#include "gromacs/utility/cstringutil.h"
#include "gromacs/utility/fatalerror.h"
#include "gromacs/utility/futil.h"
#include "gromacs/utility/gmxassert.h"
#include "gromacs/utility/keyvaluetreebuilder.h"
#include "gromacs/utility/keyvaluetreeserializer.h"
#include "gromacs/utility/smalloc.h"
#include "gromacs/utility/snprintf.h"
#include "gromacs/utility/txtdump.h"

#define TPX_TAG_RELEASE  "release"

/*! \brief Tag string for the file format written to run input files
 * written by this version of the code.
 *
 * Change this if you want to change the run input format in a feature
 * branch. This ensures that there will not be different run input
 * formats around which cannot be distinguished, while not causing
 * problems rebasing the feature branch onto upstream changes. When
 * merging with mainstream GROMACS, set this tag string back to
 * TPX_TAG_RELEASE, and instead add an element to tpxv.
 */
static const char *tpx_tag = TPX_TAG_RELEASE;

/*! \brief Enum of values that describe the contents of a tpr file
 * whose format matches a version number
 *
 * The enum helps the code be more self-documenting and ensure merges
 * do not silently resolve when two patches make the same bump. When
 * adding new functionality, add a new element just above tpxv_Count
 * in this enumeration, and write code below that does the right thing
 * according to the value of file_version.
 */
enum tpxv {
    tpxv_ComputationalElectrophysiology = 96,                /**< support for ion/water position swaps (computational electrophysiology) */
    tpxv_Use64BitRandomSeed,                                 /**< change ld_seed from int to gmx_int64_t */
    tpxv_RestrictedBendingAndCombinedAngleTorsionPotentials, /**< potentials for supporting coarse-grained force fields */
    tpxv_InteractiveMolecularDynamics,                       /**< interactive molecular dynamics (IMD) */
    tpxv_RemoveObsoleteParameters1,                          /**< remove optimize_fft, dihre_fc, nstcheckpoint */
    tpxv_PullCoordTypeGeom,                                  /**< add pull type and geometry per group and flat-bottom */
    tpxv_PullGeomDirRel,                                     /**< add pull geometry direction-relative */
    tpxv_IntermolecularBondeds,                              /**< permit inter-molecular bonded interactions in the topology */
    tpxv_CompElWithSwapLayerOffset,                          /**< added parameters for improved CompEl setups */
    tpxv_CompElPolyatomicIonsAndMultipleIonTypes,            /**< CompEl now can handle polyatomic ions and more than two types of ions */
    tpxv_RemoveAdress,                                       /**< removed support for AdResS */
    tpxv_PullCoordNGroup,                                    /**< add ngroup to pull coord */
    tpxv_RemoveTwinRange,                                    /**< removed support for twin-range interactions */
    tpxv_ReplacePullPrintCOM12,                              /**< Replaced print-com-1, 2 with pull-print-com */
    tpxv_PullExternalPotential,                              /**< Added pull type external potential */
<<<<<<< HEAD
    tpxv_HyperPolarizability,                                /**< Added hyperpolarizability */
=======
    tpxv_GenericParamsForElectricField,                      /**< Introduced KeyValueTree and moved electric field parameters */
>>>>>>> 3425c1b0
    tpxv_Count                                               /**< the total number of tpxv versions */
};

/*! \brief Version number of the file format written to run input
 * files by this version of the code.
 *
 * The tpx_version increases whenever the file format in the main
 * development branch changes, due to an extension of the tpxv enum above.
 * Backward compatibility for reading old run input files is maintained
 * by checking this version number against that of the file and then using
 * the correct code path.
 *
 * When developing a feature branch that needs to change the run input
 * file format, change tpx_tag instead. */
static const int tpx_version = tpxv_Count - 1;


/* This number should only be increased when you edit the TOPOLOGY section
 * or the HEADER of the tpx format.
 * This way we can maintain forward compatibility too for all analysis tools
 * and/or external programs that only need to know the atom/residue names,
 * charges, and bond connectivity.
 *
 * It first appeared in tpx version 26, when I also moved the inputrecord
 * to the end of the tpx file, so we can just skip it if we only
 * want the topology.
 *
 * In particular, it must be increased when adding new elements to
 * ftupd, so that old code can read new .tpr files.
 */
static const int tpx_generation = 26;

/* This number should be the most recent backwards incompatible version
 * I.e., if this number is 9, we cannot read tpx version 9 with this code.
 */
static const int tpx_incompatible_version = 30; // GMX3.2 has version 31



/* Struct used to maintain tpx compatibility when function types are added */
typedef struct {
    int fvnr;  /* file version number in which the function type first appeared */
    int ftype; /* function type */
} t_ftupd;

/*
 * The entries should be ordered in:
 * 1. ascending function type number
 * 2. ascending file version number
 */
static const t_ftupd ftupd[] = {
    { 34, F_FENEBONDS         },
    { 43, F_TABBONDS          },
    { 43, F_TABBONDSNC        },
    { 70, F_RESTRBONDS        },
    { tpxv_RestrictedBendingAndCombinedAngleTorsionPotentials, F_RESTRANGLES },
    { 76, F_LINEAR_ANGLES     },
    { 34, F_QUARTIC_ANGLES    },
    { 43, F_TABANGLES         },
    { tpxv_RestrictedBendingAndCombinedAngleTorsionPotentials, F_RESTRDIHS },
    { tpxv_RestrictedBendingAndCombinedAngleTorsionPotentials, F_CBTDIHS },
    { 43, F_TABDIHS           },
    { 65, F_CMAP              },
    { 60, F_GB12              },
    { 61, F_GB13              },
    { 61, F_GB14              },
    { 72, F_GBPOL             },
    { 72, F_NPSOLVATION       },
    { 41, F_LJC14_Q           },
    { 41, F_LJC_PAIRS_NB      },
    { 32, F_BHAM_LR_NOLONGERUSED },
    { 32, F_RF_EXCL           },
    { 32, F_COUL_RECIP        },
    { 93, F_LJ_RECIP          },
    { 46, F_DPD               },
    { 36, F_THOLE_POL         },
    { 90, F_FBPOSRES          },
    { 49, F_VSITE4FDN         },
    { 50, F_VSITEN            },
    { 46, F_COM_PULL          },
    { 46, F_ECONSERVED        },
    { 69, F_VTEMP_NOLONGERUSED},
    { 66, F_PDISPCORR         },
    { 54, F_DVDL_CONSTR       },
    { 76, F_ANHARM_POL        },
    { 79, F_DVDL_COUL         },
    { 79, F_DVDL_VDW,         },
    { 79, F_DVDL_BONDED,      },
    { 79, F_DVDL_RESTRAINT    },
    { 79, F_DVDL_TEMPERATURE  },
    { tpxv_HyperPolarizability, F_HYPER_POL       },
};
#define NFTUPD asize(ftupd)

/* Needed for backward compatibility */
#define MAXNODES 256

/**************************************************************
 *
 * Now the higer level routines that do io of the structures and arrays
 *
 **************************************************************/
static void do_pullgrp_tpx_pre95(t_fileio     *fio,
                                 t_pull_group *pgrp,
                                 t_pull_coord *pcrd,
                                 gmx_bool      bRead,
                                 int           file_version)
{
    rvec tmp;

    gmx_fio_do_int(fio, pgrp->nat);
    if (bRead)
    {
        snew(pgrp->ind, pgrp->nat);
    }
    gmx_fio_ndo_int(fio, pgrp->ind, pgrp->nat);
    gmx_fio_do_int(fio, pgrp->nweight);
    if (bRead)
    {
        snew(pgrp->weight, pgrp->nweight);
    }
    gmx_fio_ndo_real(fio, pgrp->weight, pgrp->nweight);
    gmx_fio_do_int(fio, pgrp->pbcatom);
    gmx_fio_do_rvec(fio, pcrd->vec);
    clear_rvec(pcrd->origin);
    gmx_fio_do_rvec(fio, tmp);
    pcrd->init = tmp[0];
    gmx_fio_do_real(fio, pcrd->rate);
    gmx_fio_do_real(fio, pcrd->k);
    if (file_version >= 56)
    {
        gmx_fio_do_real(fio, pcrd->kB);
    }
    else
    {
        pcrd->kB = pcrd->k;
    }
}

static void do_pull_group(t_fileio *fio, t_pull_group *pgrp, gmx_bool bRead)
{
    gmx_fio_do_int(fio, pgrp->nat);
    if (bRead)
    {
        snew(pgrp->ind, pgrp->nat);
    }
    gmx_fio_ndo_int(fio, pgrp->ind, pgrp->nat);
    gmx_fio_do_int(fio, pgrp->nweight);
    if (bRead)
    {
        snew(pgrp->weight, pgrp->nweight);
    }
    gmx_fio_ndo_real(fio, pgrp->weight, pgrp->nweight);
    gmx_fio_do_int(fio, pgrp->pbcatom);
}

static void do_pull_coord(t_fileio *fio, t_pull_coord *pcrd,
                          gmx_bool bRead, int file_version,
                          int ePullOld, int eGeomOld, ivec dimOld)
{
    if (file_version >= tpxv_PullCoordNGroup)
    {
        gmx_fio_do_int(fio,  pcrd->eType);
        if (file_version >= tpxv_PullExternalPotential)
        {
            if (pcrd->eType == epullEXTERNAL)
            {
                if (bRead)
                {
                    char buf[STRLEN];

                    gmx_fio_do_string(fio, buf);
                    pcrd->externalPotentialProvider = gmx_strdup(buf);
                }
                else
                {
                    gmx_fio_do_string(fio, pcrd->externalPotentialProvider);
                }
            }
            else
            {
                pcrd->externalPotentialProvider = nullptr;
            }
        }
        else
        {
            if (bRead)
            {
                pcrd->externalPotentialProvider = nullptr;
            }
        }
        /* Note that we try to support adding new geometries without
         * changing the tpx version. This requires checks when printing the
         * geometry string and a check and fatal_error in init_pull.
         */
        gmx_fio_do_int(fio,  pcrd->eGeom);
        gmx_fio_do_int(fio,  pcrd->ngroup);
        if (pcrd->ngroup <= c_pullCoordNgroupMax)
        {
            gmx_fio_ndo_int(fio, pcrd->group, pcrd->ngroup);
        }
        else
        {
            /* More groups in file than supported, this must be a new geometry
             * that is not supported by our current code. Since we will not
             * use the groups for this coord (checks in the pull and WHAM code
             * ensure this), we can ignore the groups and set ngroup=0.
             */
            int *dum;
            snew(dum, pcrd->ngroup);
            gmx_fio_ndo_int(fio, dum, pcrd->ngroup);
            sfree(dum);

            pcrd->ngroup = 0;
        }
        gmx_fio_do_ivec(fio, pcrd->dim);
    }
    else
    {
        pcrd->ngroup = 2;
        gmx_fio_do_int(fio, pcrd->group[0]);
        gmx_fio_do_int(fio, pcrd->group[1]);
        if (file_version >= tpxv_PullCoordTypeGeom)
        {
            pcrd->ngroup = (pcrd->eGeom == epullgDIRRELATIVE ? 4 : 2);
            gmx_fio_do_int(fio,  pcrd->eType);
            gmx_fio_do_int(fio,  pcrd->eGeom);
            if (pcrd->ngroup == 4)
            {
                gmx_fio_do_int(fio, pcrd->group[2]);
                gmx_fio_do_int(fio, pcrd->group[3]);
            }
            gmx_fio_do_ivec(fio, pcrd->dim);
        }
        else
        {
            pcrd->eType = ePullOld;
            pcrd->eGeom = eGeomOld;
            copy_ivec(dimOld, pcrd->dim);
        }
    }
    gmx_fio_do_rvec(fio, pcrd->origin);
    gmx_fio_do_rvec(fio, pcrd->vec);
    if (file_version >= tpxv_PullCoordTypeGeom)
    {
        gmx_fio_do_gmx_bool(fio, pcrd->bStart);
    }
    else
    {
        /* This parameter is only printed, but not actually used by mdrun */
        pcrd->bStart = FALSE;
    }
    gmx_fio_do_real(fio, pcrd->init);
    gmx_fio_do_real(fio, pcrd->rate);
    gmx_fio_do_real(fio, pcrd->k);
    gmx_fio_do_real(fio, pcrd->kB);
}

static void do_expandedvals(t_fileio *fio, t_expanded *expand, t_lambda *fepvals, gmx_bool bRead, int file_version)
{
    int      n_lambda = fepvals->n_lambda;

    /* reset the lambda calculation window */
    fepvals->lambda_start_n = 0;
    fepvals->lambda_stop_n  = n_lambda;
    if (file_version >= 79)
    {
        if (n_lambda > 0)
        {
            if (bRead)
            {
                snew(expand->init_lambda_weights, n_lambda);
            }
            gmx_fio_ndo_real(fio, expand->init_lambda_weights, n_lambda);
            gmx_fio_do_gmx_bool(fio, expand->bInit_weights);
        }

        gmx_fio_do_int(fio, expand->nstexpanded);
        gmx_fio_do_int(fio, expand->elmcmove);
        gmx_fio_do_int(fio, expand->elamstats);
        gmx_fio_do_int(fio, expand->lmc_repeats);
        gmx_fio_do_int(fio, expand->gibbsdeltalam);
        gmx_fio_do_int(fio, expand->lmc_forced_nstart);
        gmx_fio_do_int(fio, expand->lmc_seed);
        gmx_fio_do_real(fio, expand->mc_temp);
        gmx_fio_do_int(fio, expand->bSymmetrizedTMatrix);
        gmx_fio_do_int(fio, expand->nstTij);
        gmx_fio_do_int(fio, expand->minvarmin);
        gmx_fio_do_int(fio, expand->c_range);
        gmx_fio_do_real(fio, expand->wl_scale);
        gmx_fio_do_real(fio, expand->wl_ratio);
        gmx_fio_do_real(fio, expand->init_wl_delta);
        gmx_fio_do_gmx_bool(fio, expand->bWLoneovert);
        gmx_fio_do_int(fio, expand->elmceq);
        gmx_fio_do_int(fio, expand->equil_steps);
        gmx_fio_do_int(fio, expand->equil_samples);
        gmx_fio_do_int(fio, expand->equil_n_at_lam);
        gmx_fio_do_real(fio, expand->equil_wl_delta);
        gmx_fio_do_real(fio, expand->equil_ratio);
    }
}

static void do_simtempvals(t_fileio *fio, t_simtemp *simtemp, int n_lambda, gmx_bool bRead,
                           int file_version)
{
    if (file_version >= 79)
    {
        gmx_fio_do_int(fio, simtemp->eSimTempScale);
        gmx_fio_do_real(fio, simtemp->simtemp_high);
        gmx_fio_do_real(fio, simtemp->simtemp_low);
        if (n_lambda > 0)
        {
            if (bRead)
            {
                snew(simtemp->temperatures, n_lambda);
            }
            gmx_fio_ndo_real(fio, simtemp->temperatures, n_lambda);
        }
    }
}

static void do_imd(t_fileio *fio, t_IMD *imd, gmx_bool bRead)
{
    gmx_fio_do_int(fio, imd->nat);
    if (bRead)
    {
        snew(imd->ind, imd->nat);
    }
    gmx_fio_ndo_int(fio, imd->ind, imd->nat);
}

static void do_fepvals(t_fileio *fio, t_lambda *fepvals, gmx_bool bRead, int file_version)
{
    /* i is defined in the ndo_double macro; use g to iterate. */
    int      g;
    real     rdum;

    /* free energy values */

    if (file_version >= 79)
    {
        gmx_fio_do_int(fio, fepvals->init_fep_state);
        gmx_fio_do_double(fio, fepvals->init_lambda);
        gmx_fio_do_double(fio, fepvals->delta_lambda);
    }
    else if (file_version >= 59)
    {
        gmx_fio_do_double(fio, fepvals->init_lambda);
        gmx_fio_do_double(fio, fepvals->delta_lambda);
    }
    else
    {
        gmx_fio_do_real(fio, rdum);
        fepvals->init_lambda = rdum;
        gmx_fio_do_real(fio, rdum);
        fepvals->delta_lambda = rdum;
    }
    if (file_version >= 79)
    {
        gmx_fio_do_int(fio, fepvals->n_lambda);
        if (bRead)
        {
            snew(fepvals->all_lambda, efptNR);
        }
        for (g = 0; g < efptNR; g++)
        {
            if (fepvals->n_lambda > 0)
            {
                if (bRead)
                {
                    snew(fepvals->all_lambda[g], fepvals->n_lambda);
                }
                gmx_fio_ndo_double(fio, fepvals->all_lambda[g], fepvals->n_lambda);
                gmx_fio_ndo_int(fio, fepvals->separate_dvdl, efptNR);
            }
            else if (fepvals->init_lambda >= 0)
            {
                fepvals->separate_dvdl[efptFEP] = TRUE;
            }
        }
    }
    else if (file_version >= 64)
    {
        gmx_fio_do_int(fio, fepvals->n_lambda);
        if (bRead)
        {
            int g;

            snew(fepvals->all_lambda, efptNR);
            /* still allocate the all_lambda array's contents. */
            for (g = 0; g < efptNR; g++)
            {
                if (fepvals->n_lambda > 0)
                {
                    snew(fepvals->all_lambda[g], fepvals->n_lambda);
                }
            }
        }
        gmx_fio_ndo_double(fio, fepvals->all_lambda[efptFEP],
                           fepvals->n_lambda);
        if (fepvals->init_lambda >= 0)
        {
            int g, h;

            fepvals->separate_dvdl[efptFEP] = TRUE;

            if (bRead)
            {
                /* copy the contents of the efptFEP lambda component to all
                   the other components */
                for (g = 0; g < efptNR; g++)
                {
                    for (h = 0; h < fepvals->n_lambda; h++)
                    {
                        if (g != efptFEP)
                        {
                            fepvals->all_lambda[g][h] =
                                fepvals->all_lambda[efptFEP][h];
                        }
                    }
                }
            }
        }
    }
    else
    {
        fepvals->n_lambda     = 0;
        fepvals->all_lambda   = nullptr;
        if (fepvals->init_lambda >= 0)
        {
            fepvals->separate_dvdl[efptFEP] = TRUE;
        }
    }
    gmx_fio_do_real(fio, fepvals->sc_alpha);
    if (file_version >= 38)
    {
        gmx_fio_do_int(fio, fepvals->sc_power);
    }
    else
    {
        fepvals->sc_power = 2;
    }
    if (file_version >= 79)
    {
        gmx_fio_do_real(fio, fepvals->sc_r_power);
    }
    else
    {
        fepvals->sc_r_power = 6.0;
    }
    gmx_fio_do_real(fio, fepvals->sc_sigma);
    if (bRead)
    {
        if (file_version >= 71)
        {
            fepvals->sc_sigma_min = fepvals->sc_sigma;
        }
        else
        {
            fepvals->sc_sigma_min = 0;
        }
    }
    if (file_version >= 79)
    {
        gmx_fio_do_int(fio, fepvals->bScCoul);
    }
    else
    {
        fepvals->bScCoul = TRUE;
    }
    if (file_version >= 64)
    {
        gmx_fio_do_int(fio, fepvals->nstdhdl);
    }
    else
    {
        fepvals->nstdhdl = 1;
    }

    if (file_version >= 73)
    {
        gmx_fio_do_int(fio, fepvals->separate_dhdl_file);
        gmx_fio_do_int(fio, fepvals->dhdl_derivatives);
    }
    else
    {
        fepvals->separate_dhdl_file = esepdhdlfileYES;
        fepvals->dhdl_derivatives   = edhdlderivativesYES;
    }
    if (file_version >= 71)
    {
        gmx_fio_do_int(fio, fepvals->dh_hist_size);
        gmx_fio_do_double(fio, fepvals->dh_hist_spacing);
    }
    else
    {
        fepvals->dh_hist_size    = 0;
        fepvals->dh_hist_spacing = 0.1;
    }
    if (file_version >= 79)
    {
        gmx_fio_do_int(fio, fepvals->edHdLPrintEnergy);
    }
    else
    {
        fepvals->edHdLPrintEnergy = edHdLPrintEnergyNO;
    }

    /* handle lambda_neighbors */
    if ((file_version >= 83 && file_version < 90) || file_version >= 92)
    {
        gmx_fio_do_int(fio, fepvals->lambda_neighbors);
        if ( (fepvals->lambda_neighbors >= 0) && (fepvals->init_fep_state >= 0) &&
             (fepvals->init_lambda < 0) )
        {
            fepvals->lambda_start_n = (fepvals->init_fep_state -
                                       fepvals->lambda_neighbors);
            fepvals->lambda_stop_n = (fepvals->init_fep_state +
                                      fepvals->lambda_neighbors + 1);
            if (fepvals->lambda_start_n < 0)
            {
                fepvals->lambda_start_n = 0;;
            }
            if (fepvals->lambda_stop_n >= fepvals->n_lambda)
            {
                fepvals->lambda_stop_n = fepvals->n_lambda;
            }
        }
        else
        {
            fepvals->lambda_start_n = 0;
            fepvals->lambda_stop_n  = fepvals->n_lambda;
        }
    }
    else
    {
        fepvals->lambda_start_n = 0;
        fepvals->lambda_stop_n  = fepvals->n_lambda;
    }
}

static void do_pull(t_fileio *fio, pull_params_t *pull, gmx_bool bRead,
                    int file_version, int ePullOld)
{
    int  eGeomOld = -1;
    ivec dimOld;
    int  g;

    if (file_version >= 95)
    {
        gmx_fio_do_int(fio, pull->ngroup);
    }
    gmx_fio_do_int(fio, pull->ncoord);
    if (file_version < 95)
    {
        pull->ngroup = pull->ncoord + 1;
    }
    if (file_version < tpxv_PullCoordTypeGeom)
    {
        real dum;

        gmx_fio_do_int(fio, eGeomOld);
        gmx_fio_do_ivec(fio, dimOld);
        /* The inner cylinder radius, now removed */
        gmx_fio_do_real(fio, dum);
    }
    gmx_fio_do_real(fio, pull->cylinder_r);
    gmx_fio_do_real(fio, pull->constr_tol);
    if (file_version >= 95)
    {
        gmx_fio_do_int(fio, pull->bPrintCOM);
        /* With file_version < 95 this value is set below */
    }
    if (file_version >= tpxv_ReplacePullPrintCOM12)
    {
        gmx_fio_do_int(fio, pull->bPrintRefValue);
        gmx_fio_do_int(fio, pull->bPrintComp);
    }
    else if (file_version >= tpxv_PullCoordTypeGeom)
    {
        int idum;
        gmx_fio_do_int(fio, idum); /* used to be bPrintCOM2 */
        gmx_fio_do_int(fio, pull->bPrintRefValue);
        gmx_fio_do_int(fio, pull->bPrintComp);
    }
    else
    {
        pull->bPrintRefValue = FALSE;
        pull->bPrintComp     = TRUE;
    }
    gmx_fio_do_int(fio, pull->nstxout);
    gmx_fio_do_int(fio, pull->nstfout);
    if (bRead)
    {
        snew(pull->group, pull->ngroup);
        snew(pull->coord, pull->ncoord);
    }
    if (file_version < 95)
    {
        /* epullgPOS for position pulling, before epullgDIRPBC was removed */
        if (eGeomOld == epullgDIRPBC)
        {
            gmx_fatal(FARGS, "pull-geometry=position is no longer supported");
        }
        if (eGeomOld > epullgDIRPBC)
        {
            eGeomOld -= 1;
        }

        for (g = 0; g < pull->ngroup; g++)
        {
            /* We read and ignore a pull coordinate for group 0 */
            do_pullgrp_tpx_pre95(fio, &pull->group[g], &pull->coord[std::max(g-1, 0)],
                                 bRead, file_version);
            if (g > 0)
            {
                pull->coord[g-1].group[0] = 0;
                pull->coord[g-1].group[1] = g;
            }
        }

        pull->bPrintCOM = (pull->group[0].nat > 0);
    }
    else
    {
        for (g = 0; g < pull->ngroup; g++)
        {
            do_pull_group(fio, &pull->group[g], bRead);
        }
        for (g = 0; g < pull->ncoord; g++)
        {
            do_pull_coord(fio, &pull->coord[g],
                          bRead, file_version, ePullOld, eGeomOld, dimOld);
        }
    }
}


static void do_rotgrp(t_fileio *fio, t_rotgrp *rotg, gmx_bool bRead)
{
    gmx_fio_do_int(fio, rotg->eType);
    gmx_fio_do_int(fio, rotg->bMassW);
    gmx_fio_do_int(fio, rotg->nat);
    if (bRead)
    {
        snew(rotg->ind, rotg->nat);
    }
    gmx_fio_ndo_int(fio, rotg->ind, rotg->nat);
    if (bRead)
    {
        snew(rotg->x_ref, rotg->nat);
    }
    gmx_fio_ndo_rvec(fio, rotg->x_ref, rotg->nat);
    gmx_fio_do_rvec(fio, rotg->vec);
    gmx_fio_do_rvec(fio, rotg->pivot);
    gmx_fio_do_real(fio, rotg->rate);
    gmx_fio_do_real(fio, rotg->k);
    gmx_fio_do_real(fio, rotg->slab_dist);
    gmx_fio_do_real(fio, rotg->min_gaussian);
    gmx_fio_do_real(fio, rotg->eps);
    gmx_fio_do_int(fio, rotg->eFittype);
    gmx_fio_do_int(fio, rotg->PotAngle_nstep);
    gmx_fio_do_real(fio, rotg->PotAngle_step);
}

static void do_rot(t_fileio *fio, t_rot *rot, gmx_bool bRead)
{
    int g;

    gmx_fio_do_int(fio, rot->ngrp);
    gmx_fio_do_int(fio, rot->nstrout);
    gmx_fio_do_int(fio, rot->nstsout);
    if (bRead)
    {
        snew(rot->grp, rot->ngrp);
    }
    for (g = 0; g < rot->ngrp; g++)
    {
        do_rotgrp(fio, &rot->grp[g], bRead);
    }
}


static void do_swapgroup(t_fileio *fio, t_swapGroup *g, gmx_bool bRead)
{

    /* Name of the group or molecule */
    if (bRead)
    {
        char buf[STRLEN];

        gmx_fio_do_string(fio, buf);
        g->molname = gmx_strdup(buf);
    }
    else
    {
        gmx_fio_do_string(fio, g->molname);
    }

    /* Number of atoms in the group */
    gmx_fio_do_int(fio, g->nat);

    /* The group's atom indices */
    if (bRead)
    {
        snew(g->ind, g->nat);
    }
    gmx_fio_ndo_int(fio, g->ind, g->nat);

    /* Requested counts for compartments A and B */
    gmx_fio_ndo_int(fio, g->nmolReq, eCompNR);
}

static void do_swapcoords_tpx(t_fileio *fio, t_swapcoords *swap, gmx_bool bRead, int file_version)
{
    /* Enums for better readability of the code */
    enum {
        eCompA = 0, eCompB
    };
    enum {
        eChannel0 = 0, eChannel1
    };


    if (file_version >= tpxv_CompElPolyatomicIonsAndMultipleIonTypes)
    {
        /* The total number of swap groups is the sum of the fixed groups
         * (split0, split1, solvent), and the user-defined groups (2+ types of ions)
         */
        gmx_fio_do_int(fio, swap->ngrp);
        if (bRead)
        {
            snew(swap->grp, swap->ngrp);
        }
        for (int ig = 0; ig < swap->ngrp; ig++)
        {
            do_swapgroup(fio, &swap->grp[ig], bRead);
        }
        gmx_fio_do_int(fio, swap->massw_split[eChannel0]);
        gmx_fio_do_int(fio, swap->massw_split[eChannel1]);
        gmx_fio_do_int(fio, swap->nstswap);
        gmx_fio_do_int(fio, swap->nAverage);
        gmx_fio_do_real(fio, swap->threshold);
        gmx_fio_do_real(fio, swap->cyl0r);
        gmx_fio_do_real(fio, swap->cyl0u);
        gmx_fio_do_real(fio, swap->cyl0l);
        gmx_fio_do_real(fio, swap->cyl1r);
        gmx_fio_do_real(fio, swap->cyl1u);
        gmx_fio_do_real(fio, swap->cyl1l);
    }
    else
    {
        /*** Support reading older CompEl .tpr files ***/

        /* In the original CompEl .tpr files, we always have 5 groups: */
        swap->ngrp = 5;
        snew(swap->grp, swap->ngrp);

        swap->grp[eGrpSplit0 ].molname = gmx_strdup("split0" );  // group 0: split0
        swap->grp[eGrpSplit1 ].molname = gmx_strdup("split1" );  // group 1: split1
        swap->grp[eGrpSolvent].molname = gmx_strdup("solvent");  // group 2: solvent
        swap->grp[3          ].molname = gmx_strdup("anions" );  // group 3: anions
        swap->grp[4          ].molname = gmx_strdup("cations");  // group 4: cations

        gmx_fio_do_int(fio, swap->grp[3].nat);
        gmx_fio_do_int(fio, swap->grp[eGrpSolvent].nat);
        gmx_fio_do_int(fio, swap->grp[eGrpSplit0].nat);
        gmx_fio_do_int(fio, swap->massw_split[eChannel0]);
        gmx_fio_do_int(fio, swap->grp[eGrpSplit1].nat);
        gmx_fio_do_int(fio, swap->massw_split[eChannel1]);
        gmx_fio_do_int(fio, swap->nstswap);
        gmx_fio_do_int(fio, swap->nAverage);
        gmx_fio_do_real(fio, swap->threshold);
        gmx_fio_do_real(fio, swap->cyl0r);
        gmx_fio_do_real(fio, swap->cyl0u);
        gmx_fio_do_real(fio, swap->cyl0l);
        gmx_fio_do_real(fio, swap->cyl1r);
        gmx_fio_do_real(fio, swap->cyl1u);
        gmx_fio_do_real(fio, swap->cyl1l);

        // The order[] array keeps compatibility with older .tpr files
        // by reading in the groups in the classic order
        {
            const int order[4] = {3, eGrpSolvent, eGrpSplit0, eGrpSplit1 };

            for (int ig = 0; ig < 4; ig++)
            {
                int g = order[ig];
                snew(swap->grp[g].ind, swap->grp[g].nat);
                gmx_fio_ndo_int(fio, swap->grp[g].ind, swap->grp[g].nat);
            }
        }

        for (int j = eCompA; j <= eCompB; j++)
        {
            gmx_fio_do_int(fio, swap->grp[3].nmolReq[j]); // group 3 = anions
            gmx_fio_do_int(fio, swap->grp[4].nmolReq[j]); // group 4 = cations
        }
    }                                                     /* End support reading older CompEl .tpr files */

    if (file_version >= tpxv_CompElWithSwapLayerOffset)
    {
        gmx_fio_do_real(fio, swap->bulkOffset[eCompA]);
        gmx_fio_do_real(fio, swap->bulkOffset[eCompB]);
    }

}

static void do_legacy_efield(t_fileio *fio, gmx::KeyValueTreeObjectBuilder *root)
{
    const char *const dimName[] = { "x", "y", "z" };

    auto              appliedForcesObj = root->addObject("applied-forces");
    auto              efieldObj        = appliedForcesObj.addObject("electric-field");
    // The content of the tpr file for this feature has
    // been the same since gromacs 4.0 that was used for
    // developing.
    for (int j = 0; j < DIM; ++j)
    {
        int n, nt;
        gmx_fio_do_int(fio, n);
        gmx_fio_do_int(fio, nt);
        std::vector<real> aa(n+1), phi(nt+1), at(nt+1), phit(nt+1);
        gmx_fio_ndo_real(fio, aa.data(),  n);
        gmx_fio_ndo_real(fio, phi.data(), n);
        gmx_fio_ndo_real(fio, at.data(),  nt);
        gmx_fio_ndo_real(fio, phit.data(), nt);
        if (n > 0)
        {
            if (n > 1 || nt > 1)
            {
                gmx_fatal(FARGS, "Can not handle tpr files with more than one electric field term per direction.");
            }
            auto dimObj = efieldObj.addObject(dimName[j]);
            dimObj.addValue<real>("E0", aa[0]);
            dimObj.addValue<real>("omega", at[0]);
            dimObj.addValue<real>("t0", phi[0]);
            dimObj.addValue<real>("sigma", phit[0]);
        }
    }
}


static void do_inputrec(t_fileio *fio, t_inputrec *ir, gmx_bool bRead,
                        int file_version, real *fudgeQQ)
{
    int      i, j, k, idum = 0;
    real     rdum, bd_temp;
    gmx_bool bdum = 0;

    if (file_version != tpx_version)
    {
        /* Give a warning about features that are not accessible */
        fprintf(stderr, "Note: file tpx version %d, software tpx version %d\n",
                file_version, tpx_version);
    }

    if (file_version == 0)
    {
        return;
    }

    gmx::KeyValueTreeBuilder       paramsBuilder;
    gmx::KeyValueTreeObjectBuilder paramsObj = paramsBuilder.rootObject();

    /* Basic inputrec stuff */
    gmx_fio_do_int(fio, ir->eI);
    if (file_version >= 62)
    {
        gmx_fio_do_int64(fio, ir->nsteps);
    }
    else
    {
        gmx_fio_do_int(fio, idum);
        ir->nsteps = idum;
    }

    if (file_version >= 62)
    {
        gmx_fio_do_int64(fio, ir->init_step);
    }
    else
    {
        gmx_fio_do_int(fio, idum);
        ir->init_step = idum;
    }

    if (file_version >= 58)
    {
        gmx_fio_do_int(fio, ir->simulation_part);
    }
    else
    {
        ir->simulation_part = 1;
    }

    if (file_version >= 67)
    {
        gmx_fio_do_int(fio, ir->nstcalcenergy);
    }
    else
    {
        ir->nstcalcenergy = 1;
    }
    if (file_version < 53)
    {
        /* The pbc info has been moved out of do_inputrec,
         * since we always want it, also without reading the inputrec.
         */
        gmx_fio_do_int(fio, ir->ePBC);
        if (file_version >= 45)
        {
            gmx_fio_do_int(fio, ir->bPeriodicMols);
        }
        else
        {
            if (ir->ePBC == 2)
            {
                ir->ePBC          = epbcXYZ;
                ir->bPeriodicMols = TRUE;
            }
            else
            {
                ir->bPeriodicMols = FALSE;
            }
        }
    }
    if (file_version >= 81)
    {
        gmx_fio_do_int(fio, ir->cutoff_scheme);
        if (file_version < 94)
        {
            ir->cutoff_scheme = 1 - ir->cutoff_scheme;
        }
    }
    else
    {
        ir->cutoff_scheme = ecutsGROUP;
    }
    gmx_fio_do_int(fio, ir->ns_type);
    gmx_fio_do_int(fio, ir->nstlist);
    gmx_fio_do_int(fio, idum); /* used to be ndelta; not used anymore */
    if (file_version < 41)
    {
        gmx_fio_do_int(fio, idum);
        gmx_fio_do_int(fio, idum);
    }
    if (file_version >= 45)
    {
        gmx_fio_do_real(fio, ir->rtpi);
    }
    else
    {
        ir->rtpi = 0.05;
    }
    gmx_fio_do_int(fio, ir->nstcomm);
    if (file_version > 34)
    {
        gmx_fio_do_int(fio, ir->comm_mode);
    }
    else if (ir->nstcomm < 0)
    {
        ir->comm_mode = ecmANGULAR;
    }
    else
    {
        ir->comm_mode = ecmLINEAR;
    }
    ir->nstcomm = abs(ir->nstcomm);

    /* ignore nstcheckpoint */
    if (file_version < tpxv_RemoveObsoleteParameters1)
    {
        gmx_fio_do_int(fio, idum);
    }

    gmx_fio_do_int(fio, ir->nstcgsteep);

    gmx_fio_do_int(fio, ir->nbfgscorr);

    gmx_fio_do_int(fio, ir->nstlog);
    gmx_fio_do_int(fio, ir->nstxout);
    gmx_fio_do_int(fio, ir->nstvout);
    gmx_fio_do_int(fio, ir->nstfout);
    gmx_fio_do_int(fio, ir->nstenergy);
    gmx_fio_do_int(fio, ir->nstxout_compressed);
    if (file_version >= 59)
    {
        gmx_fio_do_double(fio, ir->init_t);
        gmx_fio_do_double(fio, ir->delta_t);
    }
    else
    {
        gmx_fio_do_real(fio, rdum);
        ir->init_t = rdum;
        gmx_fio_do_real(fio, rdum);
        ir->delta_t = rdum;
    }
    gmx_fio_do_real(fio, ir->x_compression_precision);
    if (file_version >= 81)
    {
        gmx_fio_do_real(fio, ir->verletbuf_tol);
    }
    else
    {
        ir->verletbuf_tol = 0;
    }
    gmx_fio_do_real(fio, ir->rlist);
    if (file_version >= 67 && file_version < tpxv_RemoveTwinRange)
    {
        if (bRead)
        {
            // Reading such a file version could invoke the twin-range
            // scheme, about which mdrun should give a fatal error.
            real dummy_rlistlong = -1;
            gmx_fio_do_real(fio, dummy_rlistlong);

            if (ir->rlist > 0 && (dummy_rlistlong == 0 || dummy_rlistlong > ir->rlist))
            {
                // Get mdrun to issue an error (regardless of
                // ir->cutoff_scheme).
                ir->useTwinRange = true;
            }
            else
            {
                // grompp used to set rlistlong actively. Users were
                // probably also confused and set rlistlong == rlist.
                // However, in all remaining cases, it is safe to let
                // mdrun proceed normally.
                ir->useTwinRange = false;
            }
        }
    }
    else
    {
        // No need to read or write anything
        ir->useTwinRange = false;
    }
    if (file_version >= 82 && file_version != 90)
    {
        // Multiple time-stepping is no longer enabled, but the old
        // support required the twin-range scheme, for which mdrun
        // already emits a fatal error.
        int dummy_nstcalclr = -1;
        gmx_fio_do_int(fio, dummy_nstcalclr);
    }
    gmx_fio_do_int(fio, ir->coulombtype);
    if (file_version < 32 && ir->coulombtype == eelRF)
    {
        ir->coulombtype = eelRF_NEC_UNSUPPORTED;
    }
    if (file_version >= 81)
    {
        gmx_fio_do_int(fio, ir->coulomb_modifier);
    }
    else
    {
        ir->coulomb_modifier = (ir->cutoff_scheme == ecutsVERLET ? eintmodPOTSHIFT : eintmodNONE);
    }
    gmx_fio_do_real(fio, ir->rcoulomb_switch);
    gmx_fio_do_real(fio, ir->rcoulomb);
    gmx_fio_do_int(fio, ir->vdwtype);
    if (file_version >= 81)
    {
        gmx_fio_do_int(fio, ir->vdw_modifier);
    }
    else
    {
        ir->vdw_modifier = (ir->cutoff_scheme == ecutsVERLET ? eintmodPOTSHIFT : eintmodNONE);
    }
    gmx_fio_do_real(fio, ir->rvdw_switch);
    gmx_fio_do_real(fio, ir->rvdw);
    gmx_fio_do_int(fio, ir->eDispCorr);
    gmx_fio_do_real(fio, ir->epsilon_r);
    if (file_version >= 37)
    {
        gmx_fio_do_real(fio, ir->epsilon_rf);
    }
    else
    {
        if (EEL_RF(ir->coulombtype))
        {
            ir->epsilon_rf = ir->epsilon_r;
            ir->epsilon_r  = 1.0;
        }
        else
        {
            ir->epsilon_rf = 1.0;
        }
    }
    gmx_fio_do_real(fio, ir->tabext);

    gmx_fio_do_int(fio, ir->gb_algorithm);
    gmx_fio_do_int(fio, ir->nstgbradii);
    gmx_fio_do_real(fio, ir->rgbradii);
    gmx_fio_do_real(fio, ir->gb_saltconc);
    gmx_fio_do_int(fio, ir->implicit_solvent);
    if (file_version >= 55)
    {
        gmx_fio_do_real(fio, ir->gb_epsilon_solvent);
        gmx_fio_do_real(fio, ir->gb_obc_alpha);
        gmx_fio_do_real(fio, ir->gb_obc_beta);
        gmx_fio_do_real(fio, ir->gb_obc_gamma);
        if (file_version >= 60)
        {
            gmx_fio_do_real(fio, ir->gb_dielectric_offset);
            gmx_fio_do_int(fio, ir->sa_algorithm);
        }
        else
        {
            ir->gb_dielectric_offset = 0.009;
            ir->sa_algorithm         = esaAPPROX;
        }
        gmx_fio_do_real(fio, ir->sa_surface_tension);

        /* Override sa_surface_tension if it is not changed in the mpd-file */
        if (ir->sa_surface_tension < 0)
        {
            if (ir->gb_algorithm == egbSTILL)
            {
                ir->sa_surface_tension = 0.0049 * 100 * CAL2JOULE;
            }
            else if (ir->gb_algorithm == egbHCT || ir->gb_algorithm == egbOBC)
            {
                ir->sa_surface_tension = 0.0054 * 100 * CAL2JOULE;
            }
        }

    }
    else
    {
        /* Better use sensible values than insane (0.0) ones... */
        ir->gb_epsilon_solvent = 80;
        ir->gb_obc_alpha       = 1.0;
        ir->gb_obc_beta        = 0.8;
        ir->gb_obc_gamma       = 4.85;
        ir->sa_surface_tension = 2.092;
    }


    if (file_version >= 81)
    {
        gmx_fio_do_real(fio, ir->fourier_spacing);
    }
    else
    {
        ir->fourier_spacing = 0.0;
    }
    gmx_fio_do_int(fio, ir->nkx);
    gmx_fio_do_int(fio, ir->nky);
    gmx_fio_do_int(fio, ir->nkz);
    gmx_fio_do_int(fio, ir->pme_order);
    gmx_fio_do_real(fio, ir->ewald_rtol);

    if (file_version >= 93)
    {
        gmx_fio_do_real(fio, ir->ewald_rtol_lj);
    }
    else
    {
        ir->ewald_rtol_lj = ir->ewald_rtol;
    }
    gmx_fio_do_int(fio, ir->ewald_geometry);
    gmx_fio_do_real(fio, ir->epsilon_surface);

    /* ignore bOptFFT */
    if (file_version < tpxv_RemoveObsoleteParameters1)
    {
        gmx_fio_do_gmx_bool(fio, bdum);
    }

    if (file_version >= 93)
    {
        gmx_fio_do_int(fio, ir->ljpme_combination_rule);
    }
    gmx_fio_do_gmx_bool(fio, ir->bContinuation);
    gmx_fio_do_int(fio, ir->etc);
    /* before version 18, ir->etc was a gmx_bool (ir->btc),
     * but the values 0 and 1 still mean no and
     * berendsen temperature coupling, respectively.
     */
    if (file_version >= 79)
    {
        gmx_fio_do_gmx_bool(fio, ir->bPrintNHChains);
    }
    if (file_version >= 71)
    {
        gmx_fio_do_int(fio, ir->nsttcouple);
    }
    else
    {
        ir->nsttcouple = ir->nstcalcenergy;
    }
    gmx_fio_do_int(fio, ir->epc);
    gmx_fio_do_int(fio, ir->epct);
    if (file_version >= 71)
    {
        gmx_fio_do_int(fio, ir->nstpcouple);
    }
    else
    {
        ir->nstpcouple = ir->nstcalcenergy;
    }
    gmx_fio_do_real(fio, ir->tau_p);
    gmx_fio_do_rvec(fio, ir->ref_p[XX]);
    gmx_fio_do_rvec(fio, ir->ref_p[YY]);
    gmx_fio_do_rvec(fio, ir->ref_p[ZZ]);
    gmx_fio_do_rvec(fio, ir->compress[XX]);
    gmx_fio_do_rvec(fio, ir->compress[YY]);
    gmx_fio_do_rvec(fio, ir->compress[ZZ]);
    if (file_version >= 47)
    {
        gmx_fio_do_int(fio, ir->refcoord_scaling);
        gmx_fio_do_rvec(fio, ir->posres_com);
        gmx_fio_do_rvec(fio, ir->posres_comB);
    }
    else
    {
        ir->refcoord_scaling = erscNO;
        clear_rvec(ir->posres_com);
        clear_rvec(ir->posres_comB);
    }
    if (file_version < 79)
    {
        gmx_fio_do_int(fio, ir->andersen_seed);
    }
    else
    {
        ir->andersen_seed = 0;
    }

    if (file_version < 37)
    {
        gmx_fio_do_real(fio, rdum);
    }

    gmx_fio_do_real(fio, ir->shake_tol);
    if (file_version < 54)
    {
        // cppcheck-suppress redundantPointerOp
        gmx_fio_do_real(fio, *fudgeQQ);
    }

    gmx_fio_do_int(fio, ir->efep);
    do_fepvals(fio, ir->fepvals, bRead, file_version);

    if (file_version >= 79)
    {
        gmx_fio_do_gmx_bool(fio, ir->bSimTemp);
        if (ir->bSimTemp)
        {
            ir->bSimTemp = TRUE;
        }
    }
    else
    {
        ir->bSimTemp = FALSE;
    }
    if (ir->bSimTemp)
    {
        do_simtempvals(fio, ir->simtempvals, ir->fepvals->n_lambda, bRead, file_version);
    }

    if (file_version >= 79)
    {
        gmx_fio_do_gmx_bool(fio, ir->bExpanded);
        if (ir->bExpanded)
        {
            ir->bExpanded = TRUE;
        }
        else
        {
            ir->bExpanded = FALSE;
        }
    }
    if (ir->bExpanded)
    {
        do_expandedvals(fio, ir->expandedvals, ir->fepvals, bRead, file_version);
    }
    if (file_version >= 57)
    {
        gmx_fio_do_int(fio, ir->eDisre);
    }
    gmx_fio_do_int(fio, ir->eDisreWeighting);
    gmx_fio_do_gmx_bool(fio, ir->bDisreMixed);
    gmx_fio_do_real(fio, ir->dr_fc);
    gmx_fio_do_real(fio, ir->dr_tau);
    gmx_fio_do_int(fio, ir->nstdisreout);
    gmx_fio_do_real(fio, ir->orires_fc);
    gmx_fio_do_real(fio, ir->orires_tau);
    gmx_fio_do_int(fio, ir->nstorireout);

    /* ignore dihre_fc */
    if (file_version < 79)
    {
        gmx_fio_do_real(fio, rdum);
        if (file_version < 56)
        {
            gmx_fio_do_real(fio, rdum);
            gmx_fio_do_int(fio, idum);
        }
    }

    gmx_fio_do_real(fio, ir->em_stepsize);
    gmx_fio_do_real(fio, ir->em_tol);
    gmx_fio_do_gmx_bool(fio, ir->bShakeSOR);
    gmx_fio_do_int(fio, ir->niter);
    gmx_fio_do_real(fio, ir->fc_stepsize);
    gmx_fio_do_int(fio, ir->eConstrAlg);
    gmx_fio_do_int(fio, ir->nProjOrder);
    gmx_fio_do_real(fio, ir->LincsWarnAngle);
    gmx_fio_do_int(fio, ir->nLincsIter);
    if (file_version < 33)
    {
        gmx_fio_do_real(fio, bd_temp);
    }
    gmx_fio_do_real(fio, ir->bd_fric);
    if (file_version >= tpxv_Use64BitRandomSeed)
    {
        gmx_fio_do_int64(fio, ir->ld_seed);
    }
    else
    {
        gmx_fio_do_int(fio, idum);
        ir->ld_seed = idum;
    }
    if (file_version >= 33)
    {
        for (i = 0; i < DIM; i++)
        {
            gmx_fio_do_rvec(fio, ir->deform[i]);
        }
    }
    else
    {
        for (i = 0; i < DIM; i++)
        {
            clear_rvec(ir->deform[i]);
        }
    }
    gmx_fio_do_real(fio, ir->cos_accel);

    gmx_fio_do_int(fio, ir->userint1);
    gmx_fio_do_int(fio, ir->userint2);
    gmx_fio_do_int(fio, ir->userint3);
    gmx_fio_do_int(fio, ir->userint4);
    gmx_fio_do_real(fio, ir->userreal1);
    gmx_fio_do_real(fio, ir->userreal2);
    gmx_fio_do_real(fio, ir->userreal3);
    gmx_fio_do_real(fio, ir->userreal4);

    /* AdResS is removed, but we need to be able to read old files,
       and let mdrun refuse to run them */
    if (file_version >= 77 && file_version < tpxv_RemoveAdress)
    {
        gmx_fio_do_gmx_bool(fio, ir->bAdress);
        if (ir->bAdress)
        {
            int  idum, numThermoForceGroups, numEnergyGroups;
            real rdum;
            rvec rvecdum;
            gmx_fio_do_int(fio, idum);
            gmx_fio_do_real(fio, rdum);
            gmx_fio_do_real(fio, rdum);
            gmx_fio_do_real(fio, rdum);
            gmx_fio_do_int(fio, idum);
            gmx_fio_do_int(fio, idum);
            gmx_fio_do_rvec(fio, rvecdum);
            gmx_fio_do_int(fio, numThermoForceGroups);
            gmx_fio_do_real(fio, rdum);
            gmx_fio_do_int(fio, numEnergyGroups);
            gmx_fio_do_int(fio, idum);

            if (numThermoForceGroups > 0)
            {
                std::vector<int> idumn(numThermoForceGroups);
                gmx_fio_ndo_int(fio, idumn.data(), idumn.size());
            }
            if (numEnergyGroups > 0)
            {
                std::vector<int> idumn(numEnergyGroups);
                gmx_fio_ndo_int(fio, idumn.data(), idumn.size());
            }
        }
    }
    else
    {
        ir->bAdress = FALSE;
    }

    /* pull stuff */
    if (file_version >= 48)
    {
        int ePullOld = 0;

        if (file_version >= tpxv_PullCoordTypeGeom)
        {
            gmx_fio_do_gmx_bool(fio, ir->bPull);
        }
        else
        {
            gmx_fio_do_int(fio, ePullOld);
            ir->bPull = (ePullOld > 0);
            /* We removed the first ePull=ePullNo for the enum */
            ePullOld -= 1;
        }
        if (ir->bPull)
        {
            if (bRead)
            {
                snew(ir->pull, 1);
            }
            do_pull(fio, ir->pull, bRead, file_version, ePullOld);
        }
    }
    else
    {
        ir->bPull = FALSE;
    }

    /* Enforced rotation */
    if (file_version >= 74)
    {
        gmx_fio_do_int(fio, ir->bRot);
        if (ir->bRot == TRUE)
        {
            if (bRead)
            {
                snew(ir->rot, 1);
            }
            do_rot(fio, ir->rot, bRead);
        }
    }
    else
    {
        ir->bRot = FALSE;
    }

    /* Interactive molecular dynamics */
    if (file_version >= tpxv_InteractiveMolecularDynamics)
    {
        gmx_fio_do_int(fio, ir->bIMD);
        if (TRUE == ir->bIMD)
        {
            if (bRead)
            {
                snew(ir->imd, 1);
            }
            do_imd(fio, ir->imd, bRead);
        }
    }
    else
    {
        /* We don't support IMD sessions for old .tpr files */
        ir->bIMD = FALSE;
    }

    /* grpopts stuff */
    gmx_fio_do_int(fio, ir->opts.ngtc);
    if (file_version >= 69)
    {
        gmx_fio_do_int(fio, ir->opts.nhchainlength);
    }
    else
    {
        ir->opts.nhchainlength = 1;
    }
    gmx_fio_do_int(fio, ir->opts.ngacc);
    gmx_fio_do_int(fio, ir->opts.ngfrz);
    gmx_fio_do_int(fio, ir->opts.ngener);

    if (bRead)
    {
        snew(ir->opts.nrdf,   ir->opts.ngtc);
        snew(ir->opts.ref_t,  ir->opts.ngtc);
        snew(ir->opts.annealing, ir->opts.ngtc);
        snew(ir->opts.anneal_npoints, ir->opts.ngtc);
        snew(ir->opts.anneal_time, ir->opts.ngtc);
        snew(ir->opts.anneal_temp, ir->opts.ngtc);
        snew(ir->opts.tau_t,  ir->opts.ngtc);
        snew(ir->opts.nFreeze, ir->opts.ngfrz);
        snew(ir->opts.acc,    ir->opts.ngacc);
        snew(ir->opts.egp_flags, ir->opts.ngener*ir->opts.ngener);
    }
    if (ir->opts.ngtc > 0)
    {
        gmx_fio_ndo_real(fio, ir->opts.nrdf, ir->opts.ngtc);
        gmx_fio_ndo_real(fio, ir->opts.ref_t, ir->opts.ngtc);
        gmx_fio_ndo_real(fio, ir->opts.tau_t, ir->opts.ngtc);
        if (file_version < 33 && ir->eI == eiBD)
        {
            for (i = 0; i < ir->opts.ngtc; i++)
            {
                ir->opts.tau_t[i] = bd_temp;
            }
        }
    }
    if (ir->opts.ngfrz > 0)
    {
        gmx_fio_ndo_ivec(fio, ir->opts.nFreeze, ir->opts.ngfrz);
    }
    if (ir->opts.ngacc > 0)
    {
        gmx_fio_ndo_rvec(fio, ir->opts.acc, ir->opts.ngacc);
    }
    gmx_fio_ndo_int(fio, ir->opts.egp_flags,
                    ir->opts.ngener*ir->opts.ngener);

    /* First read the lists with annealing and npoints for each group */
    gmx_fio_ndo_int(fio, ir->opts.annealing, ir->opts.ngtc);
    gmx_fio_ndo_int(fio, ir->opts.anneal_npoints, ir->opts.ngtc);
    for (j = 0; j < (ir->opts.ngtc); j++)
    {
        k = ir->opts.anneal_npoints[j];
        if (bRead)
        {
            snew(ir->opts.anneal_time[j], k);
            snew(ir->opts.anneal_temp[j], k);
        }
        gmx_fio_ndo_real(fio, ir->opts.anneal_time[j], k);
        gmx_fio_ndo_real(fio, ir->opts.anneal_temp[j], k);
    }
    /* Walls */
    if (file_version >= 45)
    {
        gmx_fio_do_int(fio, ir->nwall);
        gmx_fio_do_int(fio, ir->wall_type);
        if (file_version >= 50)
        {
            gmx_fio_do_real(fio, ir->wall_r_linpot);
        }
        else
        {
            ir->wall_r_linpot = -1;
        }
        gmx_fio_do_int(fio, ir->wall_atomtype[0]);
        gmx_fio_do_int(fio, ir->wall_atomtype[1]);
        gmx_fio_do_real(fio, ir->wall_density[0]);
        gmx_fio_do_real(fio, ir->wall_density[1]);
        gmx_fio_do_real(fio, ir->wall_ewald_zfac);
    }
    else
    {
        ir->nwall            = 0;
        ir->wall_type        = 0;
        ir->wall_atomtype[0] = -1;
        ir->wall_atomtype[1] = -1;
        ir->wall_density[0]  = 0;
        ir->wall_density[1]  = 0;
        ir->wall_ewald_zfac  = 3;
    }
    /* Cosine stuff for electric fields */
    if (file_version < tpxv_GenericParamsForElectricField)
    {
        do_legacy_efield(fio, &paramsObj);
    }

    /* Swap ions */
    if (file_version >= tpxv_ComputationalElectrophysiology)
    {
        gmx_fio_do_int(fio, ir->eSwapCoords);
        if (ir->eSwapCoords != eswapNO)
        {
            if (bRead)
            {
                snew(ir->swap, 1);
            }
            do_swapcoords_tpx(fio, ir->swap, bRead, file_version);
        }
    }

    /* QMMM stuff */
    if (file_version >= 39)
    {
        gmx_fio_do_gmx_bool(fio, ir->bQMMM);
        gmx_fio_do_int(fio, ir->QMMMscheme);
        gmx_fio_do_real(fio, ir->scalefactor);
        gmx_fio_do_int(fio, ir->opts.ngQM);
        if (bRead)
        {
            snew(ir->opts.QMmethod,    ir->opts.ngQM);
            snew(ir->opts.QMbasis,     ir->opts.ngQM);
            snew(ir->opts.QMcharge,    ir->opts.ngQM);
            snew(ir->opts.QMmult,      ir->opts.ngQM);
            snew(ir->opts.bSH,         ir->opts.ngQM);
            snew(ir->opts.CASorbitals, ir->opts.ngQM);
            snew(ir->opts.CASelectrons, ir->opts.ngQM);
            snew(ir->opts.SAon,        ir->opts.ngQM);
            snew(ir->opts.SAoff,       ir->opts.ngQM);
            snew(ir->opts.SAsteps,     ir->opts.ngQM);
            snew(ir->opts.bOPT,        ir->opts.ngQM);
            snew(ir->opts.bTS,         ir->opts.ngQM);
        }
        if (ir->opts.ngQM > 0)
        {
            gmx_fio_ndo_int(fio, ir->opts.QMmethod, ir->opts.ngQM);
            gmx_fio_ndo_int(fio, ir->opts.QMbasis, ir->opts.ngQM);
            gmx_fio_ndo_int(fio, ir->opts.QMcharge, ir->opts.ngQM);
            gmx_fio_ndo_int(fio, ir->opts.QMmult, ir->opts.ngQM);
            gmx_fio_ndo_gmx_bool(fio, ir->opts.bSH, ir->opts.ngQM);
            gmx_fio_ndo_int(fio, ir->opts.CASorbitals, ir->opts.ngQM);
            gmx_fio_ndo_int(fio, ir->opts.CASelectrons, ir->opts.ngQM);
            gmx_fio_ndo_real(fio, ir->opts.SAon, ir->opts.ngQM);
            gmx_fio_ndo_real(fio, ir->opts.SAoff, ir->opts.ngQM);
            gmx_fio_ndo_int(fio, ir->opts.SAsteps, ir->opts.ngQM);
            gmx_fio_ndo_gmx_bool(fio, ir->opts.bOPT, ir->opts.ngQM);
            gmx_fio_ndo_gmx_bool(fio, ir->opts.bTS, ir->opts.ngQM);
        }
        /* end of QMMM stuff */
    }

    if (file_version >= tpxv_GenericParamsForElectricField)
    {
        gmx::FileIOXdrSerializer serializer(fio);
        if (bRead)
        {
            paramsObj.mergeObject(
                    gmx::deserializeKeyValueTree(&serializer));
        }
        else
        {
            GMX_RELEASE_ASSERT(ir->params != nullptr,
                               "Parameters should be present when writing inputrec");
            gmx::serializeKeyValueTree(*ir->params, &serializer);
        }
    }
    if (bRead)
    {
        ir->params = new gmx::KeyValueTreeObject(paramsBuilder.build());
    }
}


static void do_harm(t_fileio *fio, t_iparams *iparams)
{
    gmx_fio_do_real(fio, iparams->harmonic.rA);
    gmx_fio_do_real(fio, iparams->harmonic.krA);
    gmx_fio_do_real(fio, iparams->harmonic.rB);
    gmx_fio_do_real(fio, iparams->harmonic.krB);
}

void do_iparams(t_fileio *fio, t_functype ftype, t_iparams *iparams,
                gmx_bool bRead, int file_version)
{
    int      idum;
    real     rdum;

    switch (ftype)
    {
        case F_ANGLES:
        case F_G96ANGLES:
        case F_BONDS:
        case F_G96BONDS:
        case F_HARMONIC:
        case F_IDIHS:
            do_harm(fio, iparams);
            if ((ftype == F_ANGRES || ftype == F_ANGRESZ) && bRead)
            {
                /* Correct incorrect storage of parameters */
                iparams->pdihs.phiB = iparams->pdihs.phiA;
                iparams->pdihs.cpB  = iparams->pdihs.cpA;
            }
            break;
        case F_RESTRANGLES:
            gmx_fio_do_real(fio, iparams->harmonic.rA);
            gmx_fio_do_real(fio, iparams->harmonic.krA);
            break;
        case F_LINEAR_ANGLES:
            gmx_fio_do_real(fio, iparams->linangle.klinA);
            gmx_fio_do_real(fio, iparams->linangle.aA);
	    gmx_fio_do_real(fio, iparams->linangle.r13A);
	    gmx_fio_do_real(fio, iparams->linangle.kUBA);
            gmx_fio_do_real(fio, iparams->linangle.klinB);
            gmx_fio_do_real(fio, iparams->linangle.aB);
	    gmx_fio_do_real(fio, iparams->linangle.r13B);
	    gmx_fio_do_real(fio, iparams->linangle.kUBB);
            break;
        case F_FENEBONDS:
            gmx_fio_do_real(fio, iparams->fene.bm);
            gmx_fio_do_real(fio, iparams->fene.kb);
            break;

        case F_RESTRBONDS:
            gmx_fio_do_real(fio, iparams->restraint.lowA);
            gmx_fio_do_real(fio, iparams->restraint.up1A);
            gmx_fio_do_real(fio, iparams->restraint.up2A);
            gmx_fio_do_real(fio, iparams->restraint.kA);
            gmx_fio_do_real(fio, iparams->restraint.lowB);
            gmx_fio_do_real(fio, iparams->restraint.up1B);
            gmx_fio_do_real(fio, iparams->restraint.up2B);
            gmx_fio_do_real(fio, iparams->restraint.kB);
            break;
        case F_TABBONDS:
        case F_TABBONDSNC:
        case F_TABANGLES:
        case F_TABDIHS:
            gmx_fio_do_real(fio, iparams->tab.kA);
            gmx_fio_do_int(fio, iparams->tab.table);
            gmx_fio_do_real(fio, iparams->tab.kB);
            break;
        case F_CROSS_BOND_BONDS:
            gmx_fio_do_real(fio, iparams->cross_bb.r1e);
            gmx_fio_do_real(fio, iparams->cross_bb.r2e);
            gmx_fio_do_real(fio, iparams->cross_bb.krr);
            break;
        case F_CROSS_BOND_ANGLES:
            gmx_fio_do_real(fio, iparams->cross_ba.r1e);
            gmx_fio_do_real(fio, iparams->cross_ba.r2e);
            gmx_fio_do_real(fio, iparams->cross_ba.r3e);
            gmx_fio_do_real(fio, iparams->cross_ba.krt);
            break;
        case F_UREY_BRADLEY:
            gmx_fio_do_real(fio, iparams->u_b.thetaA);
            gmx_fio_do_real(fio, iparams->u_b.kthetaA);
            gmx_fio_do_real(fio, iparams->u_b.r13A);
            gmx_fio_do_real(fio, iparams->u_b.kUBA);
            if (file_version >= 79)
            {
                gmx_fio_do_real(fio, iparams->u_b.thetaB);
                gmx_fio_do_real(fio, iparams->u_b.kthetaB);
                gmx_fio_do_real(fio, iparams->u_b.r13B);
                gmx_fio_do_real(fio, iparams->u_b.kUBB);
            }
            else
            {
                iparams->u_b.thetaB  = iparams->u_b.thetaA;
                iparams->u_b.kthetaB = iparams->u_b.kthetaA;
                iparams->u_b.r13B    = iparams->u_b.r13A;
                iparams->u_b.kUBB    = iparams->u_b.kUBA;
            }
            break;
        case F_QUARTIC_ANGLES:
            gmx_fio_do_real(fio, iparams->qangle.theta);
            gmx_fio_ndo_real(fio, iparams->qangle.c, 5);
            break;
        case F_BHAM:
            gmx_fio_do_real(fio, iparams->bham.a);
            gmx_fio_do_real(fio, iparams->bham.b);
            gmx_fio_do_real(fio, iparams->bham.c);
            break;
        case F_MORSE:
            gmx_fio_do_real(fio, iparams->morse.b0A);
            gmx_fio_do_real(fio, iparams->morse.cbA);
            gmx_fio_do_real(fio, iparams->morse.betaA);
            if (file_version >= 79)
            {
                gmx_fio_do_real(fio, iparams->morse.b0B);
                gmx_fio_do_real(fio, iparams->morse.cbB);
                gmx_fio_do_real(fio, iparams->morse.betaB);
            }
            else
            {
                iparams->morse.b0B   = iparams->morse.b0A;
                iparams->morse.cbB   = iparams->morse.cbA;
                iparams->morse.betaB = iparams->morse.betaA;
            }
            break;
        case F_CUBICBONDS:
            gmx_fio_do_real(fio, iparams->cubic.b0);
            gmx_fio_do_real(fio, iparams->cubic.kb);
            gmx_fio_do_real(fio, iparams->cubic.kcub);
            break;
        case F_CONNBONDS:
            break;
        case F_POLARIZATION:
            gmx_fio_do_real(fio, iparams->polarize.alpha);
            break;
        case F_ANHARM_POL:
            gmx_fio_do_real(fio, iparams->anharm_polarize.alpha);
            gmx_fio_do_real(fio, iparams->anharm_polarize.drcut);
            gmx_fio_do_real(fio, iparams->anharm_polarize.khyp);
            break;
        case F_HYPER_POL:
            if (file_version >= tpxv_HyperPolarizability)
            {
                gmx_fio_do_real(fio, iparams->hyper_polarize.alpha);
                gmx_fio_do_real(fio, iparams->hyper_polarize.k3);
                gmx_fio_do_real(fio, iparams->hyper_polarize.k4);
            }
            break;
        case F_WATER_POL:
            gmx_fio_do_real(fio, iparams->wpol.al_x);
            gmx_fio_do_real(fio, iparams->wpol.al_y);
            gmx_fio_do_real(fio, iparams->wpol.al_z);
            gmx_fio_do_real(fio, iparams->wpol.rOH);
            gmx_fio_do_real(fio, iparams->wpol.rHH);
            gmx_fio_do_real(fio, iparams->wpol.rOD);
            break;
        case F_THOLE_POL:
            gmx_fio_do_real(fio, iparams->thole.a);
            gmx_fio_do_real(fio, iparams->thole.alpha1);
            gmx_fio_do_real(fio, iparams->thole.alpha2);
            gmx_fio_do_real(fio, iparams->thole.rfac);
            break;
        case F_LJ:
            gmx_fio_do_real(fio, iparams->lj.c6);
            gmx_fio_do_real(fio, iparams->lj.c12);
            break;
        case F_LJ14:
            gmx_fio_do_real(fio, iparams->lj14.c6A);
            gmx_fio_do_real(fio, iparams->lj14.c12A);
            gmx_fio_do_real(fio, iparams->lj14.c6B);
            gmx_fio_do_real(fio, iparams->lj14.c12B);
            break;
        case F_LJC14_Q:
            gmx_fio_do_real(fio, iparams->ljc14.fqq);
            gmx_fio_do_real(fio, iparams->ljc14.qi);
            gmx_fio_do_real(fio, iparams->ljc14.qj);
            gmx_fio_do_real(fio, iparams->ljc14.c6);
            gmx_fio_do_real(fio, iparams->ljc14.c12);
            break;
        case F_LJC_PAIRS_NB:
            gmx_fio_do_real(fio, iparams->ljcnb.qi);
            gmx_fio_do_real(fio, iparams->ljcnb.qj);
            gmx_fio_do_real(fio, iparams->ljcnb.c6);
            gmx_fio_do_real(fio, iparams->ljcnb.c12);
            break;
        case F_PDIHS:
        case F_PIDIHS:
        case F_ANGRES:
        case F_ANGRESZ:
            gmx_fio_do_real(fio, iparams->pdihs.phiA);
            gmx_fio_do_real(fio, iparams->pdihs.cpA);
            if ((ftype == F_ANGRES || ftype == F_ANGRESZ) && file_version < 42)
            {
                /* Read the incorrectly stored multiplicity */
                gmx_fio_do_real(fio, iparams->harmonic.rB);
                gmx_fio_do_real(fio, iparams->harmonic.krB);
                iparams->pdihs.phiB = iparams->pdihs.phiA;
                iparams->pdihs.cpB  = iparams->pdihs.cpA;
            }
            else
            {
                gmx_fio_do_real(fio, iparams->pdihs.phiB);
                gmx_fio_do_real(fio, iparams->pdihs.cpB);
                gmx_fio_do_int(fio, iparams->pdihs.mult);
            }
            break;
        case F_RESTRDIHS:
            gmx_fio_do_real(fio, iparams->pdihs.phiA);
            gmx_fio_do_real(fio, iparams->pdihs.cpA);
            break;
        case F_DISRES:
            gmx_fio_do_int(fio, iparams->disres.label);
            gmx_fio_do_int(fio, iparams->disres.type);
            gmx_fio_do_real(fio, iparams->disres.low);
            gmx_fio_do_real(fio, iparams->disres.up1);
            gmx_fio_do_real(fio, iparams->disres.up2);
            gmx_fio_do_real(fio, iparams->disres.kfac);
            break;
        case F_ORIRES:
            gmx_fio_do_int(fio, iparams->orires.ex);
            gmx_fio_do_int(fio, iparams->orires.label);
            gmx_fio_do_int(fio, iparams->orires.power);
            gmx_fio_do_real(fio, iparams->orires.c);
            gmx_fio_do_real(fio, iparams->orires.obs);
            gmx_fio_do_real(fio, iparams->orires.kfac);
            break;
        case F_DIHRES:
            if (file_version < 82)
            {
                gmx_fio_do_int(fio, idum);
                gmx_fio_do_int(fio, idum);
            }
            gmx_fio_do_real(fio, iparams->dihres.phiA);
            gmx_fio_do_real(fio, iparams->dihres.dphiA);
            gmx_fio_do_real(fio, iparams->dihres.kfacA);
            if (file_version >= 82)
            {
                gmx_fio_do_real(fio, iparams->dihres.phiB);
                gmx_fio_do_real(fio, iparams->dihres.dphiB);
                gmx_fio_do_real(fio, iparams->dihres.kfacB);
            }
            else
            {
                iparams->dihres.phiB  = iparams->dihres.phiA;
                iparams->dihres.dphiB = iparams->dihres.dphiA;
                iparams->dihres.kfacB = iparams->dihres.kfacA;
            }
            break;
        case F_POSRES:
            gmx_fio_do_rvec(fio, iparams->posres.pos0A);
            gmx_fio_do_rvec(fio, iparams->posres.fcA);
            gmx_fio_do_rvec(fio, iparams->posres.pos0B);
            gmx_fio_do_rvec(fio, iparams->posres.fcB);
            break;
        case F_FBPOSRES:
            gmx_fio_do_int(fio, iparams->fbposres.geom);
            gmx_fio_do_rvec(fio, iparams->fbposres.pos0);
            gmx_fio_do_real(fio, iparams->fbposres.r);
            gmx_fio_do_real(fio, iparams->fbposres.k);
            break;
        case F_CBTDIHS:
            gmx_fio_ndo_real(fio, iparams->cbtdihs.cbtcA, NR_CBTDIHS);
            break;
        case F_RBDIHS:
            gmx_fio_ndo_real(fio, iparams->rbdihs.rbcA, NR_RBDIHS);
            gmx_fio_ndo_real(fio, iparams->rbdihs.rbcB, NR_RBDIHS);
            break;
        case F_FOURDIHS:
            /* Fourier dihedrals are internally represented
             * as Ryckaert-Bellemans since those are faster to compute.
             */
            gmx_fio_ndo_real(fio, iparams->rbdihs.rbcA, NR_RBDIHS);
            gmx_fio_ndo_real(fio, iparams->rbdihs.rbcB, NR_RBDIHS);
            break;
        case F_CONSTR:
        case F_CONSTRNC:
            gmx_fio_do_real(fio, iparams->constr.dA);
            gmx_fio_do_real(fio, iparams->constr.dB);
            break;
        case F_SETTLE:
            gmx_fio_do_real(fio, iparams->settle.doh);
            gmx_fio_do_real(fio, iparams->settle.dhh);
            break;
        case F_VSITE2:
            gmx_fio_do_real(fio, iparams->vsite.a);
            break;
        case F_VSITE3:
        case F_VSITE3FD:
        case F_VSITE3FAD:
            gmx_fio_do_real(fio, iparams->vsite.a);
            gmx_fio_do_real(fio, iparams->vsite.b);
            break;
        case F_VSITE3OUT:
        case F_VSITE4FD:
        case F_VSITE4FDN:
            gmx_fio_do_real(fio, iparams->vsite.a);
            gmx_fio_do_real(fio, iparams->vsite.b);
            gmx_fio_do_real(fio, iparams->vsite.c);
            break;
        case F_VSITEN:
            gmx_fio_do_int(fio, iparams->vsiten.n);
            gmx_fio_do_real(fio, iparams->vsiten.a);
            break;
        case F_GB12:
        case F_GB13:
        case F_GB14:
            /* We got rid of some parameters in version 68 */
            if (bRead && file_version < 68)
            {
                gmx_fio_do_real(fio, rdum);
                gmx_fio_do_real(fio, rdum);
                gmx_fio_do_real(fio, rdum);
                gmx_fio_do_real(fio, rdum);
            }
            gmx_fio_do_real(fio, iparams->gb.sar);
            gmx_fio_do_real(fio, iparams->gb.st);
            gmx_fio_do_real(fio, iparams->gb.pi);
            gmx_fio_do_real(fio, iparams->gb.gbr);
            gmx_fio_do_real(fio, iparams->gb.bmlt);
            break;
        case F_CMAP:
            gmx_fio_do_int(fio, iparams->cmap.cmapA);
            gmx_fio_do_int(fio, iparams->cmap.cmapB);
            break;
        default:
            gmx_fatal(FARGS, "unknown function type %d (%s) in %s line %d",
                      ftype, interaction_function[ftype].name, __FILE__, __LINE__);
    }
}

static void do_ilist(t_fileio *fio, t_ilist *ilist, gmx_bool bRead, int file_version)
{
    int      i, idum;

    if (file_version < 44)
    {
        for (i = 0; i < MAXNODES; i++)
        {
            gmx_fio_do_int(fio, idum);
        }
    }
    gmx_fio_do_int(fio, ilist->nr);
    if (bRead)
    {
        snew(ilist->iatoms, ilist->nr);
    }
    gmx_fio_ndo_int(fio, ilist->iatoms, ilist->nr);
}

static void do_ffparams(t_fileio *fio, gmx_ffparams_t *ffparams,
                        gmx_bool bRead, int file_version)
{
    int          idum, i;
    unsigned int k;

    gmx_fio_do_int(fio, ffparams->atnr);
    if (file_version < 57)
    {
        gmx_fio_do_int(fio, idum);
    }
    gmx_fio_do_int(fio, ffparams->ntypes);
    if (bRead)
    {
        snew(ffparams->functype, ffparams->ntypes);
        snew(ffparams->iparams, ffparams->ntypes);
    }
    /* Read/write all the function types */
    gmx_fio_ndo_int(fio, ffparams->functype, ffparams->ntypes);

    if (file_version >= 66)
    {
        gmx_fio_do_double(fio, ffparams->reppow);
    }
    else
    {
        ffparams->reppow = 12.0;
    }

    if (file_version >= 57)
    {
        gmx_fio_do_real(fio, ffparams->fudgeQQ);
    }

    /* Check whether all these function types are supported by the code.
     * In practice the code is backwards compatible, which means that the
     * numbering may have to be altered from old numbering to new numbering
     */
    for (i = 0; (i < ffparams->ntypes); i++)
    {
        if (bRead)
        {
            /* Loop over file versions */
            for (k = 0; (k < NFTUPD); k++)
            {
                /* Compare the read file_version to the update table */
                if ((file_version < ftupd[k].fvnr) &&
                    (ffparams->functype[i] >= ftupd[k].ftype))
                {
                    ffparams->functype[i] += 1;
                }
            }
        }

        do_iparams(fio, ffparams->functype[i], &ffparams->iparams[i], bRead,
                   file_version);
    }
}

static void add_settle_atoms(t_ilist *ilist)
{
    int i;

    /* Settle used to only store the first atom: add the other two */
    srenew(ilist->iatoms, 2*ilist->nr);
    for (i = ilist->nr/2-1; i >= 0; i--)
    {
        ilist->iatoms[4*i+0] = ilist->iatoms[2*i+0];
        ilist->iatoms[4*i+1] = ilist->iatoms[2*i+1];
        ilist->iatoms[4*i+2] = ilist->iatoms[2*i+1] + 1;
        ilist->iatoms[4*i+3] = ilist->iatoms[2*i+1] + 2;
    }
    ilist->nr = 2*ilist->nr;
}

static void do_ilists(t_fileio *fio, t_ilist *ilist, gmx_bool bRead,
                      int file_version)
{
    int          j;
    gmx_bool     bClear;
    unsigned int k;

    for (j = 0; (j < F_NRE); j++)
    {
        bClear = FALSE;
        if (bRead)
        {
            for (k = 0; k < NFTUPD; k++)
            {
                if ((file_version < ftupd[k].fvnr) && (j == ftupd[k].ftype))
                {
                    bClear = TRUE;
                }
            }
        }
        if (bClear)
        {
            ilist[j].nr     = 0;
            ilist[j].iatoms = nullptr;
        }
        else
        {
            do_ilist(fio, &ilist[j], bRead, file_version);
            if (file_version < 78 && j == F_SETTLE && ilist[j].nr > 0)
            {
                add_settle_atoms(&ilist[j]);
            }
        }
    }
}

static void do_idef(t_fileio *fio, gmx_ffparams_t *ffparams, gmx_moltype_t *molt,
                    gmx_bool bRead, int file_version)
{
    do_ffparams(fio, ffparams, bRead, file_version);

    if (file_version >= 54)
    {
        gmx_fio_do_real(fio, ffparams->fudgeQQ);
    }

    do_ilists(fio, molt->ilist, bRead, file_version);
}

static void do_block(t_fileio *fio, t_block *block, gmx_bool bRead, int file_version)
{
    int      i, idum, dum_nra, *dum_a;

    if (file_version < 44)
    {
        for (i = 0; i < MAXNODES; i++)
        {
            gmx_fio_do_int(fio, idum);
        }
    }
    gmx_fio_do_int(fio, block->nr);
    if (file_version < 51)
    {
        gmx_fio_do_int(fio, dum_nra);
    }
    if (bRead)
    {
        if ((block->nalloc_index > 0) && (nullptr != block->index))
        {
            sfree(block->index);
        }
        block->nalloc_index = block->nr+1;
        snew(block->index, block->nalloc_index);
    }
    gmx_fio_ndo_int(fio, block->index, block->nr+1);

    if (file_version < 51 && dum_nra > 0)
    {
        snew(dum_a, dum_nra);
        gmx_fio_ndo_int(fio, dum_a, dum_nra);
        sfree(dum_a);
    }
}

static void do_blocka(t_fileio *fio, t_blocka *block, gmx_bool bRead,
                      int file_version)
{
    int      i, idum;

    if (file_version < 44)
    {
        for (i = 0; i < MAXNODES; i++)
        {
            gmx_fio_do_int(fio, idum);
        }
    }
    gmx_fio_do_int(fio, block->nr);
    gmx_fio_do_int(fio, block->nra);
    if (bRead)
    {
        block->nalloc_index = block->nr+1;
        snew(block->index, block->nalloc_index);
        block->nalloc_a = block->nra;
        snew(block->a, block->nalloc_a);
    }
    gmx_fio_ndo_int(fio, block->index, block->nr+1);
    gmx_fio_ndo_int(fio, block->a, block->nra);
}

/* This is a primitive routine to make it possible to translate atomic numbers
 * to element names when reading TPR files, without making the Gromacs library
 * directory a dependency on mdrun (which is the case if we need elements.dat).
 */
static const char *
atomicnumber_to_element(int atomicnumber)
{
    const char * p;

    /* This does not have to be complete, so we only include elements likely
     * to occur in PDB files.
     */
    switch (atomicnumber)
    {
        case 1:  p = "H";  break;
        case 5:  p = "B";  break;
        case 6:  p = "C";  break;
        case 7:  p = "N";  break;
        case 8:  p = "O";  break;
        case 9:  p = "F";  break;
        case 11: p = "Na"; break;
        case 12: p = "Mg"; break;
        case 15: p = "P";  break;
        case 16: p = "S";  break;
        case 17: p = "Cl"; break;
        case 18: p = "Ar"; break;
        case 19: p = "K";  break;
        case 20: p = "Ca"; break;
        case 25: p = "Mn"; break;
        case 26: p = "Fe"; break;
        case 28: p = "Ni"; break;
        case 29: p = "Cu"; break;
        case 30: p = "Zn"; break;
        case 35: p = "Br"; break;
        case 47: p = "Ag"; break;
        default: p = "";   break;
    }
    return p;
}


static void do_atom(t_fileio *fio, t_atom *atom, int ngrp, gmx_bool bRead,
                    int file_version, gmx_groups_t *groups, int atnr)
{
    int    i, myngrp;

    gmx_fio_do_real(fio, atom->m);
    gmx_fio_do_real(fio, atom->q);
    gmx_fio_do_real(fio, atom->mB);
    gmx_fio_do_real(fio, atom->qB);
    gmx_fio_do_ushort(fio, atom->type);
    gmx_fio_do_ushort(fio, atom->typeB);
    gmx_fio_do_int(fio, atom->ptype);
    gmx_fio_do_int(fio, atom->resind);
    if (file_version >= 52)
    {
        gmx_fio_do_int(fio, atom->atomnumber);
        if (bRead)
        {
            /* Set element string from atomic number if present.
             * This routine returns an empty string if the name is not found.
             */
            std::strncpy(atom->elem, atomicnumber_to_element(atom->atomnumber), 4);
            /* avoid warnings about potentially unterminated string */
            atom->elem[3] = '\0';
        }
    }
    else if (bRead)
    {
        atom->atomnumber = 0;
    }
    if (file_version < 39)
    {
        myngrp = 9;
    }
    else
    {
        myngrp = ngrp;
    }

    if (file_version < 57)
    {
        unsigned char uchar[egcNR];
        gmx_fio_ndo_uchar(fio, uchar, myngrp);
        for (i = myngrp; (i < ngrp); i++)
        {
            uchar[i] = 0;
        }
        /* Copy the old data format to the groups struct */
        for (i = 0; i < ngrp; i++)
        {
            groups->grpnr[i][atnr] = uchar[i];
        }
    }
}

static void do_grps(t_fileio *fio, int ngrp, t_grps grps[], gmx_bool bRead,
                    int file_version)
{
    int      j, myngrp;

    if (file_version < 39)
    {
        myngrp = 9;
    }
    else
    {
        myngrp = ngrp;
    }

    for (j = 0; (j < ngrp); j++)
    {
        if (j < myngrp)
        {
            gmx_fio_do_int(fio, grps[j].nr);
            if (bRead)
            {
                snew(grps[j].nm_ind, grps[j].nr);
            }
            gmx_fio_ndo_int(fio, grps[j].nm_ind, grps[j].nr);
        }
        else
        {
            grps[j].nr = 1;
            snew(grps[j].nm_ind, grps[j].nr);
        }
    }
}

static void do_symstr(t_fileio *fio, char ***nm, gmx_bool bRead, t_symtab *symtab)
{
    int ls;

    if (bRead)
    {
        gmx_fio_do_int(fio, ls);
        *nm = get_symtab_handle(symtab, ls);
    }
    else
    {
        ls = lookup_symtab(symtab, *nm);
        gmx_fio_do_int(fio, ls);
    }
}

static void do_strstr(t_fileio *fio, int nstr, char ***nm, gmx_bool bRead,
                      t_symtab *symtab)
{
    int  j;

    for (j = 0; (j < nstr); j++)
    {
        do_symstr(fio, &(nm[j]), bRead, symtab);
    }
}

static void do_resinfo(t_fileio *fio, int n, t_resinfo *ri, gmx_bool bRead,
                       t_symtab *symtab, int file_version)
{
    int  j;

    for (j = 0; (j < n); j++)
    {
        do_symstr(fio, &(ri[j].name), bRead, symtab);
        if (file_version >= 63)
        {
            gmx_fio_do_int(fio, ri[j].nr);
            gmx_fio_do_uchar(fio, ri[j].ic);
        }
        else
        {
            ri[j].nr = j + 1;
            ri[j].ic = ' ';
        }
    }
}

static void do_atoms(t_fileio *fio, t_atoms *atoms, gmx_bool bRead, t_symtab *symtab,
                     int file_version,
                     gmx_groups_t *groups)
{
    int i;

    gmx_fio_do_int(fio, atoms->nr);
    gmx_fio_do_int(fio, atoms->nres);
    if (file_version < 57)
    {
        gmx_fio_do_int(fio, groups->ngrpname);
        for (i = 0; i < egcNR; i++)
        {
            groups->ngrpnr[i] = atoms->nr;
            snew(groups->grpnr[i], groups->ngrpnr[i]);
        }
    }
    if (bRead)
    {
        /* Since we have always written all t_atom properties in the tpr file
         * (at least for all backward compatible versions), we don't store
         * but simple set the booleans here.
         */
        atoms->haveMass    = TRUE;
        atoms->haveCharge  = TRUE;
        atoms->haveType    = TRUE;
        atoms->haveBState  = TRUE;
        atoms->havePdbInfo = FALSE;

        snew(atoms->atom, atoms->nr);
        snew(atoms->atomname, atoms->nr);
        snew(atoms->atomtype, atoms->nr);
        snew(atoms->atomtypeB, atoms->nr);
        snew(atoms->resinfo, atoms->nres);
        if (file_version < 57)
        {
            snew(groups->grpname, groups->ngrpname);
        }
        atoms->pdbinfo = nullptr;
    }
    else
    {
        GMX_RELEASE_ASSERT(atoms->haveMass && atoms->haveCharge && atoms->haveType && atoms->haveBState, "Mass, charge, atomtype and B-state parameters should be present in t_atoms when writing a tpr file");
    }
    for (i = 0; (i < atoms->nr); i++)
    {
        do_atom(fio, &atoms->atom[i], egcNR, bRead, file_version, groups, i);
    }
    do_strstr(fio, atoms->nr, atoms->atomname, bRead, symtab);
    do_strstr(fio, atoms->nr, atoms->atomtype, bRead, symtab);
    do_strstr(fio, atoms->nr, atoms->atomtypeB, bRead, symtab);

    do_resinfo(fio, atoms->nres, atoms->resinfo, bRead, symtab, file_version);

    if (file_version < 57)
    {
        do_strstr(fio, groups->ngrpname, groups->grpname, bRead, symtab);

        do_grps(fio, egcNR, groups->grps, bRead, file_version);
    }
}

static void do_groups(t_fileio *fio, gmx_groups_t *groups,
                      gmx_bool bRead, t_symtab *symtab,
                      int file_version)
{
    int      g;

    do_grps(fio, egcNR, groups->grps, bRead, file_version);
    gmx_fio_do_int(fio, groups->ngrpname);
    if (bRead)
    {
        snew(groups->grpname, groups->ngrpname);
    }
    do_strstr(fio, groups->ngrpname, groups->grpname, bRead, symtab);
    for (g = 0; g < egcNR; g++)
    {
        gmx_fio_do_int(fio, groups->ngrpnr[g]);
        if (groups->ngrpnr[g] == 0)
        {
            if (bRead)
            {
                groups->grpnr[g] = nullptr;
            }
        }
        else
        {
            if (bRead)
            {
                snew(groups->grpnr[g], groups->ngrpnr[g]);
            }
            gmx_fio_ndo_uchar(fio, groups->grpnr[g], groups->ngrpnr[g]);
        }
    }
}

static void do_atomtypes(t_fileio *fio, t_atomtypes *atomtypes, gmx_bool bRead,
                         int file_version)
{
    int      j;

    gmx_fio_do_int(fio, atomtypes->nr);
    j = atomtypes->nr;
    if (bRead)
    {
        snew(atomtypes->radius, j);
        snew(atomtypes->vol, j);
        snew(atomtypes->surftens, j);
        snew(atomtypes->atomnumber, j);
        snew(atomtypes->gb_radius, j);
        snew(atomtypes->S_hct, j);
    }
    gmx_fio_ndo_real(fio, atomtypes->radius, j);
    gmx_fio_ndo_real(fio, atomtypes->vol, j);
    gmx_fio_ndo_real(fio, atomtypes->surftens, j);
    if (file_version >= 40)
    {
        gmx_fio_ndo_int(fio, atomtypes->atomnumber, j);
    }
    if (file_version >= 60)
    {
        gmx_fio_ndo_real(fio, atomtypes->gb_radius, j);
        gmx_fio_ndo_real(fio, atomtypes->S_hct, j);
    }
}

static void do_symtab(t_fileio *fio, t_symtab *symtab, gmx_bool bRead)
{
    int       i, nr;
    t_symbuf *symbuf;
    char      buf[STRLEN];

    gmx_fio_do_int(fio, symtab->nr);
    nr     = symtab->nr;
    if (bRead)
    {
        snew(symtab->symbuf, 1);
        symbuf          = symtab->symbuf;
        symbuf->bufsize = nr;
        snew(symbuf->buf, nr);
        for (i = 0; (i < nr); i++)
        {
            gmx_fio_do_string(fio, buf);
            symbuf->buf[i] = gmx_strdup(buf);
        }
    }
    else
    {
        symbuf = symtab->symbuf;
        while (symbuf != nullptr)
        {
            for (i = 0; (i < symbuf->bufsize) && (i < nr); i++)
            {
                gmx_fio_do_string(fio, symbuf->buf[i]);
            }
            nr    -= i;
            symbuf = symbuf->next;
        }
        if (nr != 0)
        {
            gmx_fatal(FARGS, "nr of symtab strings left: %d", nr);
        }
    }
}

static void do_cmap(t_fileio *fio, gmx_cmap_t *cmap_grid, gmx_bool bRead)
{
    int i, j, ngrid, gs, nelem;

    gmx_fio_do_int(fio, cmap_grid->ngrid);
    gmx_fio_do_int(fio, cmap_grid->grid_spacing);

    ngrid = cmap_grid->ngrid;
    gs    = cmap_grid->grid_spacing;
    nelem = gs * gs;

    if (bRead)
    {
        snew(cmap_grid->cmapdata, ngrid);

        for (i = 0; i < cmap_grid->ngrid; i++)
        {
            snew(cmap_grid->cmapdata[i].cmap, 4*nelem);
        }
    }

    for (i = 0; i < cmap_grid->ngrid; i++)
    {
        for (j = 0; j < nelem; j++)
        {
            gmx_fio_do_real(fio, cmap_grid->cmapdata[i].cmap[j*4]);
            gmx_fio_do_real(fio, cmap_grid->cmapdata[i].cmap[j*4+1]);
            gmx_fio_do_real(fio, cmap_grid->cmapdata[i].cmap[j*4+2]);
            gmx_fio_do_real(fio, cmap_grid->cmapdata[i].cmap[j*4+3]);
        }
    }
}


static void do_moltype(t_fileio *fio, gmx_moltype_t *molt, gmx_bool bRead,
                       t_symtab *symtab, int file_version,
                       gmx_groups_t *groups)
{
    if (file_version >= 57)
    {
        do_symstr(fio, &(molt->name), bRead, symtab);
    }

    do_atoms(fio, &molt->atoms, bRead, symtab, file_version, groups);

    if (file_version >= 57)
    {
        do_ilists(fio, molt->ilist, bRead, file_version);

        do_block(fio, &molt->cgs, bRead, file_version);
    }

    /* This used to be in the atoms struct */
    do_blocka(fio, &molt->excls, bRead, file_version);
}

static void do_molblock(t_fileio *fio, gmx_molblock_t *molb, gmx_bool bRead)
{
    gmx_fio_do_int(fio, molb->type);
    gmx_fio_do_int(fio, molb->nmol);
    gmx_fio_do_int(fio, molb->natoms_mol);
    /* Position restraint coordinates */
    gmx_fio_do_int(fio, molb->nposres_xA);
    if (molb->nposres_xA > 0)
    {
        if (bRead)
        {
            snew(molb->posres_xA, molb->nposres_xA);
        }
        gmx_fio_ndo_rvec(fio, molb->posres_xA, molb->nposres_xA);
    }
    gmx_fio_do_int(fio, molb->nposres_xB);
    if (molb->nposres_xB > 0)
    {
        if (bRead)
        {
            snew(molb->posres_xB, molb->nposres_xB);
        }
        gmx_fio_ndo_rvec(fio, molb->posres_xB, molb->nposres_xB);
    }

}

static t_block mtop_mols(gmx_mtop_t *mtop)
{
    int     mb, m, a, mol;
    t_block mols;

    mols.nr = 0;
    for (mb = 0; mb < mtop->nmolblock; mb++)
    {
        mols.nr += mtop->molblock[mb].nmol;
    }
    mols.nalloc_index = mols.nr + 1;
    snew(mols.index, mols.nalloc_index);

    a             = 0;
    m             = 0;
    mols.index[m] = a;
    for (mb = 0; mb < mtop->nmolblock; mb++)
    {
        for (mol = 0; mol < mtop->molblock[mb].nmol; mol++)
        {
            a += mtop->molblock[mb].natoms_mol;
            m++;
            mols.index[m] = a;
        }
    }

    return mols;
}

static void add_posres_molblock(gmx_mtop_t *mtop)
{
    t_ilist        *il, *ilfb;
    int             am, i, mol, a;
    gmx_bool        bFE;
    gmx_molblock_t *molb;
    t_iparams      *ip;

    /* posres reference positions are stored in ip->posres (if present) and
       in ip->fbposres (if present). If normal and flat-bottomed posres are present,
       posres.pos0A are identical to fbposres.pos0. */
    il   = &mtop->moltype[0].ilist[F_POSRES];
    ilfb = &mtop->moltype[0].ilist[F_FBPOSRES];
    if (il->nr == 0 && ilfb->nr == 0)
    {
        return;
    }
    am  = 0;
    bFE = FALSE;
    for (i = 0; i < il->nr; i += 2)
    {
        ip = &mtop->ffparams.iparams[il->iatoms[i]];
        am = std::max(am, il->iatoms[i+1]);
        if (ip->posres.pos0B[XX] != ip->posres.pos0A[XX] ||
            ip->posres.pos0B[YY] != ip->posres.pos0A[YY] ||
            ip->posres.pos0B[ZZ] != ip->posres.pos0A[ZZ])
        {
            bFE = TRUE;
        }
    }
    /* This loop is required if we have only flat-bottomed posres:
       - set am
       - bFE == FALSE (no B-state for flat-bottomed posres) */
    if (il->nr == 0)
    {
        for (i = 0; i < ilfb->nr; i += 2)
        {
            am = std::max(am, ilfb->iatoms[i+1]);
        }
    }
    /* Make the posres coordinate block end at a molecule end */
    mol = 0;
    while (am >= mtop->mols.index[mol+1])
    {
        mol++;
    }
    molb             = &mtop->molblock[0];
    molb->nposres_xA = mtop->mols.index[mol+1];
    snew(molb->posres_xA, molb->nposres_xA);
    if (bFE)
    {
        molb->nposres_xB = molb->nposres_xA;
        snew(molb->posres_xB, molb->nposres_xB);
    }
    else
    {
        molb->nposres_xB = 0;
    }
    for (i = 0; i < il->nr; i += 2)
    {
        ip                     = &mtop->ffparams.iparams[il->iatoms[i]];
        a                      = il->iatoms[i+1];
        molb->posres_xA[a][XX] = ip->posres.pos0A[XX];
        molb->posres_xA[a][YY] = ip->posres.pos0A[YY];
        molb->posres_xA[a][ZZ] = ip->posres.pos0A[ZZ];
        if (bFE)
        {
            molb->posres_xB[a][XX] = ip->posres.pos0B[XX];
            molb->posres_xB[a][YY] = ip->posres.pos0B[YY];
            molb->posres_xB[a][ZZ] = ip->posres.pos0B[ZZ];
        }
    }
    if (il->nr == 0)
    {
        /* If only flat-bottomed posres are present, take reference pos from them.
           Here: bFE == FALSE      */
        for (i = 0; i < ilfb->nr; i += 2)
        {
            ip                     = &mtop->ffparams.iparams[ilfb->iatoms[i]];
            a                      = ilfb->iatoms[i+1];
            molb->posres_xA[a][XX] = ip->fbposres.pos0[XX];
            molb->posres_xA[a][YY] = ip->fbposres.pos0[YY];
            molb->posres_xA[a][ZZ] = ip->fbposres.pos0[ZZ];
        }
    }
}

static void set_disres_npair(gmx_mtop_t *mtop)
{
    t_iparams            *ip;
    gmx_mtop_ilistloop_t  iloop;
    t_ilist              *ilist, *il;
    int                   nmol, i, npair;
    t_iatom              *a;

    ip = mtop->ffparams.iparams;

    iloop     = gmx_mtop_ilistloop_init(mtop);
    while (gmx_mtop_ilistloop_next(iloop, &ilist, &nmol))
    {
        il = &ilist[F_DISRES];

        if (il->nr > 0)
        {
            a     = il->iatoms;
            npair = 0;
            for (i = 0; i < il->nr; i += 3)
            {
                npair++;
                if (i+3 == il->nr || ip[a[i]].disres.label != ip[a[i+3]].disres.label)
                {
                    ip[a[i]].disres.npair = npair;
                    npair                 = 0;
                }
            }
        }
    }
}

static void do_mtop(t_fileio *fio, gmx_mtop_t *mtop, gmx_bool bRead,
                    int file_version)
{
    int            mt, mb;
    t_blocka       dumb;

    if (bRead)
    {
        init_mtop(mtop);
    }
    do_symtab(fio, &(mtop->symtab), bRead);

    do_symstr(fio, &(mtop->name), bRead, &(mtop->symtab));

    if (file_version >= 57)
    {
        do_ffparams(fio, &mtop->ffparams, bRead, file_version);

        gmx_fio_do_int(fio, mtop->nmoltype);
    }
    else
    {
        mtop->nmoltype = 1;
    }
    if (bRead)
    {
        snew(mtop->moltype, mtop->nmoltype);
        if (file_version < 57)
        {
            mtop->moltype[0].name = mtop->name;
        }
    }
    for (mt = 0; mt < mtop->nmoltype; mt++)
    {
        do_moltype(fio, &mtop->moltype[mt], bRead, &mtop->symtab, file_version,
                   &mtop->groups);
    }

    if (file_version >= 57)
    {
        gmx_fio_do_int(fio, mtop->nmolblock);
    }
    else
    {
        mtop->nmolblock = 1;
    }
    if (bRead)
    {
        snew(mtop->molblock, mtop->nmolblock);
    }
    if (file_version >= 57)
    {
        for (mb = 0; mb < mtop->nmolblock; mb++)
        {
            do_molblock(fio, &mtop->molblock[mb], bRead);
        }
        gmx_fio_do_int(fio, mtop->natoms);
    }
    else
    {
        mtop->molblock[0].type       = 0;
        mtop->molblock[0].nmol       = 1;
        mtop->molblock[0].natoms_mol = mtop->moltype[0].atoms.nr;
        mtop->molblock[0].nposres_xA = 0;
        mtop->molblock[0].nposres_xB = 0;
    }

    if (file_version >= tpxv_IntermolecularBondeds)
    {
        gmx_fio_do_gmx_bool(fio, mtop->bIntermolecularInteractions);
        if (mtop->bIntermolecularInteractions)
        {
            if (bRead)
            {
                snew(mtop->intermolecular_ilist, F_NRE);
            }
            do_ilists(fio, mtop->intermolecular_ilist, bRead, file_version);
        }
    }
    else
    {
        mtop->bIntermolecularInteractions = FALSE;
    }

    do_atomtypes (fio, &(mtop->atomtypes), bRead, file_version);

    if (file_version < 57)
    {
        do_idef (fio, &mtop->ffparams, &mtop->moltype[0], bRead, file_version);
        mtop->natoms = mtop->moltype[0].atoms.nr;
    }

    if (file_version >= 65)
    {
        do_cmap(fio, &mtop->ffparams.cmap_grid, bRead);
    }
    else
    {
        mtop->ffparams.cmap_grid.ngrid        = 0;
        mtop->ffparams.cmap_grid.grid_spacing = 0;
        mtop->ffparams.cmap_grid.cmapdata     = nullptr;
    }

    if (file_version >= 57)
    {
        do_groups(fio, &mtop->groups, bRead, &(mtop->symtab), file_version);
    }

    if (file_version < 57)
    {
        do_block(fio, &mtop->moltype[0].cgs, bRead, file_version);
        do_block(fio, &mtop->mols, bRead, file_version);
        /* Add the posres coordinates to the molblock */
        add_posres_molblock(mtop);
    }
    if (bRead)
    {
        if (file_version >= 57)
        {
            done_block(&mtop->mols);
            mtop->mols = mtop_mols(mtop);
        }
    }

    if (file_version < 51)
    {
        /* Here used to be the shake blocks */
        do_blocka(fio, &dumb, bRead, file_version);
        if (dumb.nr > 0)
        {
            sfree(dumb.index);
        }
        if (dumb.nra > 0)
        {
            sfree(dumb.a);
        }
    }

    if (bRead)
    {
        close_symtab(&(mtop->symtab));
    }
}

/* If TopOnlyOK is TRUE then we can read even future versions
 * of tpx files, provided the fileGeneration hasn't changed.
 * If it is FALSE, we need the inputrecord too, and bail out
 * if the file is newer than the program.
 *
 * The version and generation of the topology (see top of this file)
 * are returned in the two last arguments, if those arguments are non-NULL.
 *
 * If possible, we will read the inputrec even when TopOnlyOK is TRUE.
 */
static void do_tpxheader(t_fileio *fio, gmx_bool bRead, t_tpxheader *tpx,
                         gmx_bool TopOnlyOK, int *fileVersionPointer, int *fileGenerationPointer)
{
    char      buf[STRLEN];
    char      file_tag[STRLEN];
    gmx_bool  bDouble;
    int       precision;
    int       idum = 0;
    real      rdum = 0;
    int       fileVersion;    /* Version number of the code that wrote the file */
    int       fileGeneration; /* Generation version number of the code that wrote the file */

    /* XDR binary topology file */
    precision = sizeof(real);
    if (bRead)
    {
        gmx_fio_do_string(fio, buf);
        if (std::strncmp(buf, "VERSION", 7))
        {
            gmx_fatal(FARGS, "Can not read file %s,\n"
                      "             this file is from a GROMACS version which is older than 2.0\n"
                      "             Make a new one with grompp or use a gro or pdb file, if possible",
                      gmx_fio_getname(fio));
        }
        gmx_fio_do_int(fio, precision);
        bDouble = (precision == sizeof(double));
        if ((precision != sizeof(float)) && !bDouble)
        {
            gmx_fatal(FARGS, "Unknown precision in file %s: real is %d bytes "
                      "instead of %d or %d",
                      gmx_fio_getname(fio), precision, sizeof(float), sizeof(double));
        }
        gmx_fio_setprecision(fio, bDouble);
        fprintf(stderr, "Reading file %s, %s (%s precision)\n",
                gmx_fio_getname(fio), buf, bDouble ? "double" : "single");
    }
    else
    {
        snprintf(buf, STRLEN, "VERSION %s", gmx_version());
        gmx_fio_write_string(fio, buf);
        bDouble = (precision == sizeof(double));
        gmx_fio_setprecision(fio, bDouble);
        gmx_fio_do_int(fio, precision);
        fileVersion = tpx_version;
        sprintf(file_tag, "%s", tpx_tag);
        fileGeneration = tpx_generation;
    }

    /* Check versions! */
    gmx_fio_do_int(fio, fileVersion);

    /* This is for backward compatibility with development versions 77-79
     * where the tag was, mistakenly, placed before the generation,
     * which would cause a segv instead of a proper error message
     * when reading the topology only from tpx with <77 code.
     */
    if (fileVersion >= 77 && fileVersion <= 79)
    {
        gmx_fio_do_string(fio, file_tag);
    }

    gmx_fio_do_int(fio, fileGeneration);

    if (fileVersion >= 81)
    {
        gmx_fio_do_string(fio, file_tag);
    }
    if (bRead)
    {
        if (fileVersion < 77)
        {
            /* Versions before 77 don't have the tag, set it to release */
            sprintf(file_tag, "%s", TPX_TAG_RELEASE);
        }

        if (std::strcmp(file_tag, tpx_tag) != 0)
        {
            fprintf(stderr, "Note: file tpx tag '%s', software tpx tag '%s'\n",
                    file_tag, tpx_tag);

            /* We only support reading tpx files with the same tag as the code
             * or tpx files with the release tag and with lower version number.
             */
            if (std::strcmp(file_tag, TPX_TAG_RELEASE) != 0 && fileVersion < tpx_version)
            {
                gmx_fatal(FARGS, "tpx tag/version mismatch: reading tpx file (%s) version %d, tag '%s' with program for tpx version %d, tag '%s'",
                          gmx_fio_getname(fio), fileVersion, file_tag,
                          tpx_version, tpx_tag);
            }
        }
    }

    if (fileVersionPointer)
    {
        *fileVersionPointer = fileVersion;
    }
    if (fileGenerationPointer)
    {
        *fileGenerationPointer = fileGeneration;
    }

    if ((fileVersion <= tpx_incompatible_version) ||
        ((fileVersion > tpx_version) && !TopOnlyOK) ||
        (fileGeneration > tpx_generation) ||
        tpx_version == 80) /*80 was used by both 5.0-dev and 4.6-dev*/
    {
        gmx_fatal(FARGS, "reading tpx file (%s) version %d with version %d program",
                  gmx_fio_getname(fio), fileVersion, tpx_version);
    }

    gmx_fio_do_int(fio, tpx->natoms);
    gmx_fio_do_int(fio, tpx->ngtc);

    if (fileVersion < 62)
    {
        gmx_fio_do_int(fio, idum);
        gmx_fio_do_real(fio, rdum);
    }
    if (fileVersion >= 79)
    {
        gmx_fio_do_int(fio, tpx->fep_state);
    }
    gmx_fio_do_real(fio, tpx->lambda);
    gmx_fio_do_int(fio, tpx->bIr);
    gmx_fio_do_int(fio, tpx->bTop);
    gmx_fio_do_int(fio, tpx->bX);
    gmx_fio_do_int(fio, tpx->bV);
    gmx_fio_do_int(fio, tpx->bF);
    gmx_fio_do_int(fio, tpx->bBox);

    if ((fileGeneration > tpx_generation))
    {
        /* This can only happen if TopOnlyOK=TRUE */
        tpx->bIr = FALSE;
    }
}

static int do_tpx(t_fileio *fio, gmx_bool bRead,
                  t_inputrec *ir, t_state *state, rvec *x, rvec *v,
                  gmx_mtop_t *mtop)
{
    t_tpxheader     tpx;
    gmx_mtop_t      dum_top;
    gmx_bool        TopOnlyOK;
    int             ePBC;
    gmx_bool        bPeriodicMols;

    if (!bRead)
    {
        GMX_RELEASE_ASSERT(state != nullptr, "Cannot write a null state");
        GMX_RELEASE_ASSERT(x == nullptr && v == nullptr, "Passing separate x and v pointers to do_tpx() is not supported when writing");

        tpx.natoms    = state->natoms;
        tpx.ngtc      = state->ngtc;
        tpx.fep_state = state->fep_state;
        tpx.lambda    = state->lambda[efptFEP];
        tpx.bIr       = (ir       != nullptr);
        tpx.bTop      = (mtop     != nullptr);
        tpx.bX        = (state->flags & (1 << estX));
        tpx.bV        = (state->flags & (1 << estV));
        tpx.bF        = FALSE;
        tpx.bBox      = TRUE;
    }
    else
    {
        GMX_RELEASE_ASSERT(!(x == nullptr && v != nullptr), "Passing x==NULL and v!=NULL is not supported");
    }

    TopOnlyOK = (ir == nullptr);

    int fileVersion;    /* Version number of the code that wrote the file */
    int fileGeneration; /* Generation version number of the code that wrote the file */
    do_tpxheader(fio, bRead, &tpx, TopOnlyOK, &fileVersion, &fileGeneration);

    if (bRead)
    {
        state->flags = 0;
        init_gtc_state(state, tpx.ngtc, 0, 0);
        if (x == nullptr)
        {
            // v is also nullptr by the above assertion, so we may
            // need to make memory in state for storing the contents
            // of the tpx file.
            if (tpx.bX)
            {
                state->flags |= (1 << estX);
            }
            if (tpx.bV)
            {
                state->flags |= (1 << estV);
            }
            state_change_natoms(state, tpx.natoms);
        }
    }

    if (x == nullptr)
    {
        x = as_rvec_array(state->x.data());
        v = as_rvec_array(state->v.data());
    }

#define do_test(fio, b, p) if (bRead && (p != NULL) && !b) gmx_fatal(FARGS, "No %s in %s",#p, gmx_fio_getname(fio))

    do_test(fio, tpx.bBox, state->box);
    if (tpx.bBox)
    {
        gmx_fio_ndo_rvec(fio, state->box, DIM);
        if (fileVersion >= 51)
        {
            gmx_fio_ndo_rvec(fio, state->box_rel, DIM);
        }
        else
        {
            /* We initialize box_rel after reading the inputrec */
            clear_mat(state->box_rel);
        }
        gmx_fio_ndo_rvec(fio, state->boxv, DIM);
        if (fileVersion < 56)
        {
            matrix mdum;
            gmx_fio_ndo_rvec(fio, mdum, DIM);
        }
    }

    if (state->ngtc > 0)
    {
        real *dumv;
        snew(dumv, state->ngtc);
        if (fileVersion < 69)
        {
            gmx_fio_ndo_real(fio, dumv, state->ngtc);
        }
        /* These used to be the Berendsen tcoupl_lambda's */
        gmx_fio_ndo_real(fio, dumv, state->ngtc);
        sfree(dumv);
    }

    do_test(fio, tpx.bTop, mtop);
    if (tpx.bTop)
    {
        if (mtop)
        {
            do_mtop(fio, mtop, bRead, fileVersion);
        }
        else
        {
            do_mtop(fio, &dum_top, bRead, fileVersion);
            done_mtop(&dum_top);
        }
    }
    do_test(fio, tpx.bX, x);
    if (tpx.bX)
    {
        if (bRead)
        {
            state->flags |= (1<<estX);
        }
        gmx_fio_ndo_rvec(fio, x, tpx.natoms);
    }

    do_test(fio, tpx.bV, v);
    if (tpx.bV)
    {
        if (bRead)
        {
            state->flags |= (1<<estV);
        }
        gmx_fio_ndo_rvec(fio, v, tpx.natoms);
    }

    // No need to run do_test when the last argument is NULL
    if (tpx.bF)
    {
        rvec *dummyForces;
        snew(dummyForces, state->natoms);
        gmx_fio_ndo_rvec(fio, dummyForces, tpx.natoms);
        sfree(dummyForces);
    }

    /* Starting with tpx version 26, we have the inputrec
     * at the end of the file, so we can ignore it
     * if the file is never than the software (but still the
     * same generation - see comments at the top of this file.
     *
     *
     */
    ePBC          = -1;
    bPeriodicMols = FALSE;

    do_test(fio, tpx.bIr, ir);
    if (tpx.bIr)
    {
        if (fileVersion >= 53)
        {
            /* Removed the pbc info from do_inputrec, since we always want it */
            if (!bRead)
            {
                ePBC          = ir->ePBC;
                bPeriodicMols = ir->bPeriodicMols;
            }
            gmx_fio_do_int(fio, ePBC);
            gmx_fio_do_gmx_bool(fio, bPeriodicMols);
        }
        if (fileGeneration <= tpx_generation && ir)
        {
            do_inputrec(fio, ir, bRead, fileVersion, mtop ? &mtop->ffparams.fudgeQQ : nullptr);
            if (fileVersion < 51)
            {
                set_box_rel(ir, state->box_rel, state->box);
            }
            if (fileVersion < 53)
            {
                ePBC          = ir->ePBC;
                bPeriodicMols = ir->bPeriodicMols;
            }
        }
        if (bRead && ir && fileVersion >= 53)
        {
            /* We need to do this after do_inputrec, since that initializes ir */
            ir->ePBC          = ePBC;
            ir->bPeriodicMols = bPeriodicMols;
        }
    }

    if (bRead)
    {
        if (tpx.bIr && ir)
        {
            if (state->ngtc == 0)
            {
                /* Reading old version without tcoupl state data: set it */
                init_gtc_state(state, ir->opts.ngtc, 0, ir->opts.nhchainlength);
            }
            if (tpx.bTop && mtop)
            {
                if (fileVersion < 57)
                {
                    if (mtop->moltype[0].ilist[F_DISRES].nr > 0)
                    {
                        ir->eDisre = edrSimple;
                    }
                    else
                    {
                        ir->eDisre = edrNone;
                    }
                }
                set_disres_npair(mtop);
            }
        }

        if (tpx.bTop && mtop)
        {
            gmx_mtop_finalize(mtop);
        }
    }

    return ePBC;
}

static t_fileio *open_tpx(const char *fn, const char *mode)
{
    return gmx_fio_open(fn, mode);
}

static void close_tpx(t_fileio *fio)
{
    gmx_fio_close(fio);
}

/************************************************************
 *
 *  The following routines are the exported ones
 *
 ************************************************************/

void read_tpxheader(const char *fn, t_tpxheader *tpx, gmx_bool TopOnlyOK)
{
    t_fileio *fio;

    fio = open_tpx(fn, "r");
    do_tpxheader(fio, TRUE, tpx, TopOnlyOK, nullptr, nullptr);
    close_tpx(fio);
}

void write_tpx_state(const char *fn,
                     const t_inputrec *ir, const t_state *state, const gmx_mtop_t *mtop)
{
    t_fileio *fio;

    fio = open_tpx(fn, "w");
    do_tpx(fio, FALSE,
           const_cast<t_inputrec *>(ir),
           const_cast<t_state *>(state), nullptr, nullptr,
           const_cast<gmx_mtop_t *>(mtop));
    close_tpx(fio);
}

void read_tpx_state(const char *fn,
                    t_inputrec *ir, t_state *state, gmx_mtop_t *mtop)
{
    t_fileio *fio;

    fio = open_tpx(fn, "r");
    do_tpx(fio, TRUE, ir, state, nullptr, nullptr, mtop);
    close_tpx(fio);
}

int read_tpx(const char *fn,
             t_inputrec *ir, matrix box, int *natoms,
             rvec *x, rvec *v, gmx_mtop_t *mtop)
{
    t_fileio *fio;
    t_state   state;
    int       ePBC;

    fio     = open_tpx(fn, "r");
    ePBC    = do_tpx(fio, TRUE, ir, &state, x, v, mtop);
    close_tpx(fio);
    *natoms = mtop->natoms;
    if (box)
    {
        copy_mat(state.box, box);
    }

    return ePBC;
}

int read_tpx_top(const char *fn,
                 t_inputrec *ir, matrix box, int *natoms,
                 rvec *x, rvec *v, t_topology *top)
{
    gmx_mtop_t  mtop;
    int         ePBC;

    ePBC = read_tpx(fn, ir, box, natoms, x, v, &mtop);

    *top = gmx_mtop_t_to_t_topology(&mtop, true);

    return ePBC;
}

gmx_bool fn2bTPX(const char *file)
{
    return (efTPR == fn2ftp(file));
}

void pr_tpxheader(FILE *fp, int indent, const char *title, const t_tpxheader *sh)
{
    if (available(fp, sh, indent, title))
    {
        indent = pr_title(fp, indent, title);
        pr_indent(fp, indent);
        fprintf(fp, "bIr    = %spresent\n", sh->bIr ? "" : "not ");
        pr_indent(fp, indent);
        fprintf(fp, "bBox   = %spresent\n", sh->bBox ? "" : "not ");
        pr_indent(fp, indent);
        fprintf(fp, "bTop   = %spresent\n", sh->bTop ? "" : "not ");
        pr_indent(fp, indent);
        fprintf(fp, "bX     = %spresent\n", sh->bX ? "" : "not ");
        pr_indent(fp, indent);
        fprintf(fp, "bV     = %spresent\n", sh->bV ? "" : "not ");
        pr_indent(fp, indent);
        fprintf(fp, "bF     = %spresent\n", sh->bF ? "" : "not ");

        pr_indent(fp, indent);
        fprintf(fp, "natoms = %d\n", sh->natoms);
        pr_indent(fp, indent);
        fprintf(fp, "lambda = %e\n", sh->lambda);
    }
}<|MERGE_RESOLUTION|>--- conflicted
+++ resolved
@@ -114,11 +114,8 @@
     tpxv_RemoveTwinRange,                                    /**< removed support for twin-range interactions */
     tpxv_ReplacePullPrintCOM12,                              /**< Replaced print-com-1, 2 with pull-print-com */
     tpxv_PullExternalPotential,                              /**< Added pull type external potential */
-<<<<<<< HEAD
     tpxv_HyperPolarizability,                                /**< Added hyperpolarizability */
-=======
     tpxv_GenericParamsForElectricField,                      /**< Introduced KeyValueTree and moved electric field parameters */
->>>>>>> 3425c1b0
     tpxv_Count                                               /**< the total number of tpxv versions */
 };
 

--- conflicted
+++ resolved
@@ -91,12 +91,9 @@
     tpxv_RestrictedBendingAndCombinedAngleTorsionPotentials, /**< potentials for supporting coarse-grained force fields */
     tpxv_InteractiveMolecularDynamics,                       /**< interactive molecular dynamics (IMD) */
     tpxv_RemoveObsoleteParameters1,                          /**< remove optimize_fft, dihre_fc, nstcheckpoint */
-<<<<<<< HEAD
+    tpxv_PullCoordTypeGeom,                                  /**< add pull type and geometry per group and flat-bottom */
+    tpxv_PullGeomDirRel,                                     /**< add pull geometry direction-relative */
     tpxv_DrudeExtendedLagrangian                             /**< Drude extended Lagrangian support within md-vv */
-=======
-    tpxv_PullCoordTypeGeom,                                  /**< add pull type and geometry per group and flat-bottom */
-    tpxv_PullGeomDirRel                                      /**< add pull geometry direction-relative */
->>>>>>> 4cf66de4
 };
 
 /*! \brief Version number of the file format written to run input
@@ -110,11 +107,7 @@
  *
  * When developing a feature branch that needs to change the run input
  * file format, change tpx_tag instead. */
-<<<<<<< HEAD
 static const int tpx_version = tpxv_DrudeExtendedLagrangian;
-=======
-static const int tpx_version = tpxv_PullGeomDirRel;
->>>>>>> 4cf66de4
 
 
 /* This number should only be increased when you edit the TOPOLOGY section

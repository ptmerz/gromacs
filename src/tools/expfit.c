/*
 * $Id: expfit.c,v 1.33 2005/08/29 19:39:11 lindahl Exp $
 * 
 *                This source code is part of
 * 
 *                 G   R   O   M   A   C   S
 * 
 *          GROningen MAchine for Chemical Simulations
 * 
 *                        VERSION 3.2.0
 * Written by David van der Spoel, Erik Lindahl, Berk Hess, and others.
 * Copyright (c) 1991-2000, University of Groningen, The Netherlands.
 * Copyright (c) 2001-2004, The GROMACS development team,
 * check out http://www.gromacs.org for more information.

 * This program is free software; you can redistribute it and/or
 * modify it under the terms of the GNU General Public License
 * as published by the Free Software Foundation; either version 2
 * of the License, or (at your option) any later version.
 * 
 * If you want to redistribute modifications, please consider that
 * scientific software is very special. Version control is crucial -
 * bugs must be traceable. We will be happy to consider code for
 * inclusion in the official distribution, but derived work must not
 * be called official GROMACS. Details are found in the README & COPYING
 * files - if they are missing, get the official version at www.gromacs.org.
 * 
 * To help us fund GROMACS development, we humbly ask that you cite
 * the papers on the package - you can find them in the top README file.
 * 
 * For more info, check our website at http://www.gromacs.org
 * 
 * And Hey:
 * Green Red Orange Magenta Azure Cyan Skyblue
 */
#ifdef HAVE_CONFIG_H
#include <config.h>
#endif


#include <sysstuff.h>
#include <string.h>
#include <math.h>
#include "typedefs.h"
#include "smalloc.h"
#include "xvgr.h"
#include "futil.h"
#include "gstat.h"
#include "vec.h"
#include "statutil.h"
#include "index.h"

const int  nfp_ffn[effnNR] = { 0, 1, 2, 3, 2, 5, 7, 9, 4, 3};

const char *s_ffn[effnNR+2] = { NULL, "none", "exp", "aexp", "exp_exp", "vac", 
			  "exp5", "exp7", "exp9","erffit", NULL, NULL };
/* We don't allow errest as a choice on the command line */

const char *longs_ffn[effnNR] = {
  "no fit",
  "y = exp(-x/a1)",
  "y = a2 exp(-x/a1)",
  "y = a2 exp(-x/a1) + (1-a2) exp(-x/a3)",
  "y = exp(-v) (cosh(wv) + 1/w sinh(wv)), v = x/(2 a1), w = sqrt(1 - a2)",
  "y = a1 exp(-x/a2) +  a3 exp(-x/a4) + a5",
  "y = a1 exp(-x/a2) +  a3 exp(-x/a4) + a5 exp(-x/a6) + a7",
  "y = a1 exp(-x/a2) +  a3 exp(-x/a4) + a5 exp(-x/a6) + a7 exp(-x/a8) + a9",
  "y = 1/2*(a1+a2) - 1/2*(a1-a2)*erf( (x-a3) /a4^2)",
  "y = a2*ee(a1,x) + (1-a2)*ee(a2,x)"
};

extern gmx_bool mrqmin_new(real x[],real y[],real sig[],int ndata,real a[], 
		       int ia[],int ma,real **covar,real **alpha,real *chisq, 
		       void (*funcs)(real, real [], real *, real []), 
		       real *alamda);
		       
static real myexp(real x,real A,real tau)
{
  if ((A == 0) || (tau == 0))
    return 0;
  return A*exp(-x/tau);
}

static real signum(real num){
	real sign;
	if(num<0){
                 sign=-1.0;
        }
        else {
                sign=1.0;
        }
        return sign;
}

void erffit (real x, real a[], real *y, real dyda[])
{
/* Fuction 
 *	y=(a1+a2)/2-(a1-a2)/2*erf((x-a3)/a4^2)
 */

real erfarg;
real erfval;
real erfarg2;
real derf;

 erfarg=(x-a[3])/(a[4]*a[4]);
        erfarg2=erfarg*erfarg;
        erfval=gmx_erf(erfarg)/2;
<<<<<<< HEAD
        derf=(2.0/sqrt(M_PI))*(a[1]-a[2])/2*exp(-erfarg2)/(a[4]*a[4]);
=======
        derf=(2./sqrt(M_PI))*(a[1]-a[2])/2*exp(-erfarg2)/(a[4]*a[4]);
>>>>>>> 7ec5efb2

        *y=(a[1]+a[2])/2-(a[1]-a[2])*erfval;
        dyda[1]=1/2-erfval;
        dyda[2]=1/2+erfval;
        dyda[3]=derf;
        dyda[4]=2*derf*erfarg;
}	
	

		   
static void exp_one_parm(real x,real a[],real *y,real dyda[])
{
  /* Fit to function 
   *
   * y = exp(-x/a1)
   *
   */
   
  real e1;
  
  e1      = exp(-x/a[1]);
  *y      = e1;
  dyda[1] = x*e1/sqr(a[1]);
}

static void exp_two_parm(real x,real a[],real *y,real dyda[])
{
  /* Fit to function 
   *
   * y = a2 exp(-x/a1)
   *
   */
   
  real e1;
  
  e1      = exp(-x/a[1]);
  *y      = a[2]*e1;
  dyda[1] = x*a[2]*e1/sqr(a[1]);
  dyda[2] = e1;
}

static void exp_3_parm(real x,real a[],real *y,real dyda[])
{
  /* Fit to function 
   *
   * y = a2 exp(-x/a1) + (1-a2) exp(-x/a3)
   *
   */
   
  real e1,e2;
  
  e1      = exp(-x/a[1]);
  e2      = exp(-x/a[3]);
  *y      = a[2]*e1 + (1-a[2])*e2;
  dyda[1] = x*a[2]*e1/sqr(a[1]);
  dyda[2] = e1-e2;
  dyda[3] = x*(1-a[2])*e2/sqr(a[3]);
}

static void exp_5_parm(real x,real a[],real *y,real dyda[])
{
  /* Fit to function 
   *
   * y = a1 exp(-x/a2) + a3 exp(-x/a4) + a5
   *
   */
   
  real e1,e2;

  e1      = exp(-x/a[2]);
  e2      = exp(-x/a[4]);
  *y      = a[1]*e1 + a[3]*e2 + a[5];

  if (debug)
    fprintf(debug,"exp_5_parm called: x = %10.3f  y = %10.3f\n"
	    "a = ( %8.3f  %8.3f  %8.3f  %8.3f  %8.3f)\n",
	    x,*y,a[1],a[2],a[3],a[4],a[5]);
  dyda[1] = e1;
  dyda[2] = x*e1/sqr(a[2]);
  dyda[3] = e2;
  dyda[4] = x*e2/sqr(a[4]);
  dyda[5] = 0;
}

static void exp_7_parm(real x,real a[],real *y,real dyda[])
{
  /* Fit to function 
   *
   * y = a1 exp(-x/a2) + a3 exp(-x/a4) + a5 exp(-x/a6) + a7
   *
   */
   
  real e1,e2,e3;
  
  e1      = exp(-x/a[2]);
  e2      = exp(-x/a[4]);
  e3      = exp(-x/a[6]);
  *y      = a[1]*e1 + a[3]*e2 + a[5]*e3 + a[7];

  dyda[1] = e1;
  dyda[2] = x*e1/sqr(a[2]);
  dyda[3] = e2;
  dyda[4] = x*e2/sqr(a[4]);
  dyda[5] = e3;
  dyda[6] = x*e3/sqr(a[6]);
  dyda[7] = 0;
}

static void exp_9_parm(real x,real a[],real *y,real dyda[])
{
  /* Fit to function 
   *
   * y = a1 exp(-x/a2) + a3 exp(-x/a4) + a5 exp(-x/a6) + a7
   *
   */
   
  real e1,e2,e3,e4;
  
  e1      = exp(-x/a[2]);
  e2      = exp(-x/a[4]);
  e3      = exp(-x/a[6]);
  e4      = exp(-x/a[8]);
  *y      = a[1]*e1 + a[3]*e2 + a[5]*e3 + a[7]*e4 + a[9];

  dyda[1] = e1;
  dyda[2] = x*e1/sqr(a[2]);
  dyda[3] = e2;
  dyda[4] = x*e2/sqr(a[4]);
  dyda[5] = e3;
  dyda[6] = x*e3/sqr(a[6]);
  dyda[7] = e4;
  dyda[8] = x*e4/sqr(a[8]);
  dyda[9] = 0;
}

static void vac_2_parm(real x,real a[],real *y,real dyda[])
{
  /* Fit to function 
   *
   * y = 1/2 (1 - 1/w) exp(-(1+w)v) + 1/2 (1 + 1/w) exp(-(1-w)v)
   *
   *   = exp(-v) (cosh(wv) + 1/w sinh(wv))
   *
   *    v = x/(2 a1)
   *    w = sqrt(1 - a2)
   *
   *    For tranverse current autocorrelation functions:
   *       a1 = tau
   *       a2 = 4 tau (eta/rho) k^2
   *
   */
   
  double v,det,omega,omega2,em,ec,es;
  
  v   = x/(2*a[1]);
  det = 1 - a[2];
  em  = exp(-v);
  if (det != 0) {
    omega2  = fabs(det);
    omega   = sqrt(omega2);
    if (det > 0) {
      ec = em*0.5*(exp(omega*v)+exp(-omega*v));
      es = em*0.5*(exp(omega*v)-exp(-omega*v))/omega;
    } else {
      ec = em*cos(omega*v);
      es = em*sin(omega*v)/omega;
    }
    *y      = ec + es;
    dyda[2] = (v/det*ec+(v-1/det)*es)/(-2.0);
    dyda[1] = (1-det)*v/a[1]*es;
  } else {
    *y      = (1+v)*em;
    dyda[2] = -v*v*em*(0.5+v/6);
    dyda[1] = v*v/a[1]*em;
  }
}

static void errest_3_parm(real x,real a[],real *y,real dyda[])
{
  real e1,e2,v1,v2;  

  if (a[1])
    e1 = exp(-x/a[1]) - 1;
  else
    e1 = 0;
  if (a[3])
    e2 = exp(-x/a[3]) - 1;
  else
    e2 = 0;

  if (x > 0) {
    v1 = 2*a[1]*(e1*a[1]/x + 1);
    v2 = 2*a[3]*(e2*a[3]/x + 1);
    *y      = a[2]*v1 + (1-a[2])*v2;
    dyda[1] = 2*     a[2] *(v1/a[1] + e1);
    dyda[3] = 2*(1 - a[2])*(v2/a[3] + e2);
    dyda[2] = (v1 - v2);
  } else {
    *y      = 0;
    dyda[1] = 0;
    dyda[3] = 0;
    dyda[2] = 0;
  }
}

typedef void (*myfitfn)(real x,real a[],real *y,real dyda[]);
myfitfn mfitfn[effnNR] = { 
  exp_one_parm, exp_one_parm, exp_two_parm, exp_3_parm, vac_2_parm,
  exp_5_parm,   exp_7_parm,   exp_9_parm, erffit,  errest_3_parm
};

real fit_function(int eFitFn,real *parm,real x)
{
  static real y,dum[8];

  mfitfn[eFitFn](x,parm-1,&y,dum);

  return y;
}

/* lmfit_exp supports up to 3 parameter fitting of exponential functions */
static gmx_bool lmfit_exp(int nfit,real x[],real y[],real dy[],real ftol,
		      real parm[],real dparm[],gmx_bool bVerbose,
		      int eFitFn,int fix)
{
  real chisq,ochisq,alamda;
  real *a,**covar,**alpha,*dum;
  gmx_bool bCont;
  int  i,j,ma,mfit,*lista,*ia;

  if ((eFitFn < 0) || (eFitFn >= effnNR))
    gmx_fatal(FARGS,"fitfn = %d, should be in 0..%d (%s,%d)",
		effnNR-1,eFitFn,__FILE__,__LINE__);

  ma=mfit=nfp_ffn[eFitFn];         /* number of parameters to fit */
  snew(a,ma+1);
  snew(covar,ma+1);
  snew(alpha,ma+1);
  snew(lista,ma+1);
  snew(ia,ma+1);
  snew(dum,ma+1);
  for(i=1; (i<ma+1); i++) {
    lista[i] = i;
    ia[i] = 1; /* fixed bug B.S.S 19/11  */
    snew(covar[i],ma+1);
    snew(alpha[i],ma+1);
  }
  if (fix) {
    if (bVerbose)
      fprintf(stderr,"Will keep parameters fixed during fit procedure: %d\n",
	      fix);
    for(i=0; i<ma; i++)
      if (fix & 1<<i)
	ia[i+1] = 0;
  }
  if (debug)
    fprintf(debug,"%d parameter fit\n",mfit);

  /* Initial params */
  alamda = -1;    /* Starting value   */
  chisq  = 1e12;
  for(i=0; (i<mfit); i++)
    a[i+1] = parm[i];

  j = 0;      
  if (bVerbose)
    fprintf(stderr,"%4s  %10s  %10s  %10s  %10s  %10s %10s\n",
	    "Step","chi^2","Lambda","A1","A2","A3","A4");
  do {
    ochisq = chisq;
    /* mrqmin(x-1,y-1,dy-1,nfit,a,ma,lista,mfit,covar,alpha,
     *   &chisq,expfn[mfit-1],&alamda)
     */
    if (!mrqmin_new(x-1,y-1,dy-1,nfit,a,ia,ma,covar,alpha,&chisq,
		    mfitfn[eFitFn],&alamda))
      return FALSE;
     
    if (bVerbose) {
      fprintf(stderr,"%4d  %10.5e  %10.5e  %10.5e",
	      j,chisq,alamda,a[1]);
      if (mfit > 1)
	fprintf(stderr,"  %10.5e",a[2]);
      if (mfit > 2)
	fprintf(stderr,"  %10.5e",a[3]);
      if (mfit > 3)
	 fprintf(stderr," %10.5e",a[4]);
      fprintf(stderr,"\n");
    }
    j++;
    bCont = ((fabs(ochisq - chisq) > fabs(ftol*chisq)) ||
	     ((ochisq == chisq)));
  } while (bCont && (alamda != 0.0) && (j < 50));
  if (bVerbose)
    fprintf(stderr,"\n");
    
  /* Now get the covariance matrix out */
  alamda = 0;

  /*  mrqmin(x-1,y-1,dy-1,nfit,a,ma,lista,mfit,covar,alpha,
   * &chisq,expfn[mfit-1],&alamda)
   */
  if ( !mrqmin_new(x-1,y-1,dy-1,nfit,a,ia,ma,covar,alpha,&chisq,
		   mfitfn[eFitFn],&alamda))
    return FALSE;

  for(j=0; (j<mfit); j++) {
    parm[j]  = a[j+1];
    dparm[j] = covar[j+1][j+1];
  }

  for(i=0; (i<ma+1); i++) {
    sfree(covar[i]);
    sfree(alpha[i]);
  }
  sfree(a);
  sfree(covar);
  sfree(alpha);
  sfree(lista);
  sfree(dum);
  
  return TRUE;
}

real do_lmfit(int ndata,real c1[],real sig[],real dt,real x0[],
	      real begintimefit,real endtimefit,const output_env_t oenv,
	      gmx_bool bVerbose, int eFitFn,real fitparms[],int fix)
{
  FILE *fp;
  char buf[32];

  int  i,j,nparm,nfitpnts;
  real integral,ttt;
  real *parm,*dparm;
  real *x,*y,*dy;
  real ftol = 1e-4;

  nparm = nfp_ffn[eFitFn];
  if (debug) {
    fprintf(debug,"There are %d points to fit %d vars!\n",ndata,nparm);
    fprintf(debug,"Fit to function %d from %g through %g, dt=%g\n",
	    eFitFn,begintimefit,endtimefit,dt);
  }

  snew(x,ndata);
  snew(y,ndata);
  snew(dy,ndata);

  j=0;
  for(i=0; i<ndata; i++) {
    ttt = x0 ? x0[i] : dt*i;
    if (ttt>=begintimefit && ttt<=endtimefit) {
      x[j] = ttt;
      y[j] = c1[i];

      /* mrqmin does not like sig to be zero */
      if (sig[i]<1.0e-7)
	dy[j]=1.0e-7;
      else
	dy[j]=sig[i];
      if (debug)
	fprintf(debug,"j= %d, i= %d, x= %g, y= %g, dy= %g\n",
		j,i,x[j],y[j],dy[j]);
      j++;
    }
  }
  nfitpnts = j;
  integral = 0;
  if (nfitpnts < nparm) 
    fprintf(stderr,"Not enough data points for fitting!\n");
  else {
    snew(parm,nparm);
    snew(dparm,nparm);
    if (fitparms)
      for(i=0; (i < nparm); i++)
	parm[i]=fitparms[i];
    
    if (!lmfit_exp(nfitpnts,x,y,dy,ftol,parm,dparm,bVerbose,eFitFn,fix))
      fprintf(stderr,"Fit failed!\n");
    else if (nparm <= 3) {
      /* Compute the integral from begintimefit */
      if (nparm == 3) 
	integral=(parm[0]*myexp(begintimefit,parm[1],  parm[0]) +
		  parm[2]*myexp(begintimefit,1-parm[1],parm[2]));
      else if (nparm == 2)
	integral=parm[0]*myexp(begintimefit,parm[1],  parm[0]);
      else if (nparm == 1)
	integral=parm[0]*myexp(begintimefit,1,  parm[0]);
      else
	gmx_fatal(FARGS,"nparm = %d in file %s, line %d",
		    nparm,__FILE__,__LINE__);
      
      /* Generate THE output */
      if (bVerbose) {
	fprintf(stderr,"FIT: # points used in fit is: %d\n",nfitpnts);
	fprintf(stderr,"FIT: %21s%21s%21s\n",
		"parm0     ","parm1 (ps)   ","parm2 (ps)    ");
	fprintf(stderr,"FIT: ------------------------------------------------------------\n");
	fprintf(stderr,"FIT: %8.3g +/- %8.3g%9.4g +/- %8.3g%8.3g +/- %8.3g\n",
		parm[0],dparm[0],parm[1],dparm[1],parm[2],dparm[2]);
	fprintf(stderr,"FIT: Integral (calc with fitted function) from %g ps to inf. is: %g\n",
		begintimefit,integral);
	
	sprintf(buf,"test%d.xvg",nfitpnts);
	fp = xvgropen(buf,"C(t) + Fit to C(t)","Time (ps)","C(t)",oenv);
	fprintf(fp,"# parm0 = %g, parm1 = %g, parm2 = %g\n",
		parm[0],parm[1],parm[2]);
	for(j=0; (j<nfitpnts); j++) {
	  ttt = x0 ? x0[j] : dt*j;
	  fprintf(fp,"%10.5e  %10.5e  %10.5e\n",
		  ttt,c1[j],fit_function(eFitFn,parm,ttt));
	}
	fclose(fp);
      }
    }
    for(i=0;(i<nparm);i++)
      fitparms[i] = parm[i];
    sfree(parm);
    sfree(dparm);
  }
  
  sfree(x);
  sfree(y);
  sfree(dy);
  
  return integral;
}

void do_expfit(int ndata,real c1[],real dt,real begintimefit,real endtimefit)
{
  int i,n;
  real *x,*y,*Dy;
  real aa,bb,saa,sbb,A,tau,dA,dtau;

  fprintf(stderr,"Will fit data from %g (ps) to %g (ps).\n",
	  begintimefit,endtimefit);

  snew(x,ndata);   /* allocate the maximum necessary space */
  snew(y,ndata);
  snew(Dy,ndata);
  n=0;

  for(i=0; (i<ndata); i++) {
    if ( (dt*i >= begintimefit) && (dt*i <= endtimefit) ) {
      x[n]=dt*i;
      y[n]=c1[i];
      Dy[n]=0.5;
      fprintf(stderr,"n= %d, i= %d, x= %g, y= %g\n",n,i,x[n],y[n]);
      n++;
    }
  }
  fprintf(stderr,"# of data points used in the fit is : %d\n\n",n);
  expfit(n,x,y,Dy,&aa,&saa,&bb,&sbb);

  A=exp(aa);
  dA=exp(aa)*saa;
  tau=-1.0/bb;
  dtau=sbb/sqr(bb);
  fprintf(stderr,"Fitted to y=exp(a+bx):\n");
  fprintf(stderr,"a = %10.5f\t b = %10.5f",aa,bb);
  fprintf(stderr,"\n");
  fprintf(stderr,"Fitted to y=Aexp(-x/tau):\n");
  fprintf(stderr,"A  = %10.5f\t tau  = %10.5f\n",A,tau);
  fprintf(stderr,"dA = %10.5f\t dtau = %10.5f\n",dA,dtau);
}


void expfit(int n, real *x, real *y, real *Dy, real *a, real *sa, 
	    real *b, real *sb)
{
  real *w,*ly,A,SA,B,SB;
  int  i;
  real sum,xbar,ybar,Sxx,Sxy,wr2,chi2,gamma,Db;
  
#define ZERO 0.0
#define ONE 1.0
#define ONEP5 1.5
#define TWO 2.0
  
#define sqr(x) ((x)*(x))

  /*allocate memory */
  snew(w,n);
  snew(ly,n);

  /* Calculate weights and values of ln(y). */
  for(i=0;(i<n); i++){
    w[i]=sqr(y[i]/Dy[i]);
    ly[i]=log(y[i]);
  }
  
  /* The weighted averages of x and y: xbar and ybar. */
  sum=ZERO;
  xbar=ZERO;
  ybar=ZERO;
  for(i=0;(i<n);i++){
    sum+=w[i];
    xbar+=w[i]*x[i];
    ybar+=w[i]*ly[i];
  }
  xbar/=sum;
  ybar/=sum;
  
  /* The centered product sums Sxx and Sxy, and hence A and B. */
  Sxx=ZERO;
  Sxy=ZERO;
  for(i=0;(i<n);i++){
    Sxx+=w[i]*sqr(x[i]-xbar);
    Sxy+=w[i]*(x[i]-xbar)*(ly[i]-ybar);
  }
  B=Sxy/Sxx;
  A=ybar-B*xbar;
  
  /* Chi-squared (chi2) and gamma. */
  chi2=ZERO;
  gamma=ZERO;
  for(i=0;(i<n);i++){
    wr2=w[i]*sqr(ly[i]-A-B*x[i]);
    chi2+=wr2;
    gamma+=wr2*(x[i]-xbar);
  }
  
  /* Refined values of A and B. Also SA and SB. */
  Db=-ONEP5*gamma/Sxx;
  B+=Db;
  A-=ONEP5*chi2/sum-xbar*Db;
  SB=sqrt((chi2/(n-2))/Sxx);
  SA=SB*sqrt(Sxx/sum+sqr(xbar));
  *a=A;
  *b=B;
  *sa=SA;
  *sb=SB;
}

<|MERGE_RESOLUTION|>--- conflicted
+++ resolved
@@ -106,12 +106,7 @@
  erfarg=(x-a[3])/(a[4]*a[4]);
         erfarg2=erfarg*erfarg;
         erfval=gmx_erf(erfarg)/2;
-<<<<<<< HEAD
         derf=(2.0/sqrt(M_PI))*(a[1]-a[2])/2*exp(-erfarg2)/(a[4]*a[4]);
-=======
-        derf=(2./sqrt(M_PI))*(a[1]-a[2])/2*exp(-erfarg2)/(a[4]*a[4]);
->>>>>>> 7ec5efb2
-
         *y=(a[1]+a[2])/2-(a[1]-a[2])*erfval;
         dyda[1]=1/2-erfval;
         dyda[2]=1/2+erfval;

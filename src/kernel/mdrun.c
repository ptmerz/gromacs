--- conflicted
+++ resolved
@@ -388,13 +388,7 @@
     { efXVG, "-pf",     "pullf",    ffOPTWR },
     { efMTX, "-mtx",    "nm",       ffOPTWR },
     { efNDX, "-dn",     "dipole",   ffOPTWR },
-<<<<<<< HEAD
-    { efDAT, "-membed", "membed",   ffOPTRD },
-    { efTOP, "-mp",     "membed",   ffOPTRD },
-    { efNDX, "-mn",     "membed",   ffOPTRD }
-=======
     { efRND, "-multidir",NULL,      ffOPTRDMULT}
->>>>>>> e9a8d622
   };
 #define NFILE asize(fnm)
 

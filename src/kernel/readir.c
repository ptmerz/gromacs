/*   -*- mode: c; tab-width: 4; indent-tabs-mode: nil; c-basic-offset: 4; c-file-style: "stroustrup"; -*-
 *
 * 
 *                This source code is part of
 * 
 *                 G   R   O   M   A   C   S
 * 
 *          GROningen MAchine for Chemical Simulations
 * 
 *                        VERSION 3.2.0
 * Written by David van der Spoel, Erik Lindahl, Berk Hess, and others.
 * Copyright (c) 1991-2000, University of Groningen, The Netherlands.
 * Copyright (c) 2001-2004, The GROMACS development team,
 * check out http://www.gromacs.org for more information.

 * This program is free software; you can redistribute it and/or
 * modify it under the terms of the GNU General Public License
 * as published by the Free Software Foundation; either version 2
 * of the License, or (at your option) any later version.
 * 
 * If you want to redistribute modifications, please consider that
 * scientific software is very special. Version control is crucial -
 * bugs must be traceable. We will be happy to consider code for
 * inclusion in the official distribution, but derived work must not
 * be called official GROMACS. Details are found in the README & COPYING
 * files - if they are missing, get the official version at www.gromacs.org.
 * 
 * To help us fund GROMACS development, we humbly ask that you cite
 * the papers on the package - you can find them in the top README file.
 * 
 * For more info, check our website at http://www.gromacs.org
 * 
 * And Hey:
 * Gallium Rubidium Oxygen Manganese Argon Carbon Silicon
 */
#ifdef HAVE_CONFIG_H
#include <config.h>
#endif

#include <ctype.h>
#include <stdlib.h>
#include <limits.h>
#include "sysstuff.h"
#include "smalloc.h"
#include "typedefs.h"
#include "physics.h"
#include "names.h"
#include "gmx_fatal.h"
#include "macros.h"
#include "index.h"
#include "symtab.h"
#include "string2.h"
#include "readinp.h"
#include "warninp.h"
#include "readir.h" 
#include "toputil.h"
#include "index.h"
#include "network.h"
#include "vec.h"
#include "pbc.h"
#include "mtop_util.h"
#include "chargegroup.h"

#define MAXPTR 254
#define NOGID  255

/* Resource parameters 
 * Do not change any of these until you read the instruction
 * in readinp.h. Some cpp's do not take spaces after the backslash
 * (like the c-shell), which will give you a very weird compiler
 * message.
 */

static char tcgrps[STRLEN],tau_t[STRLEN],ref_t[STRLEN],
  acc[STRLEN],accgrps[STRLEN],freeze[STRLEN],frdim[STRLEN],
  energy[STRLEN],user1[STRLEN],user2[STRLEN],vcm[STRLEN],xtc_grps[STRLEN],
  couple_moltype[STRLEN],orirefitgrp[STRLEN],egptable[STRLEN],egpexcl[STRLEN],
  wall_atomtype[STRLEN],wall_density[STRLEN],deform[STRLEN],QMMM[STRLEN],
  qhopdon[STRLEN],qhopacc[STRLEN];
static char foreign_lambda[STRLEN];
static char **pull_grp;
static char anneal[STRLEN],anneal_npoints[STRLEN],
  anneal_time[STRLEN],anneal_temp[STRLEN];
static char QMmethod[STRLEN],QMbasis[STRLEN],QMcharge[STRLEN],QMmult[STRLEN],
  bSH[STRLEN],CASorbitals[STRLEN], CASelectrons[STRLEN],SAon[STRLEN],
  SAoff[STRLEN],SAsteps[STRLEN],bTS[STRLEN],bOPT[STRLEN]; 
static char efield_x[STRLEN],efield_xt[STRLEN],efield_y[STRLEN],
  efield_yt[STRLEN],efield_z[STRLEN],efield_zt[STRLEN];

enum { egrptpALL, egrptpALL_GENREST, egrptpPART, egrptpONE };


/* Minimum number of time steps required for accurate coupling integration
 * of first and second order thermo- and barostats:
 */
int nstcmin1 = 10;
int nstcmin2 = 20;


void init_ir(t_inputrec *ir, t_gromppopts *opts)
{
  snew(opts->include,STRLEN); 
  snew(opts->define,STRLEN);
}

static void _low_check(bool b,char *s,warninp_t wi)
{
    if (b)
    {
        warning_error(wi,s);
    }
}

static void check_nst(const char *desc_nst,int nst,
                      const char *desc_p,int *p,
                      warninp_t wi)
{
    char buf[STRLEN];

    if (*p > 0 && *p % nst != 0)
    {
        /* Round up to the next multiple of nst */
        *p = ((*p)/nst + 1)*nst;
        sprintf(buf,"%s should be a multiple of %s, changing %s to %d\n",
		desc_p,desc_nst,desc_p,*p);
        warning(wi,buf);
    }
}

static bool ir_NVE(const t_inputrec *ir)
{
    return ((ir->eI == eiMD || EI_VV(ir->eI)) && ir->etc == etcNO);
}

void check_ir(const char *mdparin,t_inputrec *ir, t_gromppopts *opts,
              warninp_t wi)
/* Check internal consistency */
{
    /* Strange macro: first one fills the err_buf, and then one can check 
     * the condition, which will print the message and increase the error
     * counter.
     */
#define CHECK(b) _low_check(b,err_buf,wi)
    char err_buf[256],warn_buf[STRLEN];
    int  ns_type=0;
    real dt_coupl=0;
    int  nstcmin;

  set_warning_line(wi,mdparin,-1);

  /* BASIC CUT-OFF STUFF */
  if (ir->rlist == 0 ||
      !((EEL_MIGHT_BE_ZERO_AT_CUTOFF(ir->coulombtype) && ir->rcoulomb > ir->rlist) ||
        (EVDW_MIGHT_BE_ZERO_AT_CUTOFF(ir->vdwtype)    && ir->rvdw     > ir->rlist))) {
    /* No switched potential and/or no twin-range:
     * we can set the long-range cut-off to the maximum of the other cut-offs.
     */
    ir->rlistlong = max_cutoff(ir->rlist,max_cutoff(ir->rvdw,ir->rcoulomb));
  } else if (ir->rlistlong < 0) {
    ir->rlistlong = max_cutoff(ir->rlist,max_cutoff(ir->rvdw,ir->rcoulomb));
    sprintf(warn_buf,"rlistlong was not set, setting it to %g (no buffer)",
	    ir->rlistlong);
    warning(wi,warn_buf);
  }
  if (ir->rlistlong == 0 && ir->ePBC != epbcNONE) {
      warning_error(wi,"Can not have an infinite cut-off with PBC");
  }
  if (ir->rlistlong > 0 && (ir->rlist == 0 || ir->rlistlong < ir->rlist)) {
      warning_error(wi,"rlistlong can not be shorter than rlist");
  }
  if (IR_TWINRANGE(*ir) && ir->nstlist <= 0) {
      warning_error(wi,"Can not have nstlist<=0 with twin-range interactions");
  }

    /* GENERAL INTEGRATOR STUFF */
    if (!(ir->eI == eiMD || EI_VV(ir->eI)))
    {
        ir->etc = etcNO;
    }
    if (!EI_DYNAMICS(ir->eI))
    {
        ir->epc = epcNO;
    }
    if (EI_DYNAMICS(ir->eI))
    {
        if (ir->nstcalcenergy < 0)
        {
            if (EI_VV(ir->eI))
            {
                /* VV coupling algorithms currently only support 1 */
                ir->nstcalcenergy = 1;
            }
            else
            {
                if (ir->nstlist > 0)
                {
                    ir->nstcalcenergy = ir->nstlist;
                }
                else
                {
                    ir->nstcalcenergy = 10;
                }
            }
        }
        if (ir->etc != etcNO || ir->epc != epcNO)
        {
            if (ir->nstcalcenergy == 0)
            {
                gmx_fatal(FARGS,"Can not have nstcalcenergy=0 with global T/P-coupling");
            }
            if (EI_VV(ir->eI))
            {
                sprintf(err_buf,"T- and P-coupling with VV integrators currently only supports nstcalcenergy=1");
                CHECK(ir->nstcalcenergy > 1);
            }
        }
        if (IR_TWINRANGE(*ir))
        {
            check_nst("nstlist",ir->nstlist,
                      "nstcalcenergy",&ir->nstcalcenergy,wi);
        }
        dt_coupl = ir->nstcalcenergy*ir->delta_t;
  
        if (ir->nstcalcenergy > 1)
        {
            /* for storing exact averages nstenergy should be
             * a multiple of nstcalcenergy
             */
            check_nst("nstcalcenergy",ir->nstcalcenergy,
                      "nstenergy",&ir->nstenergy,wi);
            if (ir->efep != efepNO)
            {
                /* nstdhdl should be a multiple of nstcalcenergy */
                check_nst("nstcalcenergy",ir->nstcalcenergy,
                          "nstdhdl",&ir->nstdhdl,wi);
            }
        }
    }

  /* LD STUFF */
  if ((EI_SD(ir->eI) || ir->eI == eiBD) &&
      ir->bContinuation && ir->ld_seed != -1) {
      warning_note(wi,"You are doing a continuation with SD or BD, make sure that ld_seed is different from the previous run (using ld_seed=-1 will ensure this)");
  }

  /* TPI STUFF */
  if (EI_TPI(ir->eI)) {
    sprintf(err_buf,"TPI only works with pbc = %s",epbc_names[epbcXYZ]);
    CHECK(ir->ePBC != epbcXYZ);
    sprintf(err_buf,"TPI only works with ns = %s",ens_names[ensGRID]);
    CHECK(ir->ns_type != ensGRID);
    sprintf(err_buf,"with TPI nstlist should be larger than zero");
    CHECK(ir->nstlist <= 0);
    sprintf(err_buf,"TPI does not work with full electrostatics other than PME");
    CHECK(EEL_FULL(ir->coulombtype) && !EEL_PME(ir->coulombtype));
  }

  /* SHAKE / LINCS */
  if ( (opts->nshake > 0) && (opts->bMorse) ) {
    sprintf(warn_buf,
	    "Using morse bond-potentials while constraining bonds is useless");
    warning(wi,warn_buf);
  }
  
  sprintf(err_buf,"shake_tol must be > 0 instead of %g while using shake",
	  ir->shake_tol);
  CHECK(((ir->shake_tol <= 0.0) && (opts->nshake>0) && 
	 (ir->eConstrAlg == econtSHAKE)));
     
  /* PBC/WALLS */
  sprintf(err_buf,"walls only work with pbc=%s",epbc_names[epbcXY]);
  CHECK(ir->nwall && ir->ePBC!=epbcXY);

  /* VACUUM STUFF */
  if (ir->ePBC != epbcXYZ && ir->nwall != 2) {
    if (ir->ePBC == epbcNONE) {
      if (ir->epc != epcNO) {
          warning(wi,"Turning off pressure coupling for vacuum system");
          ir->epc = epcNO;
      }
    } else {
      sprintf(err_buf,"Can not have pressure coupling with pbc=%s",
	      epbc_names[ir->ePBC]);
      CHECK(ir->epc != epcNO);
    }
    sprintf(err_buf,"Can not have Ewald with pbc=%s",epbc_names[ir->ePBC]);
    CHECK(EEL_FULL(ir->coulombtype));
    
    sprintf(err_buf,"Can not have dispersion correction with pbc=%s",
	    epbc_names[ir->ePBC]);
    CHECK(ir->eDispCorr != edispcNO);
  }

  if (ir->rlist == 0.0) {
    sprintf(err_buf,"can only have neighborlist cut-off zero (=infinite)\n"
	    "with coulombtype = %s or coulombtype = %s\n"
	    "without periodic boundary conditions (pbc = %s) and\n"
	    "rcoulomb and rvdw set to zero",
	    eel_names[eelCUT],eel_names[eelUSER],epbc_names[epbcNONE]);
    CHECK(((ir->coulombtype != eelCUT) && (ir->coulombtype != eelUSER)) ||
	  (ir->ePBC     != epbcNONE) || 
	  (ir->rcoulomb != 0.0)      || (ir->rvdw != 0.0));

    if (ir->nstlist < 0) {
        warning_error(wi,"Can not have heuristic neighborlist updates without cut-off");
    }
    if (ir->nstlist > 0) {
        warning_note(wi,"Simulating without cut-offs is usually (slightly) faster with nstlist=0, nstype=simple and particle decomposition");
    }
  }

  /* COMM STUFF */
  if (ir->nstcomm == 0) {
    ir->comm_mode = ecmNO;
  }
  if (ir->comm_mode != ecmNO) {
    if (ir->nstcomm < 0) {
        warning(wi,"If you want to remove the rotation around the center of mass, you should set comm_mode = Angular instead of setting nstcomm < 0. nstcomm is modified to its absolute value");
      ir->nstcomm = abs(ir->nstcomm);
    }
    
    if (ir->nstcalcenergy > 0 && ir->nstcomm < ir->nstcalcenergy) {
        warning_note(wi,"nstcomm < nstcalcenergy defeats the purpose of nstcalcenergy, setting nstcomm to nstcalcenergy");
      ir->nstcomm = ir->nstcalcenergy;
    }

    if (ir->comm_mode == ecmANGULAR) {
      sprintf(err_buf,"Can not remove the rotation around the center of mass with periodic molecules");
      CHECK(ir->bPeriodicMols);
      if (ir->ePBC != epbcNONE)
          warning(wi,"Removing the rotation around the center of mass in a periodic system (this is not a problem when you have only one molecule).");
    }
  }
    
  if (EI_STATE_VELOCITY(ir->eI) && ir->ePBC == epbcNONE && ir->comm_mode != ecmANGULAR) {
      warning_note(wi,"Tumbling and or flying ice-cubes: We are not removing rotation around center of mass in a non-periodic system. You should probably set comm_mode = ANGULAR.");
  }
  
  sprintf(err_buf,"Free-energy not implemented for Ewald and PPPM");
  CHECK((ir->coulombtype==eelEWALD || ir->coulombtype==eelPPPM)
	&& (ir->efep!=efepNO));
  
  sprintf(err_buf,"Twin-range neighbour searching (NS) with simple NS"
	  " algorithm not implemented");
  CHECK(((ir->rcoulomb > ir->rlist) || (ir->rvdw > ir->rlist)) 
	&& (ir->ns_type == ensSIMPLE));
  
    /* TEMPERATURE COUPLING */
    if (ir->etc == etcYES)
    {
        ir->etc = etcBERENDSEN;
        warning_note(wi,"Old option for temperature coupling given: "
                     "changing \"yes\" to \"Berendsen\"\n");
    }
  
    if (ir->etc == etcNOSEHOOVER)
    {
        if (ir->opts.nhchainlength < 1) 
        {
            sprintf(warn_buf,"number of Nose-Hoover chains (currently %d) cannot be less than 1,reset to 1\n",ir->opts.nhchainlength);
            ir->opts.nhchainlength =1;
            warning(wi,warn_buf);
        }
        
        if (ir->etc==etcNOSEHOOVER && !EI_VV(ir->eI) && ir->opts.nhchainlength > 1)
        {
            warning_note(wi,"leapfrog does not yet support Nose-Hoover chains, nhchainlength reset to 1");
            ir->opts.nhchainlength = 1;
        }
    }
    else
    {
        ir->opts.nhchainlength = 0;
    }

    if (ir->etc == etcBERENDSEN)
    {
        sprintf(warn_buf,"The %s thermostat does not generate the correct kinetic energy distribution. You might want to consider using the %s thermostat.",
                ETCOUPLTYPE(ir->etc),ETCOUPLTYPE(etcVRESCALE));
        warning_note(wi,warn_buf);
    }

    if ((ir->etc==etcNOSEHOOVER || ir->etc==etcANDERSEN || ir->etc==etcANDERSENINTERVAL) 
        && ir->epc==epcBERENDSEN)
    {
        sprintf(warn_buf,"Using Berendsen pressure coupling invalidates the "
                "true ensemble for the thermostat");
        warning(wi,warn_buf);
    }

    /* PRESSURE COUPLING */
    if (ir->epc == epcISOTROPIC)
    {
        ir->epc = epcBERENDSEN;
        warning_note(wi,"Old option for pressure coupling given: "
                     "changing \"Isotropic\" to \"Berendsen\"\n"); 
    }

    if (ir->epc != epcNO)
    {
        sprintf(err_buf,"tau_p must be > 0 instead of %g\n",ir->tau_p);
        CHECK(ir->tau_p <= 0);
        
        nstcmin = (ir->epc == epcBERENDSEN ? nstcmin1 : nstcmin2);
        if (ir->tau_p < nstcmin*dt_coupl)
        {
            sprintf(warn_buf,"For proper integration of the %s barostat, tau_p (%g) should be at least %d times larger than nstcalcenergy*dt (%g)",
                    EPCOUPLTYPE(ir->epc),ir->tau_p,nstcmin,dt_coupl);
            warning(wi,warn_buf);
        }	
        
        sprintf(err_buf,"compressibility must be > 0 when using pressure" 
                " coupling %s\n",EPCOUPLTYPE(ir->epc));
        CHECK(ir->compress[XX][XX] < 0 || ir->compress[YY][YY] < 0 || 
              ir->compress[ZZ][ZZ] < 0 || 
              (trace(ir->compress) == 0 && ir->compress[YY][XX] <= 0 &&
               ir->compress[ZZ][XX] <= 0 && ir->compress[ZZ][YY] <= 0));
        
        sprintf(err_buf,"pressure coupling with PPPM not implemented, use PME");
        CHECK(ir->coulombtype == eelPPPM);
        
    }
    else if (ir->coulombtype == eelPPPM)
    {
        sprintf(warn_buf,"The pressure with PPPM is incorrect, if you need the pressure use PME");
        warning(wi,warn_buf);
    }
    
    if (EI_VV(ir->eI))
    {
        if (ir->epc > epcNO)
        {
            if (ir->epc!=epcMTTK)
            {
                warning_error(wi,"NPT only defined for vv using Martyna-Tuckerman-Tobias-Klein equations");	      
            }
        }
    }

  /* ELECTROSTATICS */
  /* More checks are in triple check (grompp.c) */
  if (ir->coulombtype == eelSWITCH) {
    sprintf(warn_buf,"coulombtype = %s is only for testing purposes and can lead to serious artifacts, advice: use coulombtype = %s",
	    eel_names[ir->coulombtype],
	    eel_names[eelRF_ZERO]);
    warning(wi,warn_buf);
  }

  if (ir->epsilon_r!=1 && ir->implicit_solvent==eisGBSA) {
    sprintf(warn_buf,"epsilon_r = %g with GB implicit solvent, will use this value for inner dielectric",ir->epsilon_r);
    warning_note(wi,warn_buf);
  }

  if (EEL_RF(ir->coulombtype) && ir->epsilon_rf==1 && ir->epsilon_r!=1) {
    sprintf(warn_buf,"epsilon_r = %g and epsilon_rf = 1 with reaction field, assuming old format and exchanging epsilon_r and epsilon_rf",ir->epsilon_r);
    warning(wi,warn_buf);
    ir->epsilon_rf = ir->epsilon_r;
    ir->epsilon_r  = 1.0;
  }

  if (getenv("GALACTIC_DYNAMICS") == NULL) {  
    sprintf(err_buf,"epsilon_r must be >= 0 instead of %g\n",ir->epsilon_r);
    CHECK(ir->epsilon_r < 0);
  }
  
  if (EEL_RF(ir->coulombtype)) {
    /* reaction field (at the cut-off) */
    
    if (ir->coulombtype == eelRF_ZERO) {
       sprintf(err_buf,"With coulombtype = %s, epsilon_rf must be 0",
	       eel_names[ir->coulombtype]);
      CHECK(ir->epsilon_rf != 0);
    }

    sprintf(err_buf,"epsilon_rf must be >= epsilon_r");
    CHECK((ir->epsilon_rf < ir->epsilon_r && ir->epsilon_rf != 0) ||
	  (ir->epsilon_r == 0));
    if (ir->epsilon_rf == ir->epsilon_r) {
      sprintf(warn_buf,"Using epsilon_rf = epsilon_r with %s does not make sense",
	      eel_names[ir->coulombtype]);
      warning(wi,warn_buf);
    }
  }
  /* Allow rlist>rcoulomb for tabulated long range stuff. This just
   * means the interaction is zero outside rcoulomb, but it helps to
   * provide accurate energy conservation.
   */
  if (EEL_MIGHT_BE_ZERO_AT_CUTOFF(ir->coulombtype)) {
    if (EEL_SWITCHED(ir->coulombtype)) {
      sprintf(err_buf,
	      "With coulombtype = %s rcoulomb_switch must be < rcoulomb",
	      eel_names[ir->coulombtype]);
      CHECK(ir->rcoulomb_switch >= ir->rcoulomb);
    }
  } else if (ir->coulombtype == eelCUT || EEL_RF(ir->coulombtype)) {
    sprintf(err_buf,"With coulombtype = %s, rcoulomb must be >= rlist",
	    eel_names[ir->coulombtype]);
    CHECK(ir->rlist > ir->rcoulomb);
  }

  if (EEL_FULL(ir->coulombtype)) {
    if (ir->coulombtype==eelPMESWITCH || ir->coulombtype==eelPMEUSER) {
      sprintf(err_buf,"With coulombtype = %s, rcoulomb must be <= rlist",
	      eel_names[ir->coulombtype]);
      CHECK(ir->rcoulomb > ir->rlist);
    } else {
      if (ir->coulombtype == eelPME) {
	sprintf(err_buf,
		"With coulombtype = %s, rcoulomb must be equal to rlist\n"
		"If you want optimal energy conservation or exact integration use %s",
		eel_names[ir->coulombtype],eel_names[eelPMESWITCH]);
      } else { 
	sprintf(err_buf,
		"With coulombtype = %s, rcoulomb must be equal to rlist",
		eel_names[ir->coulombtype]);
      }
      CHECK(ir->rcoulomb != ir->rlist);
    }
  }

  if (EEL_PME(ir->coulombtype)) {
    if (ir->pme_order < 3) {
        warning_error(wi,"pme_order can not be smaller than 3");
    }
  }

  if (ir->nwall==2 && EEL_FULL(ir->coulombtype)) {
    if (ir->ewald_geometry == eewg3D) {
      sprintf(warn_buf,"With pbc=%s you should use ewald_geometry=%s",
	      epbc_names[ir->ePBC],eewg_names[eewg3DC]);
      warning(wi,warn_buf);
    }
    /* This check avoids extra pbc coding for exclusion corrections */
    sprintf(err_buf,"wall_ewald_zfac should be >= 2");
    CHECK(ir->wall_ewald_zfac < 2);
  }

  if (EVDW_SWITCHED(ir->vdwtype)) {
    sprintf(err_buf,"With vdwtype = %s rvdw_switch must be < rvdw",
	    evdw_names[ir->vdwtype]);
    CHECK(ir->rvdw_switch >= ir->rvdw);
  } else if (ir->vdwtype == evdwCUT) {
    sprintf(err_buf,"With vdwtype = %s, rvdw must be >= rlist",evdw_names[ir->vdwtype]);
    CHECK(ir->rlist > ir->rvdw);
  }
  if (EEL_IS_ZERO_AT_CUTOFF(ir->coulombtype)
      && (ir->rlistlong <= ir->rcoulomb)) {
    sprintf(warn_buf,"For energy conservation with switch/shift potentials, %s should be 0.1 to 0.3 nm larger than rcoulomb.",
	    IR_TWINRANGE(*ir) ? "rlistlong" : "rlist");
    warning_note(wi,warn_buf);
  }
  if (EVDW_SWITCHED(ir->vdwtype) && (ir->rlistlong <= ir->rvdw)) {
    sprintf(warn_buf,"For energy conservation with switch/shift potentials, %s should be 0.1 to 0.3 nm larger than rvdw.",
	    IR_TWINRANGE(*ir) ? "rlistlong" : "rlist");
    warning_note(wi,warn_buf);
  }

  if (ir->vdwtype == evdwUSER && ir->eDispCorr != edispcNO) {
      warning_note(wi,"You have selected user tables with dispersion correction, the dispersion will be corrected to -C6/r^6 beyond rvdw_switch (the tabulated interaction between rvdw_switch and rvdw will not be double counted). Make sure that you really want dispersion correction to -C6/r^6.");
  }

  if (ir->nstlist == -1) {
    sprintf(err_buf,
	    "nstlist=-1 only works with switched or shifted potentials,\n"
	    "suggestion: use vdw-type=%s and coulomb-type=%s",
	    evdw_names[evdwSHIFT],eel_names[eelPMESWITCH]);
    CHECK(!(EEL_MIGHT_BE_ZERO_AT_CUTOFF(ir->coulombtype) &&
            EVDW_MIGHT_BE_ZERO_AT_CUTOFF(ir->vdwtype)));

    sprintf(err_buf,"With nstlist=-1 rvdw and rcoulomb should be smaller than rlist to account for diffusion and possibly charge-group radii");
    CHECK(ir->rvdw >= ir->rlist || ir->rcoulomb >= ir->rlist);
  }
  sprintf(err_buf,"nstlist can not be smaller than -1");
  CHECK(ir->nstlist < -1);

  if (ir->eI == eiLBFGS && (ir->coulombtype==eelCUT || ir->vdwtype==evdwCUT)
     && ir->rvdw != 0) {
    warning(wi,"For efficient BFGS minimization, use switch/shift/pme instead of cut-off.");
  }

  if (ir->eI == eiLBFGS && ir->nbfgscorr <= 0) {
    warning(wi,"Using L-BFGS with nbfgscorr<=0 just gets you steepest descent.");
  }

  /* FREE ENERGY */
  if (ir->efep != efepNO) {
    sprintf(err_buf,"The soft-core power is %d and can only be 1 or 2",
	    ir->sc_power);
    CHECK(ir->sc_alpha!=0 && ir->sc_power!=1 && ir->sc_power!=2);
  }

    /* ENERGY CONSERVATION */
    if (ir_NVE(ir))
    {
        if (!EVDW_MIGHT_BE_ZERO_AT_CUTOFF(ir->vdwtype) && ir->rvdw > 0)
        {
            sprintf(warn_buf,"You are using a cut-off for VdW interactions with NVE, for good energy conservation use vdwtype = %s (possibly with DispCorr)",
                    evdw_names[evdwSHIFT]);
            warning_note(wi,warn_buf);
        }
        if (!EEL_MIGHT_BE_ZERO_AT_CUTOFF(ir->coulombtype) && ir->rcoulomb > 0)
        {
            sprintf(warn_buf,"You are using a cut-off for electrostatics with NVE, for good energy conservation use coulombtype = %s or %s",
                    eel_names[eelPMESWITCH],eel_names[eelRF_ZERO]);
            warning_note(wi,warn_buf);
        }
    }

  if(ir->coulombtype==eelGB_NOTUSED)
  {
    ir->coulombtype=eelCUT;
    ir->implicit_solvent=eisGBSA;
    fprintf(stderr,"Note: Old option for generalized born electrostatics given:\n"
	    "Changing coulombtype from \"generalized-born\" to \"cut-off\" and instead\n"
	    "setting implicit_solvent value to \"GBSA\" in input section.\n");
  }

  if(ir->implicit_solvent==eisGBSA)
  {
      sprintf(err_buf,"With GBSA implicit solvent, rgbradii must be equal to rlist.");
      CHECK(ir->rgbradii != ir->rlist);
  }
}

static int str_nelem(const char *str,int maxptr,char *ptr[])
{
  int  np=0;
  char *copy0,*copy;
  
  copy0=strdup(str); 
  copy=copy0;
  ltrim(copy);
  while (*copy != '\0') {
    if (np >= maxptr)
      gmx_fatal(FARGS,"Too many groups on line: '%s' (max is %d)",
		  str,maxptr);
    if (ptr) 
      ptr[np]=copy;
    np++;
    while ((*copy != '\0') && !isspace(*copy))
      copy++;
    if (*copy != '\0') {
      *copy='\0';
      copy++;
    }
    ltrim(copy);
  }
  if (ptr == NULL)
    sfree(copy0);

  return np;
}

static void parse_n_double(char *str,int *n,double **r)
{
  char *ptr[MAXPTR];
  int  i;

  *n = str_nelem(str,MAXPTR,ptr);

  snew(*r,*n);
  for(i=0; i<*n; i++) {
    (*r)[i] = strtod(ptr[i],NULL);
  }
}

static void do_wall_params(t_inputrec *ir,
			   char *wall_atomtype, char *wall_density,
			   t_gromppopts *opts)
{
  int  nstr,i;
  char *names[MAXPTR];
  double dbl;

  opts->wall_atomtype[0] = NULL;
  opts->wall_atomtype[1] = NULL;

  ir->wall_atomtype[0] = -1;
  ir->wall_atomtype[1] = -1;
  ir->wall_density[0] = 0;
  ir->wall_density[1] = 0;
  
  if (ir->nwall > 0) {
    nstr = str_nelem(wall_atomtype,MAXPTR,names);
    if (nstr != ir->nwall)
      gmx_fatal(FARGS,"Expected %d elements for wall_atomtype, found %d",
		ir->nwall,nstr);
    for(i=0; i<ir->nwall; i++)
      opts->wall_atomtype[i] = strdup(names[i]);
    
    if (ir->wall_type != ewtTABLE) {
      nstr = str_nelem(wall_density,MAXPTR,names);
      if (nstr != ir->nwall)
	gmx_fatal(FARGS,"Expected %d elements for wall_density, found %d",
		  ir->nwall,nstr);
      for(i=0; i<ir->nwall; i++) {
	sscanf(names[i],"%lf",&dbl);
	if (dbl <= 0)
	  gmx_fatal(FARGS,"wall_density[%d] = %f\n",i,dbl);
	ir->wall_density[i] = dbl;
      }
    }
  }
}

static void add_wall_energrps(gmx_groups_t *groups,int nwall,t_symtab *symtab)
{
  int  i;
  t_grps *grps;
  char str[STRLEN];
  
  if (nwall > 0) {
    srenew(groups->grpname,groups->ngrpname+nwall);
    grps = &(groups->grps[egcENER]);
    srenew(grps->nm_ind,grps->nr+nwall);
    for(i=0; i<nwall; i++) {
      sprintf(str,"wall%d",i);
      groups->grpname[groups->ngrpname] = put_symtab(symtab,str);
      grps->nm_ind[grps->nr++] = groups->ngrpname++;
    }
  }
}

void get_ir(const char *mdparin,const char *mdparout,
            t_inputrec *ir,t_gromppopts *opts,
            warninp_t wi)
{
  char      *dumstr[2];
  double    dumdub[2][6];
  t_inpfile *inp;
  const char *tmp;
  int       i,j,m,ninp;
  char      warn_buf[STRLEN];
  
  inp = read_inpfile(mdparin, &ninp, NULL, wi);

  snew(dumstr[0],STRLEN);
  snew(dumstr[1],STRLEN);

  REM_TYPE("title");
  REM_TYPE("cpp");
  REM_TYPE("domain-decomposition");
  REPL_TYPE("unconstrained-start","continuation");
  REM_TYPE("dihre-tau");
  REM_TYPE("nstdihreout");
  REM_TYPE("nstcheckpoint");

  CCTYPE ("VARIOUS PREPROCESSING OPTIONS");
  CTYPE ("Preprocessor information: use cpp syntax.");
  CTYPE ("e.g.: -I/home/joe/doe -I/home/mary/roe");
  STYPE ("include",	opts->include,	NULL);
  CTYPE ("e.g.: -DI_Want_Cookies -DMe_Too");
  STYPE ("define",	opts->define,	NULL);
    
  CCTYPE ("RUN CONTROL PARAMETERS");
  EETYPE("integrator",  ir->eI,         ei_names);
  CTYPE ("Start time and timestep in ps");
  RTYPE ("tinit",	ir->init_t,	0.0);
  RTYPE ("dt",		ir->delta_t,	0.001);
  STEPTYPE ("nsteps",   ir->nsteps,     0);
  CTYPE ("For exact run continuation or redoing part of a run");
  STEPTYPE ("init_step",ir->init_step,  0);
  CTYPE ("Part index is updated automatically on checkpointing (keeps files separate)");
  ITYPE ("simulation_part", ir->simulation_part, 1);
  CTYPE ("mode for center of mass motion removal");
  CTYPE ("energy calculation and T/P-coupling frequency");
  ITYPE ("nstcalcenergy",ir->nstcalcenergy,	-1);
  EETYPE("comm-mode",   ir->comm_mode,  ecm_names);
  CTYPE ("number of steps for center of mass motion removal");
  ITYPE ("nstcomm",	ir->nstcomm,	10);
  CTYPE ("group(s) for center of mass motion removal");
  STYPE ("comm-grps",   vcm,            NULL);
  
  CCTYPE ("LANGEVIN DYNAMICS OPTIONS");
  CTYPE ("Friction coefficient (amu/ps) and random seed");
  RTYPE ("bd-fric",     ir->bd_fric,    0.0);
  ITYPE ("ld-seed",     ir->ld_seed,    1993);
  
  /* Em stuff */
  CCTYPE ("ENERGY MINIMIZATION OPTIONS");
  CTYPE ("Force tolerance and initial step-size");
  RTYPE ("emtol",       ir->em_tol,     10.0);
  RTYPE ("emstep",      ir->em_stepsize,0.01);
  CTYPE ("Max number of iterations in relax_shells");
  ITYPE ("niter",       ir->niter,      20);
  CTYPE ("Step size (ps^2) for minimization of flexible constraints");
  RTYPE ("fcstep",      ir->fc_stepsize, 0);
  CTYPE ("Frequency of steepest descents steps when doing CG");
  ITYPE ("nstcgsteep",	ir->nstcgsteep,	1000);
  ITYPE ("nbfgscorr",   ir->nbfgscorr,  10); 

  CCTYPE ("TEST PARTICLE INSERTION OPTIONS");
  RTYPE ("rtpi",	ir->rtpi,	0.05);

  /* Output options */
  CCTYPE ("OUTPUT CONTROL OPTIONS");
  CTYPE ("Output frequency for coords (x), velocities (v) and forces (f)");
  ITYPE ("nstxout",	ir->nstxout,	100);
  ITYPE ("nstvout",	ir->nstvout,	100);
  ITYPE ("nstfout",	ir->nstfout,	0);
  ir->nstcheckpoint = 1000;
  CTYPE ("Output frequency for energies to log file and energy file");
  ITYPE ("nstlog",	ir->nstlog,	100);
  ITYPE ("nstenergy",   ir->nstenergy,  100);
  CTYPE ("Output frequency and precision for xtc file");
  ITYPE ("nstxtcout",   ir->nstxtcout,  0);
  RTYPE ("xtc-precision",ir->xtcprec,   1000.0);
  CTYPE ("This selects the subset of atoms for the xtc file. You can");
  CTYPE ("select multiple groups. By default all atoms will be written.");
  STYPE ("xtc-grps",    xtc_grps,       NULL);
  CTYPE ("Selection of energy groups");
  STYPE ("energygrps",  energy,         NULL);

  /* Neighbor searching */  
  CCTYPE ("NEIGHBORSEARCHING PARAMETERS");
  CTYPE ("nblist update frequency");
  ITYPE ("nstlist",	ir->nstlist,	10);
  CTYPE ("ns algorithm (simple or grid)");
  EETYPE("ns-type",     ir->ns_type,    ens_names);
  /* set ndelta to the optimal value of 2 */
  ir->ndelta = 2;
  CTYPE ("Periodic boundary conditions: xyz, no, xy");
  EETYPE("pbc",         ir->ePBC,       epbc_names);
  EETYPE("periodic_molecules", ir->bPeriodicMols, yesno_names);
  CTYPE ("nblist cut-off");
  RTYPE ("rlist",	ir->rlist,	1.0);
  CTYPE ("long-range cut-off for switched potentials");
  RTYPE ("rlistlong",	ir->rlistlong,	-1);

  /* Electrostatics */
  CCTYPE ("OPTIONS FOR ELECTROSTATICS AND VDW");
  CTYPE ("Method for doing electrostatics");
  EETYPE("coulombtype",	ir->coulombtype,    eel_names);
  CTYPE ("cut-off lengths");
  RTYPE ("rcoulomb-switch",	ir->rcoulomb_switch,	0.0);
  RTYPE ("rcoulomb",	ir->rcoulomb,	1.0);
  CTYPE ("Relative dielectric constant for the medium and the reaction field");
  RTYPE ("epsilon_r",   ir->epsilon_r,  1.0);
  RTYPE ("epsilon_rf",  ir->epsilon_rf, 1.0);
  CTYPE ("Method for doing Van der Waals");
  EETYPE("vdw-type",	ir->vdwtype,    evdw_names);
  CTYPE ("cut-off lengths");
  RTYPE ("rvdw-switch",	ir->rvdw_switch,	0.0);
  RTYPE ("rvdw",	ir->rvdw,	1.0);
  CTYPE ("Apply long range dispersion corrections for Energy and Pressure");
  EETYPE("DispCorr",    ir->eDispCorr,  edispc_names);
  CTYPE ("Extension of the potential lookup tables beyond the cut-off");
  RTYPE ("table-extension", ir->tabext, 1.0);
  CTYPE ("Seperate tables between energy group pairs");
  STYPE ("energygrp_table", egptable,   NULL);
  CTYPE ("Spacing for the PME/PPPM FFT grid");
  RTYPE ("fourierspacing", opts->fourierspacing,0.12);
  CTYPE ("FFT grid size, when a value is 0 fourierspacing will be used");
  ITYPE ("fourier_nx",  ir->nkx,         0);
  ITYPE ("fourier_ny",  ir->nky,         0);
  ITYPE ("fourier_nz",  ir->nkz,         0);
  CTYPE ("EWALD/PME/PPPM parameters");
  ITYPE ("pme_order",   ir->pme_order,   4);
  RTYPE ("ewald_rtol",  ir->ewald_rtol, 0.00001);
  EETYPE("ewald_geometry", ir->ewald_geometry, eewg_names);
  RTYPE ("epsilon_surface", ir->epsilon_surface, 0.0);
  EETYPE("optimize_fft",ir->bOptFFT,  yesno_names);

  CCTYPE("IMPLICIT SOLVENT ALGORITHM");
  EETYPE("implicit_solvent", ir->implicit_solvent, eis_names);
	
  CCTYPE ("GENERALIZED BORN ELECTROSTATICS"); 
  CTYPE ("Algorithm for calculating Born radii");
  EETYPE("gb_algorithm", ir->gb_algorithm, egb_names);
  CTYPE ("Frequency of calculating the Born radii inside rlist");
  ITYPE ("nstgbradii", ir->nstgbradii, 1);
  CTYPE ("Cutoff for Born radii calculation; the contribution from atoms");
  CTYPE ("between rlist and rgbradii is updated every nstlist steps");
  RTYPE ("rgbradii",  ir->rgbradii, 1.0);
  CTYPE ("Dielectric coefficient of the implicit solvent");
  RTYPE ("gb_epsilon_solvent",ir->gb_epsilon_solvent, 80.0);	
  CTYPE ("Salt concentration in M for Generalized Born models");
  RTYPE ("gb_saltconc",  ir->gb_saltconc, 0.0); 
  CTYPE ("Scaling factors used in the OBC GB model. Default values are OBC(II)");
  RTYPE ("gb_obc_alpha", ir->gb_obc_alpha, 1.0);
  RTYPE ("gb_obc_beta", ir->gb_obc_beta, 0.8);
  RTYPE ("gb_obc_gamma", ir->gb_obc_gamma, 4.85);	
  RTYPE ("gb_dielectric_offset", ir->gb_dielectric_offset, 0.009);
  EETYPE("sa_algorithm", ir->sa_algorithm, esa_names);
  CTYPE ("Surface tension (kJ/mol/nm^2) for the SA (nonpolar surface) part of GBSA");
  CTYPE ("The default value (2.092) corresponds to 0.005 kcal/mol/Angstrom^2.");
  RTYPE ("sa_surface_tension", ir->sa_surface_tension, 2.092);
		 
  /* Coupling stuff */
  CCTYPE ("OPTIONS FOR WEAK COUPLING ALGORITHMS");
  CTYPE ("Temperature coupling");
  EETYPE("tcoupl",	ir->etc,        etcoupl_names);
  ITYPE("nh-chain-length",     ir->opts.nhchainlength, NHCHAINLENGTH);
  CTYPE ("Groups to couple separately");
  STYPE ("tc-grps",     tcgrps,         NULL);
  CTYPE ("Time constant (ps) and reference temperature (K)");
  STYPE ("tau-t",	tau_t,		NULL);
  STYPE ("ref-t",	ref_t,		NULL);
  CTYPE ("Pressure coupling");
  EETYPE("Pcoupl",	ir->epc,        epcoupl_names);
  EETYPE("Pcoupltype",	ir->epct,       epcoupltype_names);
  CTYPE ("Time constant (ps), compressibility (1/bar) and reference P (bar)");
  RTYPE ("tau-p",	ir->tau_p,	1.0);
  STYPE ("compressibility",	dumstr[0],	NULL);
  STYPE ("ref-p",       dumstr[1],      NULL);
  CTYPE ("Scaling of reference coordinates, No, All or COM");
  EETYPE ("refcoord_scaling",ir->refcoord_scaling,erefscaling_names);

  CTYPE ("Random seed for Andersen thermostat");
  ITYPE ("andersen_seed", ir->andersen_seed, 815131);

  /* QMMM */
  CCTYPE ("OPTIONS FOR QMMM calculations");
  EETYPE("QMMM", ir->bQMMM, yesno_names);
  CTYPE ("Groups treated Quantum Mechanically");
  STYPE ("QMMM-grps",  QMMM,          NULL);
  CTYPE ("QM method");
  STYPE("QMmethod",     QMmethod, NULL);
  CTYPE ("QMMM scheme");
  EETYPE("QMMMscheme",  ir->QMMMscheme,    eQMMMscheme_names);
  CTYPE ("QM basisset");
  STYPE("QMbasis",      QMbasis, NULL);
  CTYPE ("QM charge");
  STYPE ("QMcharge",    QMcharge,NULL);
  CTYPE ("QM multiplicity");
  STYPE ("QMmult",      QMmult,NULL);
  CTYPE ("Surface Hopping");
  STYPE ("SH",          bSH, NULL);
  CTYPE ("CAS space options");
  STYPE ("CASorbitals",      CASorbitals,   NULL);
  STYPE ("CASelectrons",     CASelectrons,  NULL);
  STYPE ("SAon", SAon, NULL);
  STYPE ("SAoff",SAoff,NULL);
  STYPE ("SAsteps",  SAsteps, NULL);
  CTYPE ("Scale factor for MM charges");
  RTYPE ("MMChargeScaleFactor", ir->scalefactor, 1.0);
  CTYPE ("Optimization of QM subsystem");
  STYPE ("bOPT",          bOPT, NULL);
  STYPE ("bTS",          bTS, NULL);

  /* qhop */
  CCTYPE ("Options for qhop simulations");
  EETYPE("qhop", ir->bqhop, yesno_names, nerror, TRUE);
  STYPE ("qhop-donors",  qhopdon,          NULL);
  STYPE ("qhop-acceptors",  qhopacc,          NULL);
  ITYPE ("qhopfreq",  ir->qhopfreq,         10);



  /* Simulated annealing */
  CCTYPE("SIMULATED ANNEALING");
  CTYPE ("Type of annealing for each temperature group (no/single/periodic)");
  STYPE ("annealing",   anneal,      NULL);
  CTYPE ("Number of time points to use for specifying annealing in each group");
  STYPE ("annealing_npoints", anneal_npoints, NULL);
  CTYPE ("List of times at the annealing points for each group");
  STYPE ("annealing_time",       anneal_time,       NULL);
  CTYPE ("Temp. at each annealing point, for each group.");
  STYPE ("annealing_temp",  anneal_temp,  NULL);
  
  /* Startup run */
  CCTYPE ("GENERATE VELOCITIES FOR STARTUP RUN");
  EETYPE("gen-vel",     opts->bGenVel,  yesno_names);
  RTYPE ("gen-temp",    opts->tempi,    300.0);
  ITYPE ("gen-seed",    opts->seed,     173529);
  
  /* Shake stuff */
  CCTYPE ("OPTIONS FOR BONDS");
  EETYPE("constraints",	opts->nshake,	constraints);
  CTYPE ("Type of constraint algorithm");
  EETYPE("constraint-algorithm",  ir->eConstrAlg, econstr_names);
  CTYPE ("Do not constrain the start configuration");
  EETYPE("continuation", ir->bContinuation, yesno_names);
  CTYPE ("Use successive overrelaxation to reduce the number of shake iterations");
  EETYPE("Shake-SOR", ir->bShakeSOR, yesno_names);
  CTYPE ("Relative tolerance of shake");
  RTYPE ("shake-tol", ir->shake_tol, 0.0001);
  CTYPE ("Highest order in the expansion of the constraint coupling matrix");
  ITYPE ("lincs-order", ir->nProjOrder, 4);
  CTYPE ("Number of iterations in the final step of LINCS. 1 is fine for");
  CTYPE ("normal simulations, but use 2 to conserve energy in NVE runs.");
  CTYPE ("For energy minimization with constraints it should be 4 to 8.");
  ITYPE ("lincs-iter", ir->nLincsIter, 1);
  CTYPE ("Lincs will write a warning to the stderr if in one step a bond"); 
  CTYPE ("rotates over more degrees than");
  RTYPE ("lincs-warnangle", ir->LincsWarnAngle, 30.0);
  CTYPE ("Convert harmonic bonds to morse potentials");
  EETYPE("morse",       opts->bMorse,yesno_names);

  /* Energy group exclusions */
  CCTYPE ("ENERGY GROUP EXCLUSIONS");
  CTYPE ("Pairs of energy groups for which all non-bonded interactions are excluded");
  STYPE ("energygrp_excl", egpexcl,     NULL);
  
  /* Walls */
  CCTYPE ("WALLS");
  CTYPE ("Number of walls, type, atom types, densities and box-z scale factor for Ewald");
  ITYPE ("nwall", ir->nwall, 0);
  EETYPE("wall_type",     ir->wall_type,   ewt_names);
  RTYPE ("wall_r_linpot", ir->wall_r_linpot, -1);
  STYPE ("wall_atomtype", wall_atomtype, NULL);
  STYPE ("wall_density",  wall_density,  NULL);
  RTYPE ("wall_ewald_zfac", ir->wall_ewald_zfac, 3);
  
  /* COM pulling */
  CCTYPE("COM PULLING");
  CTYPE("Pull type: no, umbrella, constraint or constant_force");
  EETYPE("pull",          ir->ePull, epull_names);
  if (ir->ePull != epullNO) {
    snew(ir->pull,1);
    pull_grp = read_pullparams(&ninp,&inp,ir->pull,&opts->pull_start,wi);
  }

  /* Refinement */
  CCTYPE("NMR refinement stuff");
  CTYPE ("Distance restraints type: No, Simple or Ensemble");
  EETYPE("disre",       ir->eDisre,     edisre_names);
  CTYPE ("Force weighting of pairs in one distance restraint: Conservative or Equal");
  EETYPE("disre-weighting", ir->eDisreWeighting, edisreweighting_names);
  CTYPE ("Use sqrt of the time averaged times the instantaneous violation");
  EETYPE("disre-mixed", ir->bDisreMixed, yesno_names);
  RTYPE ("disre-fc",	ir->dr_fc,	1000.0);
  RTYPE ("disre-tau",	ir->dr_tau,	0.0);
  CTYPE ("Output frequency for pair distances to energy file");
  ITYPE ("nstdisreout", ir->nstdisreout, 100);
  CTYPE ("Orientation restraints: No or Yes");
  EETYPE("orire",       opts->bOrire,   yesno_names);
  CTYPE ("Orientation restraints force constant and tau for time averaging");
  RTYPE ("orire-fc",	ir->orires_fc,	0.0);
  RTYPE ("orire-tau",	ir->orires_tau,	0.0);
  STYPE ("orire-fitgrp",orirefitgrp,    NULL);
  CTYPE ("Output frequency for trace(SD) and S to energy file");
  ITYPE ("nstorireout", ir->nstorireout, 100);
  CTYPE ("Dihedral angle restraints: No or Yes");
  EETYPE("dihre",       opts->bDihre,   yesno_names);
  RTYPE ("dihre-fc",	ir->dihre_fc,	1000.0);

  /* Free energy stuff */
  CCTYPE ("Free energy control stuff");
  EETYPE("free-energy",	ir->efep, efep_names);
  RTYPE ("init-lambda",	ir->init_lambda,0.0);
  RTYPE ("delta-lambda",ir->delta_lambda,0.0);
  STYPE ("foreign_lambda", foreign_lambda, NULL);
  RTYPE ("sc-alpha",ir->sc_alpha,0.0);
  ITYPE ("sc-power",ir->sc_power,0);
  RTYPE ("sc-sigma",ir->sc_sigma,0.3);
  ITYPE ("nstdhdl",     ir->nstdhdl, 10);
  STYPE ("couple-moltype",  couple_moltype,  NULL);
  EETYPE("couple-lambda0", opts->couple_lam0, couple_lam);
  EETYPE("couple-lambda1", opts->couple_lam1, couple_lam);
  EETYPE("couple-intramol", opts->bCoupleIntra, yesno_names);

  /* Non-equilibrium MD stuff */  
  CCTYPE("Non-equilibrium MD stuff");
  STYPE ("acc-grps",    accgrps,        NULL);
  STYPE ("accelerate",  acc,            NULL);
  STYPE ("freezegrps",  freeze,         NULL);
  STYPE ("freezedim",   frdim,          NULL);
  RTYPE ("cos-acceleration", ir->cos_accel, 0);
  STYPE ("deform",      deform,         NULL);

  /* Electric fields */
  CCTYPE("Electric fields");
  CTYPE ("Format is number of terms (int) and for all terms an amplitude (real)");
  CTYPE ("and a phase angle (real)");
  STYPE ("E-x",   	efield_x,	NULL);
  STYPE ("E-xt",	efield_xt,	NULL);
  STYPE ("E-y",   	efield_y,	NULL);
  STYPE ("E-yt",	efield_yt,	NULL);
  STYPE ("E-z",   	efield_z,	NULL);
  STYPE ("E-zt",	efield_zt,	NULL);
  
  /* User defined thingies */
  CCTYPE ("User defined thingies");
  STYPE ("user1-grps",  user1,          NULL);
  STYPE ("user2-grps",  user2,          NULL);
  ITYPE ("userint1",    ir->userint1,   0);
  ITYPE ("userint2",    ir->userint2,   0);
  ITYPE ("userint3",    ir->userint3,   0);
  ITYPE ("userint4",    ir->userint4,   0);
  RTYPE ("userreal1",   ir->userreal1,  0);
  RTYPE ("userreal2",   ir->userreal2,  0);
  RTYPE ("userreal3",   ir->userreal3,  0);
  RTYPE ("userreal4",   ir->userreal4,  0);
#undef CTYPE

  write_inpfile(mdparout,ninp,inp,FALSE,wi);
  for (i=0; (i<ninp); i++) {
    sfree(inp[i].name);
    sfree(inp[i].value);
  }
  sfree(inp);

  /* Process options if necessary */
  for(m=0; m<2; m++) {
    for(i=0; i<2*DIM; i++)
      dumdub[m][i]=0.0;
    if(ir->epc) {
      switch (ir->epct) {
      case epctISOTROPIC:
	if (sscanf(dumstr[m],"%lf",&(dumdub[m][XX]))!=1) {
        warning_error(wi,"Pressure coupling not enough values (I need 1)");
	}
	dumdub[m][YY]=dumdub[m][ZZ]=dumdub[m][XX];
	break;
      case epctSEMIISOTROPIC:
      case epctSURFACETENSION:
	if (sscanf(dumstr[m],"%lf%lf",
		   &(dumdub[m][XX]),&(dumdub[m][ZZ]))!=2) {
        warning_error(wi,"Pressure coupling not enough values (I need 2)");
	}
	dumdub[m][YY]=dumdub[m][XX];
	break;
      case epctANISOTROPIC:
	if (sscanf(dumstr[m],"%lf%lf%lf%lf%lf%lf",
		   &(dumdub[m][XX]),&(dumdub[m][YY]),&(dumdub[m][ZZ]),
		   &(dumdub[m][3]),&(dumdub[m][4]),&(dumdub[m][5]))!=6) {
        warning_error(wi,"Pressure coupling not enough values (I need 6)");
	}
	break;
      default:
	gmx_fatal(FARGS,"Pressure coupling type %s not implemented yet",
		    epcoupltype_names[ir->epct]);
      }
    }
  }
  clear_mat(ir->ref_p);
  clear_mat(ir->compress);
  for(i=0; i<DIM; i++) {
    ir->ref_p[i][i]    = dumdub[1][i];
    ir->compress[i][i] = dumdub[0][i];
  }
  if (ir->epct == epctANISOTROPIC) {
    ir->ref_p[XX][YY] = dumdub[1][3];
    ir->ref_p[XX][ZZ] = dumdub[1][4];
    ir->ref_p[YY][ZZ] = dumdub[1][5];
    if (ir->ref_p[XX][YY]!=0 && ir->ref_p[XX][ZZ]!=0 && ir->ref_p[YY][ZZ]!=0) {
      warning(wi,"All off-diagonal reference pressures are non-zero. Are you sure you want to apply a threefold shear stress?\n");
    }
    ir->compress[XX][YY] = dumdub[0][3];
    ir->compress[XX][ZZ] = dumdub[0][4];
    ir->compress[YY][ZZ] = dumdub[0][5];
    for(i=0; i<DIM; i++) {
      for(m=0; m<i; m++) {
	ir->ref_p[i][m] = ir->ref_p[m][i];
	ir->compress[i][m] = ir->compress[m][i];
      }
    }
  } 
  
  if (ir->comm_mode == ecmNO)
    ir->nstcomm = 0;

  opts->couple_moltype = NULL;
  if (strlen(couple_moltype) > 0) {
    if (ir->efep != efepNO) {
      opts->couple_moltype = strdup(couple_moltype);
      if (opts->couple_lam0 == opts->couple_lam1)
	warning(wi,"The lambda=0 and lambda=1 states for coupling are identical");
      if (ir->eI == eiMD && (opts->couple_lam0 == ecouplamNONE ||
			     opts->couple_lam1 == ecouplamNONE)) {
	warning(wi,"For proper sampling of the (nearly) decoupled state, stochastic dynamics should be used");
      }
    } else {
      warning(wi,"Can not couple a molecule with free_energy = no");
    }
  }

  do_wall_params(ir,wall_atomtype,wall_density,opts);
  
  if (opts->bOrire && str_nelem(orirefitgrp,MAXPTR,NULL)!=1) {
      warning_error(wi,"ERROR: Need one orientation restraint fit group\n");
  }

  clear_mat(ir->deform);
  for(i=0; i<6; i++)
    dumdub[0][i] = 0;
  m = sscanf(deform,"%lf %lf %lf %lf %lf %lf",
	     &(dumdub[0][0]),&(dumdub[0][1]),&(dumdub[0][2]),
	     &(dumdub[0][3]),&(dumdub[0][4]),&(dumdub[0][5]));
  for(i=0; i<3; i++)
    ir->deform[i][i] = dumdub[0][i];
  ir->deform[YY][XX] = dumdub[0][3];
  ir->deform[ZZ][XX] = dumdub[0][4];
  ir->deform[ZZ][YY] = dumdub[0][5];
  if (ir->epc != epcNO) {
    for(i=0; i<3; i++)
      for(j=0; j<=i; j++)
	if (ir->deform[i][j]!=0 && ir->compress[i][j]!=0) {
        warning_error(wi,"A box element has deform set and compressibility > 0");
	}
    for(i=0; i<3; i++)
      for(j=0; j<i; j++)
	if (ir->deform[i][j]!=0) {
	  for(m=j; m<DIM; m++)
	    if (ir->compress[m][j]!=0) {
	      sprintf(warn_buf,"An off-diagonal box element has deform set while compressibility > 0 for the same component of another box vector, this might lead to spurious periodicity effects.");
	      warning(wi,warn_buf);
	    }
	}
  }

  if (ir->efep != efepNO) {
    parse_n_double(foreign_lambda,&ir->n_flambda,&ir->flambda);
    if (ir->n_flambda > 0 && ir->rlist < max(ir->rvdw,ir->rcoulomb)) {
      warning_note(wi,"For foreign lambda free energy differences it is assumed that the soft-core interactions have no effect beyond the neighborlist cut-off");
    }
  } else {
    ir->n_flambda = 0;
  }

  sfree(dumstr[0]);
  sfree(dumstr[1]);
}

static int search_QMstring(char *s,int ng,const char *gn[])
{
  /* same as normal search_string, but this one searches QM strings */
  int i;

  for(i=0; (i<ng); i++)
    if (strcasecmp(s,gn[i]) == 0)
      return i;

  gmx_fatal(FARGS,"this QM method or basisset (%s) is not implemented\n!",s);

  return -1;

} /* search_QMstring */


int search_string(char *s,int ng,char *gn[])
{
  int i;
  
  for(i=0; (i<ng); i++)
    if (strcasecmp(s,gn[i]) == 0)
      return i;
      
  gmx_fatal(FARGS,"Group %s not found in indexfile.\nMaybe you have non-default goups in your mdp file, while not using the '-n' option of grompp.\nIn that case use the '-n' option.\n",s);
  
  return -1;
}

static bool do_numbering(int natoms,gmx_groups_t *groups,int ng,char *ptrs[],
                         t_blocka *block,char *gnames[],
                         int gtype,int restnm,
                         int grptp,bool bVerbose,
                         warninp_t wi)
{
  unsigned short *cbuf;
  t_grps *grps=&(groups->grps[gtype]);
  int    i,j,gid,aj,ognr,ntot=0;
  const char *title;
  bool   bRest;
  char   warn_buf[STRLEN];

  if (debug)
    fprintf(debug,"Starting numbering %d groups of type %d\n",ng,gtype);
  
  title = gtypes[gtype];
    
  snew(cbuf,natoms);
  for(i=0; (i<natoms); i++)
    cbuf[i]=NOGID;
  
  snew(grps->nm_ind,ng+1); /* +1 for possible rest group */
  for(i=0; (i<ng); i++) {
    /* Lookup the group name in the block structure */
    gid = search_string(ptrs[i],block->nr,gnames);
    if ((grptp != egrptpONE) || (i == 0))
      grps->nm_ind[grps->nr++]=gid;
    if (debug) 
      fprintf(debug,"Found gid %d for group %s\n",gid,ptrs[i]);
    
    /* Now go over the atoms in the group */
    for(j=block->index[gid]; (j<block->index[gid+1]); j++) {
      aj=block->a[j];
      
      /* Range checking */
      if ((aj < 0) || (aj >= natoms)) 
	gmx_fatal(FARGS,"Invalid atom number %d in indexfile",aj);
	
      /* Lookup up the old group number */
      ognr = cbuf[aj];
      if (ognr != NOGID) 
	gmx_fatal(FARGS,"Atom %d in multiple %s groups (%d and %d)",
		    aj+1,title,ognr+1,i+1);
      else {
	/* Store the group number in buffer */
	if (grptp == egrptpONE)
	  cbuf[aj] = 0;
	else
	  cbuf[aj] = i;
	ntot++;
      }
    }
  }
  
  /* Now check whether we have done all atoms */
  bRest = FALSE;
  if (ntot != natoms) {
    if (grptp == egrptpALL) {
      gmx_fatal(FARGS,"%d atoms are not part of any of the %s groups",
		natoms-ntot,title);
    } else if (grptp == egrptpPART) {
      sprintf(warn_buf,"%d atoms are not part of any of the %s groups",
	      natoms-ntot,title);
      warning_note(wi,warn_buf);
    }
    /* Assign all atoms currently unassigned to a rest group */
    for(j=0; (j<natoms); j++) {
      if (cbuf[j] == NOGID) {
	cbuf[j] = grps->nr;
	bRest = TRUE;
      }
    }
    if (grptp != egrptpPART) {
      if (bVerbose)
	fprintf(stderr,
		"Making dummy/rest group for %s containing %d elements\n",
		title,natoms-ntot);
      /* Add group name "rest" */ 
      grps->nm_ind[grps->nr] = restnm;
      
      /* Assign the rest name to all atoms not currently assigned to a group */
      for(j=0; (j<natoms); j++) {
	if (cbuf[j] == NOGID)
	  cbuf[j] = grps->nr;
      }
      grps->nr++;
    }
  }

  if (grps->nr == 1) {
    groups->ngrpnr[gtype] = 0;
    groups->grpnr[gtype]  = NULL;
  } else {
    groups->ngrpnr[gtype] = natoms;
    snew(groups->grpnr[gtype],natoms);
    for(j=0; (j<natoms); j++) {
      groups->grpnr[gtype][j] = cbuf[j];
    }
  }
  
  sfree(cbuf);

  return (bRest && grptp == egrptpPART);
}

static void calc_nrdf(gmx_mtop_t *mtop,t_inputrec *ir,char **gnames)
{
  t_grpopts *opts;
  gmx_groups_t *groups;
  t_pull  *pull;
  int     natoms,ai,aj,i,j,d,g,imin,jmin,nc;
  t_iatom *ia;
  int     *nrdf2,*na_vcm,na_tot;
  double  *nrdf_tc,*nrdf_vcm,nrdf_uc,n_sub=0;
  gmx_mtop_atomloop_all_t aloop;
  t_atom  *atom;
  int     mb,mol,ftype,as;
  gmx_molblock_t *molb;
  gmx_moltype_t *molt;

  /* Calculate nrdf. 
   * First calc 3xnr-atoms for each group
   * then subtract half a degree of freedom for each constraint
   *
   * Only atoms and nuclei contribute to the degrees of freedom...
   */

  opts = &ir->opts;
  
  groups = &mtop->groups;
  natoms = mtop->natoms;

  /* Allocate one more for a possible rest group */
  /* We need to sum degrees of freedom into doubles,
   * since floats give too low nrdf's above 3 million atoms.
   */
  snew(nrdf_tc,groups->grps[egcTC].nr+1);
  snew(nrdf_vcm,groups->grps[egcVCM].nr+1);
  snew(na_vcm,groups->grps[egcVCM].nr+1);
  
  for(i=0; i<groups->grps[egcTC].nr; i++)
    nrdf_tc[i] = 0;
  for(i=0; i<groups->grps[egcVCM].nr+1; i++)
    nrdf_vcm[i] = 0;

  snew(nrdf2,natoms);
  aloop = gmx_mtop_atomloop_all_init(mtop);
  while (gmx_mtop_atomloop_all_next(aloop,&i,&atom)) {
    nrdf2[i] = 0;
    if (atom->ptype == eptAtom || atom->ptype == eptNucleus) {
      g = ggrpnr(groups,egcFREEZE,i);
      /* Double count nrdf for particle i */
      for(d=0; d<DIM; d++) {
	if (opts->nFreeze[g][d] == 0) {
	  nrdf2[i] += 2;
	}
      }
      nrdf_tc [ggrpnr(groups,egcTC ,i)] += 0.5*nrdf2[i];
      nrdf_vcm[ggrpnr(groups,egcVCM,i)] += 0.5*nrdf2[i];
    }
  }

  as = 0;
  for(mb=0; mb<mtop->nmolblock; mb++) {
    molb = &mtop->molblock[mb];
    molt = &mtop->moltype[molb->type];
    atom = molt->atoms.atom;
    for(mol=0; mol<molb->nmol; mol++) {
      for (ftype=F_CONSTR; ftype<=F_CONSTRNC; ftype++) {
	ia = molt->ilist[ftype].iatoms;
	for(i=0; i<molt->ilist[ftype].nr; ) {
	  /* Subtract degrees of freedom for the constraints,
	   * if the particles still have degrees of freedom left.
	   * If one of the particles is a vsite or a shell, then all
	   * constraint motion will go there, but since they do not
	   * contribute to the constraints the degrees of freedom do not
	   * change.
	   */
	  ai = as + ia[1];
	  aj = as + ia[2];
	  if (((atom[ia[1]].ptype == eptNucleus) ||
	       (atom[ia[1]].ptype == eptAtom)) &&
	      ((atom[ia[2]].ptype == eptNucleus) ||
	       (atom[ia[2]].ptype == eptAtom))) {
	    if (nrdf2[ai] > 0) 
	      jmin = 1;
	    else
	      jmin = 2;
	    if (nrdf2[aj] > 0)
	      imin = 1;
	    else
	      imin = 2;
	    imin = min(imin,nrdf2[ai]);
	    jmin = min(jmin,nrdf2[aj]);
	    nrdf2[ai] -= imin;
	    nrdf2[aj] -= jmin;
	    nrdf_tc [ggrpnr(groups,egcTC ,ai)] -= 0.5*imin;
	    nrdf_tc [ggrpnr(groups,egcTC ,aj)] -= 0.5*jmin;
	    nrdf_vcm[ggrpnr(groups,egcVCM,ai)] -= 0.5*imin;
	    nrdf_vcm[ggrpnr(groups,egcVCM,aj)] -= 0.5*jmin;
	  }
	  ia += interaction_function[ftype].nratoms+1;
	  i  += interaction_function[ftype].nratoms+1;
	}
      }
      ia = molt->ilist[F_SETTLE].iatoms;
      for(i=0; i<molt->ilist[F_SETTLE].nr; ) {
	/* Subtract 1 dof from every atom in the SETTLE */
	for(ai=as+ia[1]; ai<as+ia[1]+3; ai++) {
	  imin = min(2,nrdf2[ai]);
	  nrdf2[ai] -= imin;
	  nrdf_tc [ggrpnr(groups,egcTC ,ai)] -= 0.5*imin;
	  nrdf_vcm[ggrpnr(groups,egcVCM,ai)] -= 0.5*imin;
	}
	ia += 2;
	i  += 2;
      }
      as += molt->atoms.nr;
    }
  }

  if (ir->ePull == epullCONSTRAINT) {
    /* Correct nrdf for the COM constraints.
     * We correct using the TC and VCM group of the first atom
     * in the reference and pull group. If atoms in one pull group
     * belong to different TC or VCM groups it is anyhow difficult
     * to determine the optimal nrdf assignment.
     */
    pull = ir->pull;
    if (pull->eGeom == epullgPOS) {
      nc = 0;
      for(i=0; i<DIM; i++) {
	if (pull->dim[i])
	  nc++;
      }
    } else {
      nc = 1;
    }
    for(i=0; i<pull->ngrp; i++) {
      imin = 2*nc;
      if (pull->grp[0].nat > 0) {
	/* Subtract 1/2 dof from the reference group */
	ai = pull->grp[0].ind[0];
	if (nrdf_tc[ggrpnr(groups,egcTC,ai)] > 1) {
	  nrdf_tc [ggrpnr(groups,egcTC ,ai)] -= 0.5;
	  nrdf_vcm[ggrpnr(groups,egcVCM,ai)] -= 0.5;
	  imin--;
	}
      }
      /* Subtract 1/2 dof from the pulled group */
      ai = pull->grp[1+i].ind[0];
      nrdf_tc [ggrpnr(groups,egcTC ,ai)] -= 0.5*imin;
      nrdf_vcm[ggrpnr(groups,egcVCM,ai)] -= 0.5*imin;
      if (nrdf_tc[ggrpnr(groups,egcTC,ai)] < 0)
	gmx_fatal(FARGS,"Center of mass pulling constraints caused the number of degrees of freedom for temperature coupling group %s to be negative",gnames[groups->grps[egcTC].nm_ind[ggrpnr(groups,egcTC,ai)]]);
    }
  }
  
  if (ir->nstcomm != 0) {
    /* Subtract 3 from the number of degrees of freedom in each vcm group
     * when com translation is removed and 6 when rotation is removed
     * as well.
     */
    switch (ir->comm_mode) {
    case ecmLINEAR:
      n_sub = ndof_com(ir);
      break;
    case ecmANGULAR:
      n_sub = 6;
      break;
    default:
      n_sub = 0;
      gmx_incons("Checking comm_mode");
    }
    
    for(i=0; i<groups->grps[egcTC].nr; i++) {
      /* Count the number of atoms of TC group i for every VCM group */
      for(j=0; j<groups->grps[egcVCM].nr+1; j++)
	na_vcm[j] = 0;
      na_tot = 0;
      for(ai=0; ai<natoms; ai++)
	if (ggrpnr(groups,egcTC,ai) == i) {
	  na_vcm[ggrpnr(groups,egcVCM,ai)]++;
	  na_tot++;
	}
      /* Correct for VCM removal according to the fraction of each VCM
       * group present in this TC group.
       */
      nrdf_uc = nrdf_tc[i];
      if (debug) {
	fprintf(debug,"T-group[%d] nrdf_uc = %g, n_sub = %g\n",
		i,nrdf_uc,n_sub);
      }
      nrdf_tc[i] = 0;
      for(j=0; j<groups->grps[egcVCM].nr+1; j++) {
	if (nrdf_vcm[j] > n_sub) {
	  nrdf_tc[i] += nrdf_uc*((double)na_vcm[j]/(double)na_tot)*
	    (nrdf_vcm[j] - n_sub)/nrdf_vcm[j];
	}
	if (debug) {
	  fprintf(debug,"  nrdf_vcm[%d] = %g, nrdf = %g\n",
		  j,nrdf_vcm[j],nrdf_tc[i]);
	}
      }
    }
  }
  for(i=0; (i<groups->grps[egcTC].nr); i++) {
    opts->nrdf[i] = nrdf_tc[i];
    if (opts->nrdf[i] < 0)
      opts->nrdf[i] = 0;
    fprintf(stderr,
	    "Number of degrees of freedom in T-Coupling group %s is %.2f\n",
	    gnames[groups->grps[egcTC].nm_ind[i]],opts->nrdf[i]);
  }
  
  sfree(nrdf2);
  sfree(nrdf_tc);
  sfree(nrdf_vcm);
  sfree(na_vcm);
}

static void decode_cos(char *s,t_cosines *cosine,bool bTime)
{
  char   *t;
  char   format[STRLEN],f1[STRLEN];
  double a,phi;
  int    i;
  
  t=strdup(s);
  trim(t);
  
  cosine->n=0;
  cosine->a=NULL;
  cosine->phi=NULL;
  if (strlen(t)) {
    sscanf(t,"%d",&(cosine->n));
    if (cosine->n <= 0) {
      cosine->n=0;
    } else {
      snew(cosine->a,cosine->n);
      snew(cosine->phi,cosine->n);
      
      sprintf(format,"%%*d");
      for(i=0; (i<cosine->n); i++) {
	strcpy(f1,format);
	strcat(f1,"%lf%lf");
	if (sscanf(t,f1,&a,&phi) < 2)
	  gmx_fatal(FARGS,"Invalid input for electric field shift: '%s'",t);
	cosine->a[i]=a;
	cosine->phi[i]=phi;
	strcat(format,"%*lf%*lf");
      }
    }
  }
  sfree(t);
}

static bool do_egp_flag(t_inputrec *ir,gmx_groups_t *groups,
			const char *option,const char *val,int flag)
{
  /* The maximum number of energy group pairs would be MAXPTR*(MAXPTR+1)/2.
   * But since this is much larger than STRLEN, such a line can not be parsed.
   * The real maximum is the number of names that fit in a string: STRLEN/2.
   */
#define EGP_MAX (STRLEN/2)
  int  nelem,i,j,k,nr;
  char *names[EGP_MAX];
  char ***gnames;
  bool bSet;

  gnames = groups->grpname;

  nelem = str_nelem(val,EGP_MAX,names);
  if (nelem % 2 != 0)
    gmx_fatal(FARGS,"The number of groups for %s is odd",option);
  nr = groups->grps[egcENER].nr;
  bSet = FALSE;
  for(i=0; i<nelem/2; i++) {
    j = 0;
    while ((j < nr) &&
	   strcasecmp(names[2*i],*(gnames[groups->grps[egcENER].nm_ind[j]])))
      j++;
    if (j == nr)
      gmx_fatal(FARGS,"%s in %s is not an energy group\n",
		  names[2*i],option);
    k = 0;
    while ((k < nr) &&
	   strcasecmp(names[2*i+1],*(gnames[groups->grps[egcENER].nm_ind[k]])))
      k++;
    if (k==nr)
      gmx_fatal(FARGS,"%s in %s is not an energy group\n",
	      names[2*i+1],option);
    if ((j < nr) && (k < nr)) {
      ir->opts.egp_flags[nr*j+k] |= flag;
      ir->opts.egp_flags[nr*k+j] |= flag;
      bSet = TRUE;
    }
  }

  return bSet;
}

void do_index(const char* mdparin, const char *ndx,
              gmx_mtop_t *mtop,
              bool bVerbose,
              t_inputrec *ir,rvec *v,
              warninp_t wi)
{
  t_blocka *grps;
  gmx_groups_t *groups;
  int     natoms;
  t_symtab *symtab;
  t_atoms atoms_all;
  char    warnbuf[STRLEN],**gnames;
  int     nr,ntcg,ntau_t,nref_t,nacc,nofg,nSA,nSA_points,nSA_time,nSA_temp;
  int     nstcmin;
  int     nacg,nfreeze,nfrdim,nenergy,nvcm,nuser;
  char    *ptr1[MAXPTR],*ptr2[MAXPTR],*ptr3[MAXPTR];
  int     i,j,k,restnm;
  real    SAtime;
  bool    bExcl,bTable,bSetTCpar,bAnneal,bRest;
  int     nQMmethod,nQMbasis,nQMcharge,nQMmult,nbSH,nCASorb,nCASelec,
<<<<<<< HEAD
    nSAon,nSAoff,nSAsteps,nQMg,nbOPT,nbTS,nqhopdonorsg,nqhopacceptorsg;	
=======
    nSAon,nSAoff,nSAsteps,nQMg,nbOPT,nbTS;
  char    warn_buf[STRLEN];
>>>>>>> 8ca4ec35

  if (bVerbose)
    fprintf(stderr,"processing index file...\n");
  debug_gmx();
  if (ndx == NULL) {
    snew(grps,1);
    snew(grps->index,1);
    snew(gnames,1);
    atoms_all = gmx_mtop_global_atoms(mtop);
    analyse(&atoms_all,grps,&gnames,FALSE,TRUE);
    free_t_atoms(&atoms_all,FALSE);
  } else {
    grps = init_index(ndx,&gnames);
  }

  groups = &mtop->groups;
  natoms = mtop->natoms;
  symtab = &mtop->symtab;

  snew(groups->grpname,grps->nr+1);
  
  for(i=0; (i<grps->nr); i++) {
    groups->grpname[i] = put_symtab(symtab,gnames[i]);
  }
  groups->grpname[i] = put_symtab(symtab,"rest");
  restnm=i;
  srenew(gnames,grps->nr+1);
  gnames[restnm] = *(groups->grpname[i]);
  groups->ngrpname = grps->nr+1;

  set_warning_line(wi,mdparin,-1);

  ntau_t = str_nelem(tau_t,MAXPTR,ptr1);
  nref_t = str_nelem(ref_t,MAXPTR,ptr2);
  ntcg   = str_nelem(tcgrps,MAXPTR,ptr3);
  if ((ntau_t != ntcg) || (nref_t != ntcg)) {
    gmx_fatal(FARGS,"Invalid T coupling input: %d groups, %d ref_t values and "
		"%d tau_t values",ntcg,nref_t,ntau_t);
  }

  bSetTCpar = (ir->etc || EI_SD(ir->eI) || ir->eI==eiBD || EI_TPI(ir->eI));
  do_numbering(natoms,groups,ntcg,ptr3,grps,gnames,egcTC,
               restnm,bSetTCpar ? egrptpALL : egrptpALL_GENREST,bVerbose,wi);
  nr = groups->grps[egcTC].nr;
  ir->opts.ngtc = nr;
  snew(ir->opts.nrdf,nr);
  snew(ir->opts.tau_t,nr);
  snew(ir->opts.ref_t,nr);
  if (ir->eI==eiBD && ir->bd_fric==0) {
    fprintf(stderr,"bd_fric=0, so tau_t will be used as the inverse friction constant(s)\n"); 
  }

    if (bSetTCpar)
    {
        if (nr != nref_t)
        {
            gmx_fatal(FARGS,"Not enough ref_t and tau_t values!");
        }
        nstcmin = (ir->etc == etcBERENDSEN ? nstcmin1 : nstcmin2);
        
        for(i=0; (i<nr); i++)
        {
            ir->opts.tau_t[i] = strtod(ptr1[i],NULL);
            if (ir->opts.tau_t[i] < 0)
            {
                gmx_fatal(FARGS,"tau_t for group %d negative",i);
            }
            /* We check the relative magnitude of the coupling time tau_t.
             * V-rescale works correctly, even for tau_t=0.
             */
            if ((ir->etc == etcBERENDSEN || ir->etc == etcNOSEHOOVER) &&
                ir->opts.tau_t[i] != 0 &&
                ir->opts.tau_t[i] < nstcmin*ir->nstcalcenergy*ir->delta_t)
            {
                sprintf(warn_buf,"For proper integration of the %s thermostat, tau_t (%g) should be at least %d times larger than nstcalcenergy*dt (%g)",
                        ETCOUPLTYPE(ir->etc),
                        ir->opts.tau_t[i],nstcmin,
                        ir->nstcalcenergy*ir->delta_t);
                warning(wi,warn_buf);
            }
        }
        for(i=0; (i<nr); i++)
        {
            ir->opts.ref_t[i] = strtod(ptr2[i],NULL);
            if (ir->opts.ref_t[i] < 0)
            {
                gmx_fatal(FARGS,"ref_t for group %d negative",i);
            }
        }
    }
    
  /* Simulated annealing for each group. There are nr groups */
  nSA = str_nelem(anneal,MAXPTR,ptr1);
  if (nSA == 1 && (ptr1[0][0]=='n' || ptr1[0][0]=='N'))
     nSA = 0;
  if(nSA>0 && nSA != nr) 
    gmx_fatal(FARGS,"Not enough annealing values: %d (for %d groups)\n",nSA,nr);
  else {
    snew(ir->opts.annealing,nr);
    snew(ir->opts.anneal_npoints,nr);
    snew(ir->opts.anneal_time,nr);
    snew(ir->opts.anneal_temp,nr);
    for(i=0;i<nr;i++) {
      ir->opts.annealing[i]=eannNO;
      ir->opts.anneal_npoints[i]=0;
      ir->opts.anneal_time[i]=NULL;
      ir->opts.anneal_temp[i]=NULL;
    }
    if (nSA > 0) {
      bAnneal=FALSE;
      for(i=0;i<nr;i++) { 
	if(ptr1[i][0]=='n' || ptr1[i][0]=='N') {
	  ir->opts.annealing[i]=eannNO;
	} else if(ptr1[i][0]=='s'|| ptr1[i][0]=='S') {
	  ir->opts.annealing[i]=eannSINGLE;
	  bAnneal=TRUE;
	} else if(ptr1[i][0]=='p'|| ptr1[i][0]=='P') {
	  ir->opts.annealing[i]=eannPERIODIC;
	  bAnneal=TRUE;
	} 
      } 
      if(bAnneal) {
	/* Read the other fields too */
	nSA_points = str_nelem(anneal_npoints,MAXPTR,ptr1);
	if(nSA_points!=nSA) 
	  gmx_fatal(FARGS,"Found %d annealing_npoints values for %d groups\n",nSA_points,nSA);
	for(k=0,i=0;i<nr;i++) {
	  ir->opts.anneal_npoints[i]=strtol(ptr1[i],NULL,10);
	  if(ir->opts.anneal_npoints[i]==1)
	    gmx_fatal(FARGS,"Please specify at least a start and an end point for annealing\n");
	  snew(ir->opts.anneal_time[i],ir->opts.anneal_npoints[i]);
	  snew(ir->opts.anneal_temp[i],ir->opts.anneal_npoints[i]);
	  k += ir->opts.anneal_npoints[i];
	}

	nSA_time = str_nelem(anneal_time,MAXPTR,ptr1);
	if(nSA_time!=k) 
	  gmx_fatal(FARGS,"Found %d annealing_time values, wanter %d\n",nSA_time,k);
	nSA_temp = str_nelem(anneal_temp,MAXPTR,ptr2);
	if(nSA_temp!=k) 
	  gmx_fatal(FARGS,"Found %d annealing_temp values, wanted %d\n",nSA_temp,k);

	for(i=0,k=0;i<nr;i++) {
	  
	  for(j=0;j<ir->opts.anneal_npoints[i];j++) {
	    ir->opts.anneal_time[i][j]=strtod(ptr1[k],NULL);
	    ir->opts.anneal_temp[i][j]=strtod(ptr2[k],NULL);
	    if(j==0) {
	      if(ir->opts.anneal_time[i][0] > (ir->init_t+GMX_REAL_EPS))
		gmx_fatal(FARGS,"First time point for annealing > init_t.\n");      
	    } else { 
	      /* j>0 */
	      if(ir->opts.anneal_time[i][j]<ir->opts.anneal_time[i][j-1])
		gmx_fatal(FARGS,"Annealing timepoints out of order: t=%f comes after t=%f\n",
			    ir->opts.anneal_time[i][j],ir->opts.anneal_time[i][j-1]);
	    }
	    if(ir->opts.anneal_temp[i][j]<0) 
	      gmx_fatal(FARGS,"Found negative temperature in annealing: %f\n",ir->opts.anneal_temp[i][j]);    
	    k++;
	  }
	}
	/* Print out some summary information, to make sure we got it right */
	for(i=0,k=0;i<nr;i++) {
	  if(ir->opts.annealing[i]!=eannNO) {
	    j = groups->grps[egcTC].nm_ind[i];
	    fprintf(stderr,"Simulated annealing for group %s: %s, %d timepoints\n",
		    *(groups->grpname[j]),eann_names[ir->opts.annealing[i]],
		    ir->opts.anneal_npoints[i]);
	    fprintf(stderr,"Time (ps)   Temperature (K)\n");
	    /* All terms except the last one */
	    for(j=0;j<(ir->opts.anneal_npoints[i]-1);j++) 
		fprintf(stderr,"%9.1f      %5.1f\n",ir->opts.anneal_time[i][j],ir->opts.anneal_temp[i][j]);
	    
	    /* Finally the last one */
	    j = ir->opts.anneal_npoints[i]-1;
	    if(ir->opts.annealing[i]==eannSINGLE)
	      fprintf(stderr,"%9.1f-     %5.1f\n",ir->opts.anneal_time[i][j],ir->opts.anneal_temp[i][j]);
	    else {
	      fprintf(stderr,"%9.1f      %5.1f\n",ir->opts.anneal_time[i][j],ir->opts.anneal_temp[i][j]);
	      if(fabs(ir->opts.anneal_temp[i][j]-ir->opts.anneal_temp[i][0])>GMX_REAL_EPS)
		warning_note(wi,"There is a temperature jump when your annealing loops back.\n");
	    }
	  }
	} 
      }
    }
  }	

  if (ir->ePull != epullNO) {
    make_pull_groups(ir->pull,pull_grp,grps,gnames);
  }

  nacc = str_nelem(acc,MAXPTR,ptr1);
  nacg = str_nelem(accgrps,MAXPTR,ptr2);
  if (nacg*DIM != nacc)
    gmx_fatal(FARGS,"Invalid Acceleration input: %d groups and %d acc. values",
		nacg,nacc);
  do_numbering(natoms,groups,nacg,ptr2,grps,gnames,egcACC,
               restnm,egrptpALL_GENREST,bVerbose,wi);
  nr = groups->grps[egcACC].nr;
  snew(ir->opts.acc,nr);
  ir->opts.ngacc=nr;
  
  for(i=k=0; (i<nacg); i++)
    for(j=0; (j<DIM); j++,k++)
      ir->opts.acc[i][j]=strtod(ptr1[k],NULL);
  for( ;(i<nr); i++)
    for(j=0; (j<DIM); j++)
      ir->opts.acc[i][j]=0;
  
  nfrdim  = str_nelem(frdim,MAXPTR,ptr1);
  nfreeze = str_nelem(freeze,MAXPTR,ptr2);
  if (nfrdim != DIM*nfreeze)
    gmx_fatal(FARGS,"Invalid Freezing input: %d groups and %d freeze values",
		nfreeze,nfrdim);
  do_numbering(natoms,groups,nfreeze,ptr2,grps,gnames,egcFREEZE,
               restnm,egrptpALL_GENREST,bVerbose,wi);
  nr = groups->grps[egcFREEZE].nr;
  ir->opts.ngfrz=nr;
  snew(ir->opts.nFreeze,nr);
  for(i=k=0; (i<nfreeze); i++)
    for(j=0; (j<DIM); j++,k++) {
      ir->opts.nFreeze[i][j]=(strncasecmp(ptr1[k],"Y",1)==0);
      if (!ir->opts.nFreeze[i][j]) {
	if (strncasecmp(ptr1[k],"N",1) != 0) {
	  sprintf(warnbuf,"Please use Y(ES) or N(O) for freezedim only "
		  "(not %s)", ptr1[k]);
	  warning(wi,warn_buf);
	}
      }
    }
  for( ; (i<nr); i++)
    for(j=0; (j<DIM); j++)
      ir->opts.nFreeze[i][j]=0;
  
  nenergy=str_nelem(energy,MAXPTR,ptr1);
  do_numbering(natoms,groups,nenergy,ptr1,grps,gnames,egcENER,
               restnm,egrptpALL_GENREST,bVerbose,wi);
  add_wall_energrps(groups,ir->nwall,symtab);
  ir->opts.ngener = groups->grps[egcENER].nr;
  nvcm=str_nelem(vcm,MAXPTR,ptr1);
  bRest =
    do_numbering(natoms,groups,nvcm,ptr1,grps,gnames,egcVCM,
                 restnm,nvcm==0 ? egrptpALL_GENREST : egrptpPART,bVerbose,wi);
  if (bRest) {
    warning(wi,"Some atoms are not part of any center of mass motion removal group.\n"
	    "This may lead to artifacts.\n"
	    "In most cases one should use one group for the whole system.");
  }

  /* Now we have filled the freeze struct, so we can calculate NRDF */ 
  calc_nrdf(mtop,ir,gnames);

  if (v && NULL) {
    real fac,ntot=0;
    
    /* Must check per group! */
    for(i=0; (i<ir->opts.ngtc); i++) 
      ntot += ir->opts.nrdf[i];
    if (ntot != (DIM*natoms)) {
      fac = sqrt(ntot/(DIM*natoms));
      if (bVerbose)
	fprintf(stderr,"Scaling velocities by a factor of %.3f to account for constraints\n"
		"and removal of center of mass motion\n",fac);
      for(i=0; (i<natoms); i++)
	svmul(fac,v[i],v[i]);
    }
  }
  
  nuser=str_nelem(user1,MAXPTR,ptr1);
  do_numbering(natoms,groups,nuser,ptr1,grps,gnames,egcUser1,
               restnm,egrptpALL_GENREST,bVerbose,wi);
  nuser=str_nelem(user2,MAXPTR,ptr1);
  do_numbering(natoms,groups,nuser,ptr1,grps,gnames,egcUser2,
               restnm,egrptpALL_GENREST,bVerbose,wi);
  nuser=str_nelem(xtc_grps,MAXPTR,ptr1);
  do_numbering(natoms,groups,nuser,ptr1,grps,gnames,egcXTC,
               restnm,egrptpONE,bVerbose,wi);
  nofg = str_nelem(orirefitgrp,MAXPTR,ptr1);
  do_numbering(natoms,groups,nofg,ptr1,grps,gnames,egcORFIT,
<<<<<<< HEAD
	       restnm,egrptpALL_GENREST,bVerbose);
  /* qhop input processing */
  nqhopdonorsg  =  str_nelem(qhopdon,MAXPTR,ptr1);
  fprintf(stderr,"nqhopdonorsg = %d\n",nqhopdonorsg);
  do_numbering(natoms,groups,nqhopdonorsg,ptr1,grps,
	       gnames,egcqhopdonors,
               restnm,egrptpALL_GENREST,bVerbose);
  ir->opts.ngqhopdonors = nqhopdonorsg;
  nqhopacceptorsg  =  str_nelem(qhopacc,MAXPTR,ptr1);
  do_numbering(natoms,groups,nqhopacceptorsg,ptr1,
	       grps,gnames,egcqhopacceptors,
               restnm,egrptpALL_GENREST,bVerbose);
  ir->opts.ngqhopacceptors = nqhopacceptorsg;
  
=======
               restnm,egrptpALL_GENREST,bVerbose,wi);

>>>>>>> 8ca4ec35
  /* QMMM input processing */
  nQMg          = str_nelem(QMMM,MAXPTR,ptr1);
  nQMmethod     = str_nelem(QMmethod,MAXPTR,ptr2);
  nQMbasis      = str_nelem(QMbasis,MAXPTR,ptr3);
  if((nQMmethod != nQMg)||(nQMbasis != nQMg)){
    gmx_fatal(FARGS,"Invalid QMMM input: %d groups %d basissets"
	      " and %d methods\n",nQMg,nQMbasis,nQMmethod);
  }
  /* group rest, if any, is always MM! */
  do_numbering(natoms,groups,nQMg,ptr1,grps,gnames,egcQMMM,
               restnm,egrptpALL_GENREST,bVerbose,wi);
  nr = nQMg; /*atoms->grps[egcQMMM].nr;*/
  ir->opts.ngQM = nQMg;
  snew(ir->opts.QMmethod,nr);
  snew(ir->opts.QMbasis,nr);
  for(i=0;i<nr;i++){
    /* input consists of strings: RHF CASSCF PM3 .. These need to be
     * converted to the corresponding enum in names.c
     */
    ir->opts.QMmethod[i] = search_QMstring(ptr2[i],eQMmethodNR,
                                           eQMmethod_names);
    ir->opts.QMbasis[i]  = search_QMstring(ptr3[i],eQMbasisNR,
                                           eQMbasis_names);

  }
  nQMmult   = str_nelem(QMmult,MAXPTR,ptr1);
  nQMcharge = str_nelem(QMcharge,MAXPTR,ptr2);
  nbSH      = str_nelem(bSH,MAXPTR,ptr3);
  snew(ir->opts.QMmult,nr);
  snew(ir->opts.QMcharge,nr);
  snew(ir->opts.bSH,nr);

  for(i=0;i<nr;i++){
    ir->opts.QMmult[i]   = strtol(ptr1[i],NULL,10);
    ir->opts.QMcharge[i] = strtol(ptr2[i],NULL,10);
    ir->opts.bSH[i]      = (strncasecmp(ptr3[i],"Y",1)==0);
  }

  nCASelec  = str_nelem(CASelectrons,MAXPTR,ptr1);
  nCASorb   = str_nelem(CASorbitals,MAXPTR,ptr2);
  snew(ir->opts.CASelectrons,nr);
  snew(ir->opts.CASorbitals,nr);
  for(i=0;i<nr;i++){
    ir->opts.CASelectrons[i]= strtol(ptr1[i],NULL,10);
    ir->opts.CASorbitals[i] = strtol(ptr2[i],NULL,10);
  }
  /* special optimization options */

  nbOPT = str_nelem(bOPT,MAXPTR,ptr1);
  nbTS = str_nelem(bTS,MAXPTR,ptr2);
  snew(ir->opts.bOPT,nr);
  snew(ir->opts.bTS,nr);
  for(i=0;i<nr;i++){
    ir->opts.bOPT[i] = (strncasecmp(ptr1[i],"Y",1)==0);
    ir->opts.bTS[i]  = (strncasecmp(ptr2[i],"Y",1)==0);
  }
  nSAon     = str_nelem(SAon,MAXPTR,ptr1);
  nSAoff    = str_nelem(SAoff,MAXPTR,ptr2);
  nSAsteps  = str_nelem(SAsteps,MAXPTR,ptr3);
  snew(ir->opts.SAon,nr);
  snew(ir->opts.SAoff,nr);
  snew(ir->opts.SAsteps,nr);

  for(i=0;i<nr;i++){
    ir->opts.SAon[i]    = strtod(ptr1[i],NULL);
    ir->opts.SAoff[i]   = strtod(ptr2[i],NULL);
    ir->opts.SAsteps[i] = strtol(ptr3[i],NULL,10);
  }
  /* end of QMMM input */

  if (bVerbose)
    for(i=0; (i<egcNR); i++) {
      fprintf(stderr,"%-16s has %d element(s):",gtypes[i],groups->grps[i].nr); 
      for(j=0; (j<groups->grps[i].nr); j++)
	fprintf(stderr," %s",*(groups->grpname[groups->grps[i].nm_ind[j]]));
      fprintf(stderr,"\n");
    }

  nr = groups->grps[egcENER].nr;
  snew(ir->opts.egp_flags,nr*nr);

  bExcl = do_egp_flag(ir,groups,"energygrp_excl",egpexcl,EGP_EXCL);
  if (bExcl && EEL_FULL(ir->coulombtype))
    warning(wi,"Can not exclude the lattice Coulomb energy between energy groups");

  bTable = do_egp_flag(ir,groups,"energygrp_table",egptable,EGP_TABLE);
  if (bTable && !(ir->vdwtype == evdwUSER) && 
      !(ir->coulombtype == eelUSER) &&!(ir->coulombtype == eelPMEUSER))
    gmx_fatal(FARGS,"Can only have energy group pair tables in combination with user tables for VdW and/or Coulomb");

  decode_cos(efield_x,&(ir->ex[XX]),FALSE);
  decode_cos(efield_xt,&(ir->et[XX]),TRUE);
  decode_cos(efield_y,&(ir->ex[YY]),FALSE);
  decode_cos(efield_yt,&(ir->et[YY]),TRUE);
  decode_cos(efield_z,&(ir->ex[ZZ]),FALSE);
  decode_cos(efield_zt,&(ir->et[ZZ]),TRUE);
  
  for(i=0; (i<grps->nr); i++)
    sfree(gnames[i]);
  sfree(gnames);
  done_blocka(grps);
  sfree(grps);

}



static void check_disre(gmx_mtop_t *mtop)
{
  gmx_ffparams_t *ffparams;
  t_functype *functype;
  t_iparams  *ip;
  int i,ndouble,ftype;
  int label,old_label;
  
  if (gmx_mtop_ftype_count(mtop,F_DISRES) > 0) {
    ffparams  = &mtop->ffparams;
    functype  = ffparams->functype;
    ip        = ffparams->iparams;
    ndouble   = 0;
    old_label = -1;
    for(i=0; i<ffparams->ntypes; i++) {
      ftype = functype[i];
      if (ftype == F_DISRES) {
	label = ip[i].disres.label;
	if (label == old_label) {
	  fprintf(stderr,"Distance restraint index %d occurs twice\n",label);
	  ndouble++;
	}
	old_label = label;
      }
    }
    if (ndouble>0)
      gmx_fatal(FARGS,"Found %d double distance restraint indices,\n"
		"probably the parameters for multiple pairs in one restraint "
		"are not identical\n",ndouble);
  }
}

static bool absolute_reference(t_inputrec *ir,gmx_mtop_t *sys,ivec AbsRef)
{
  int d,g,i;
  gmx_mtop_ilistloop_t iloop;
  t_ilist *ilist;
  int nmol;
  t_iparams *pr;

  /* Check the COM */
  for(d=0; d<DIM; d++) {
    AbsRef[d] = (d < ndof_com(ir) ? 0 : 1);
  }
  /* Check for freeze groups */
  for(g=0; g<ir->opts.ngfrz; g++) {
    for(d=0; d<DIM; d++) {
      if (ir->opts.nFreeze[g][d] != 0) {
	AbsRef[d] = 1;
      }
    }
  }
  /* Check for position restraints */
  iloop = gmx_mtop_ilistloop_init(sys);
  while (gmx_mtop_ilistloop_next(iloop,&ilist,&nmol)) {
    if (nmol > 0) {
      for(i=0; i<ilist[F_POSRES].nr; i+=2) {
	pr = &sys->ffparams.iparams[ilist[F_POSRES].iatoms[i]];
	for(d=0; d<DIM; d++) {
	  if (pr->posres.fcA[d] != 0) {
	    AbsRef[d] = 1;
	  }
	}
      }
    }
  }

  return (AbsRef[XX] != 0 && AbsRef[YY] != 0 && AbsRef[ZZ] != 0);
}

void triple_check(const char *mdparin,t_inputrec *ir,gmx_mtop_t *sys,
                  warninp_t wi)
{
  char err_buf[256];
  int  i,m,g,nmol,npct;
  bool bCharge,bAcc;
  real gdt_max,*mgrp,mt;
  rvec acc;
  gmx_mtop_atomloop_block_t aloopb;
  gmx_mtop_atomloop_all_t aloop;
  t_atom *atom;
  ivec AbsRef;
  char warn_buf[STRLEN];

  set_warning_line(wi,mdparin,-1);

  if (EI_DYNAMICS(ir->eI) && !EI_SD(ir->eI) && ir->eI != eiBD &&
      ir->comm_mode == ecmNO &&
      !(absolute_reference(ir,sys,AbsRef) || ir->nsteps <= 10)) {
    warning(wi,"You are not using center of mass motion removal (mdp option comm-mode), numerical rounding errors can lead to build up of kinetic energy of the center of mass");
  }
  
  bCharge = FALSE;
  aloopb = gmx_mtop_atomloop_block_init(sys);
  while (gmx_mtop_atomloop_block_next(aloopb,&atom,&nmol)) {
    if (atom->q != 0 || atom->qB != 0) {
      bCharge = TRUE;
    }
  }
  
  if (!bCharge) {
    if (EEL_FULL(ir->coulombtype)) {
      sprintf(err_buf,
	      "You are using full electrostatics treatment %s for a system without charges.\n"
	      "This costs a lot of performance for just processing zeros, consider using %s instead.\n",
	      EELTYPE(ir->coulombtype),EELTYPE(eelCUT));
      warning(wi,err_buf);
    }
  } else {
    if (ir->coulombtype == eelCUT && ir->rcoulomb > 0) {
      sprintf(err_buf,
	      "You are using a plain Coulomb cut-off, which might produce artifacts.\n"
	      "You might want to consider using %s electrostatics.\n",
	      EELTYPE(eelPME));
      warning_note(wi,err_buf);
    }
  }

  /* Generalized reaction field */  
  if (ir->opts.ngtc == 0) {
    sprintf(err_buf,"No temperature coupling while using coulombtype %s",
	    eel_names[eelGRF]);
    CHECK(ir->coulombtype == eelGRF);
  }
  else {
    sprintf(err_buf,"When using coulombtype = %s"
	    " ref_t for temperature coupling should be > 0",
	    eel_names[eelGRF]);
    CHECK((ir->coulombtype == eelGRF) && (ir->opts.ref_t[0] <= 0));
  }
    
  if (ir->eI == eiSD1) {
    gdt_max = 0;
    for(i=0; (i<ir->opts.ngtc); i++)
      gdt_max = max(gdt_max,ir->delta_t/ir->opts.tau_t[i]);
    if (0.5*gdt_max > 0.0015) {
      sprintf(warn_buf,"The relative error with integrator %s is 0.5*delta_t/tau_t = %g, you might want to switch to integrator %s\n",
	      ei_names[ir->eI],0.5*gdt_max,ei_names[eiSD2]);
      warning_note(wi,warn_buf);
    }
  }

  bAcc = FALSE;
  for(i=0; (i<sys->groups.grps[egcACC].nr); i++) {
    for(m=0; (m<DIM); m++) {
      if (fabs(ir->opts.acc[i][m]) > 1e-6) {
	bAcc = TRUE;
      }
    }
  }
  if (bAcc) {
    clear_rvec(acc);
    snew(mgrp,sys->groups.grps[egcACC].nr);
    aloop = gmx_mtop_atomloop_all_init(sys);
    while (gmx_mtop_atomloop_all_next(aloop,&i,&atom)) {
      mgrp[ggrpnr(&sys->groups,egcACC,i)] += atom->m;
    }
    mt = 0.0;
    for(i=0; (i<sys->groups.grps[egcACC].nr); i++) {
      for(m=0; (m<DIM); m++)
	acc[m] += ir->opts.acc[i][m]*mgrp[i];
      mt += mgrp[i];
    }
    for(m=0; (m<DIM); m++) {
      if (fabs(acc[m]) > 1e-6) {
	const char *dim[DIM] = { "X", "Y", "Z" };
	fprintf(stderr,
		"Net Acceleration in %s direction, will %s be corrected\n",
		dim[m],ir->nstcomm != 0 ? "" : "not");
	if (ir->nstcomm != 0 && m < ndof_com(ir)) {
	  acc[m] /= mt;
	  for (i=0; (i<sys->groups.grps[egcACC].nr); i++)
	    ir->opts.acc[i][m] -= acc[m];
	}
      }
    }
    sfree(mgrp);
  }

  if (ir->efep != efepNO && ir->sc_alpha != 0 &&
      !gmx_within_tol(sys->ffparams.reppow,12.0,10*GMX_DOUBLE_EPS)) {
    gmx_fatal(FARGS,"Soft-core interactions are only supported with VdW repulsion power 12");
  }

  if (ir->ePull != epullNO) {
    if (ir->pull->grp[0].nat == 0) {
      absolute_reference(ir,sys,AbsRef);
      for(m=0; m<DIM; m++) {
	if (ir->pull->dim[m] && !AbsRef[m]) {
	  warning(wi,"You are using an absolute reference for pulling, but the rest of the system does not have an absolute reference. This will lead to artifacts.");
	  break;
	}
      }
    }

    if (ir->pull->eGeom == epullgDIRPBC) {
      for(i=0; i<3; i++) {
	for(m=0; m<=i; m++) {
	  if ((ir->epc != epcNO && ir->compress[i][m] != 0) ||
	      ir->deform[i][m] != 0) {
	    for(g=1; g<ir->pull->ngrp; g++) {
	      if (ir->pull->grp[g].vec[m] != 0) {
		gmx_fatal(FARGS,"Can not have dynamic box while using pull geometry '%s' (dim %c)",EPULLGEOM(ir->pull->eGeom),'x'+m);
	      }
	    }
	  }
	}
      }
    }
  }

  check_disre(sys);
}

void double_check(t_inputrec *ir,matrix box,bool bConstr,warninp_t wi)
{
  real min_size;
  bool bTWIN;
  char warn_buf[STRLEN];
  const char *ptr;
  
  ptr = check_box(ir->ePBC,box);
  if (ptr) {
      warning_error(wi,ptr);
  }  

  if (bConstr && ir->eConstrAlg == econtSHAKE) {
    if (ir->shake_tol <= 0.0) {
      sprintf(warn_buf,"ERROR: shake_tol must be > 0 instead of %g\n",
              ir->shake_tol);
      warning_error(wi,warn_buf);
    }

    if (IR_TWINRANGE(*ir) && ir->nstlist > 1) {
      sprintf(warn_buf,"With twin-range cut-off's and SHAKE the virial and the pressure are incorrect.");
      if (ir->epc == epcNO) {
	warning(wi,warn_buf);
      } else {
          warning_error(wi,warn_buf);
      }
    }
  }

  if( (ir->eConstrAlg == econtLINCS) && bConstr) {
    /* If we have Lincs constraints: */
    if(ir->eI==eiMD && ir->etc==etcNO &&
       ir->eConstrAlg==econtLINCS && ir->nLincsIter==1) {
      sprintf(warn_buf,"For energy conservation with LINCS, lincs_iter should be 2 or larger.\n");
      warning_note(wi,warn_buf);
    }
    
    if ((ir->eI == eiCG || ir->eI == eiLBFGS) && (ir->nProjOrder<8)) {
      sprintf(warn_buf,"For accurate %s with LINCS constraints, lincs_order should be 8 or more.",ei_names[ir->eI]);
      warning_note(wi,warn_buf);
    }
    if (ir->epc==epcMTTK) {
        warning_error(wi,"MTTK not compatible with lincs -- use shake instead.");
    }
  }

  if (ir->LincsWarnAngle > 90.0) {
    sprintf(warn_buf,"lincs-warnangle can not be larger than 90 degrees, setting it to 90.\n");
    warning(wi,warn_buf);
    ir->LincsWarnAngle = 90.0;
  }

  if (ir->ePBC != epbcNONE) {
    if (ir->nstlist == 0) {
      warning(wi,"With nstlist=0 atoms are only put into the box at step 0, therefore drifting atoms might cause the simulation to crash.");
    }
    bTWIN = (ir->rlistlong > ir->rlist);
    if (ir->ns_type == ensGRID) {
      if (sqr(ir->rlistlong) >= max_cutoff2(ir->ePBC,box)) {
          sprintf(warn_buf,"ERROR: The cut-off length is longer than half the shortest box vector or longer than the smallest box diagonal element. Increase the box size or decrease %s.\n",
		bTWIN ? (ir->rcoulomb==ir->rlistlong ? "rcoulomb" : "rvdw"):"rlist");
          warning_error(wi,warn_buf);
      }
    } else {
      min_size = min(box[XX][XX],min(box[YY][YY],box[ZZ][ZZ]));
      if (2*ir->rlistlong >= min_size) {
          sprintf(warn_buf,"ERROR: One of the box lengths is smaller than twice the cut-off length. Increase the box size or decrease rlist.");
          warning_error(wi,warn_buf);
	if (TRICLINIC(box))
	  fprintf(stderr,"Grid search might allow larger cut-off's than simple search with triclinic boxes.");
      }
    }
  }
}

void check_chargegroup_radii(const gmx_mtop_t *mtop,const t_inputrec *ir,
                             rvec *x,
                             warninp_t wi)
{
    real rvdw1,rvdw2,rcoul1,rcoul2;
    char warn_buf[STRLEN];

    calc_chargegroup_radii(mtop,x,&rvdw1,&rvdw2,&rcoul1,&rcoul2);

    if (rvdw1 > 0)
    {
        printf("Largest charge group radii for Van der Waals: %5.3f, %5.3f nm\n",
               rvdw1,rvdw2);
    }
    if (rcoul1 > 0)
    {
        printf("Largest charge group radii for Coulomb:       %5.3f, %5.3f nm\n",
               rcoul1,rcoul2);
    }

    if (ir->rlist > 0)
    {
        if (rvdw1  + rvdw2  > ir->rlist ||
            rcoul1 + rcoul2 > ir->rlist)
        {
            sprintf(warn_buf,"The sum of the two largest charge group radii (%f) is larger than rlist (%f)\n",max(rvdw1+rvdw2,rcoul1+rcoul2),ir->rlist);
            warning(wi,warn_buf);
        }
        else
        {
            /* Here we do not use the zero at cut-off macro,
             * since user defined interactions might purposely
             * not be zero at the cut-off.
             */
            if (EVDW_IS_ZERO_AT_CUTOFF(ir->vdwtype) &&
                rvdw1 + rvdw2 > ir->rlistlong - ir->rvdw)
            {
                sprintf(warn_buf,"The sum of the two largest charge group radii (%f) is larger than %s (%f) - rvdw (%f)\n",
                        rvdw1+rvdw2,
                        ir->rlistlong > ir->rlist ? "rlistlong" : "rlist",
                        ir->rlist,ir->rvdw);
                if (ir_NVE(ir))
                {
                    warning(wi,warn_buf);
                }
                else
                {
                    warning_note(wi,warn_buf);
                }
            }
            if (EEL_IS_ZERO_AT_CUTOFF(ir->coulombtype) &&
                rcoul1 + rcoul2 > ir->rlistlong - ir->rcoulomb)
            {
                sprintf(warn_buf,"The sum of the two largest charge group radii (%f) is larger than %s (%f) - rcoulomb (%f)\n",
                        rcoul1+rcoul2,
                        ir->rlistlong > ir->rlist ? "rlistlong" : "rlist",
                        ir->rlistlong,ir->rcoulomb);
                if (ir_NVE(ir))
                {
                    warning(wi,warn_buf);
                }
                else
                {
                    warning_note(wi,warn_buf);
                }
            }
        }
    }
}<|MERGE_RESOLUTION|>--- conflicted
+++ resolved
@@ -1665,12 +1665,8 @@
   real    SAtime;
   bool    bExcl,bTable,bSetTCpar,bAnneal,bRest;
   int     nQMmethod,nQMbasis,nQMcharge,nQMmult,nbSH,nCASorb,nCASelec,
-<<<<<<< HEAD
     nSAon,nSAoff,nSAsteps,nQMg,nbOPT,nbTS,nqhopdonorsg,nqhopacceptorsg;	
-=======
-    nSAon,nSAoff,nSAsteps,nQMg,nbOPT,nbTS;
   char    warn_buf[STRLEN];
->>>>>>> 8ca4ec35
 
   if (bVerbose)
     fprintf(stderr,"processing index file...\n");
@@ -1951,8 +1947,8 @@
                restnm,egrptpONE,bVerbose,wi);
   nofg = str_nelem(orirefitgrp,MAXPTR,ptr1);
   do_numbering(natoms,groups,nofg,ptr1,grps,gnames,egcORFIT,
-<<<<<<< HEAD
-	       restnm,egrptpALL_GENREST,bVerbose);
+               restnm,egrptpALL_GENREST,bVerbose,wi);
+
   /* qhop input processing */
   nqhopdonorsg  =  str_nelem(qhopdon,MAXPTR,ptr1);
   fprintf(stderr,"nqhopdonorsg = %d\n",nqhopdonorsg);
@@ -1966,10 +1962,6 @@
                restnm,egrptpALL_GENREST,bVerbose);
   ir->opts.ngqhopacceptors = nqhopacceptorsg;
   
-=======
-               restnm,egrptpALL_GENREST,bVerbose,wi);
-
->>>>>>> 8ca4ec35
   /* QMMM input processing */
   nQMg          = str_nelem(QMMM,MAXPTR,ptr1);
   nQMmethod     = str_nelem(QMmethod,MAXPTR,ptr2);

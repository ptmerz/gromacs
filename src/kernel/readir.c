--- conflicted
+++ resolved
@@ -378,7 +378,6 @@
       sprintf(err_buf,"weight-equil-count-ratio (%f) is ignored if lmc-weight-equil is not equal to %s",
               fep->equil_ratio,elmceq_names[elmceqRATIO]);
       CHECK((fep->equil_ratio>0) && (fep->elmceq!=elmceqRATIO));
-
 
       sprintf(err_buf,"weight-equil-number-all-lambda (%d) must be a positive integer if lmc-weight-equil=%s",
               fep->equil_n_at_lam,elmceq_names[elmceqNUMATLAM]);
@@ -1368,7 +1367,6 @@
 
   /* Free energy stuff */
   CCTYPE ("Free energy control stuff");
-<<<<<<< HEAD
   EETYPE("free-energy",	ir->efep, efep_names); 
   RTYPE ("init-lambda", ir->fepvals->init_lambda,-1); /* start with -1 so 
                                                          we can recognize if 
@@ -1409,23 +1407,13 @@
   EETYPE("sc-coul",ir->fepvals->bScCoul,yesno_names);
   ITYPE ("nstdhdl",ir->nstdhdl, 10);
   ITYPE ("nstfep",ir->fepvals->nstfep, 10);
-  ITYPE ("dh_table_size", ir->fepvals->dh_table_size, 0);
-  RTYPE ("dh_table_spacing", ir->fepvals->dh_table_spacing, 0.1);
-=======
-  EETYPE("free-energy",	ir->efep, efep_names);
-  RTYPE ("init-lambda",	ir->init_lambda,0.0);
-  RTYPE ("delta-lambda",ir->delta_lambda,0.0);
-  STYPE ("foreign_lambda", foreign_lambda, NULL);
-  RTYPE ("sc-alpha",ir->sc_alpha,0.0);
-  ITYPE ("sc-power",ir->sc_power,0);
-  RTYPE ("sc-sigma",ir->sc_sigma,0.3);
-  ITYPE ("nstdhdl",     ir->nstdhdl, 10);
-  EETYPE("separate-dhdl-file", ir->separate_dhdl_file, 
+  ITYPE ("dh_hist_size", ir->fepvals->dh_hist_size, 0);
+  RTYPE ("dh_hist_spacing", ir->fepvals->dh_hist_spacing, 0.1);
+  EETYPE("separate-dhdl-file", ir->fepvals->separate_dhdl_file, 
                                separate_dhdl_file_names);
-  EETYPE("dhdl-derivatives", ir->dhdl_derivatives, dhdl_derivatives_names);
-  ITYPE ("dh_hist_size", ir->dh_hist_size, 0);
-  RTYPE ("dh_hist_spacing", ir->dh_hist_spacing, 0.1);
->>>>>>> be66ba7f
+  EETYPE("dhdl-derivatives", ir->fepvals->dhdl_derivatives, dhdl_derivatives_names);
+  ITYPE ("dh_hist_size", ir->fepvals->dh_hist_size, 0);
+  RTYPE ("dh_hist_spacing", ir->fepvals->dh_hist_spacing, 0.1);
   STYPE ("couple-moltype",  couple_moltype,  NULL);
   EETYPE("couple-lambda0", opts->couple_lam0, couple_lam);
   EETYPE("couple-lambda1", opts->couple_lam1, couple_lam);
@@ -2159,37 +2147,6 @@
       if (ir->etc != etcNO && ir->nsttcouple == -1)
       {
             ir->nsttcouple = ir_optimal_nsttcouple(ir);
-<<<<<<< HEAD
-        }
-        nstcmin = tcouple_min_integration_steps(ir->etc);
-        if (nstcmin > 1)
-        {
-            if (tau_min/(ir->delta_t*ir->nsttcouple) < nstcmin)
-            {
-                sprintf(warn_buf,"For proper integration of the %s thermostat, tau_t (%g) should be at least %d times larger than nsttcouple*dt (%g)",
-                        ETCOUPLTYPE(ir->etc),
-                        tau_min,nstcmin,
-                        ir->nsttcouple*ir->delta_t);
-                warning(wi,warn_buf);
-            }
-        }
-        for(i=0; (i<nr); i++)
-        {
-            ir->opts.ref_t[i] = strtod(ptr2[i],NULL);
-            if (ir->opts.ref_t[i] < 0)
-            {
-                gmx_fatal(FARGS,"ref_t for group %d negative",i);
-            }
-        }
-    }
-  
-    /* set the lambda mc temperature to the md temperature if it's negative */
-    if ((ir->etc>etcNO) && (ir->fepvals->mc_temp < 0))
-    {
-        ir->fepvals->mc_temp = ir->opts.ref_t[0];  /*for now, do set to the first reft */
-    }
-
-=======
       }
       if (EI_VV(ir->eI)) 
       {
@@ -2226,9 +2183,13 @@
               gmx_fatal(FARGS,"ref_t for group %d negative",i);
           }
       }
-  }
-    
->>>>>>> be66ba7f
+      /* set the lambda mc temperature to the md temperature if it's negative */
+      if ((ir->etc>etcNO) && (ir->fepvals->mc_temp < 0))
+      {
+          ir->fepvals->mc_temp = ir->opts.ref_t[0];  /*for now, do set to the first reft */
+      }  
+  }
+      
   /* Simulated annealing for each group. There are nr groups */
   nSA = str_nelem(anneal,MAXPTR,ptr1);
   if (nSA == 1 && (ptr1[0][0]=='n' || ptr1[0][0]=='N'))

/* -*- mode: c; tab-width: 4; indent-tabs-mode: nil; c-basic-offset: 4; c-file-style: "stroustrup"; -*-
 *
 * 
 *                This source code is part of
 * 
 *                 G   R   O   M   A   C   S
 * 
 *          GROningen MAchine for Chemical Simulations
 * 
 *                        VERSION 3.2.0
 * Written by David van der Spoel, Erik Lindahl, Berk Hess, and others.
 * Copyright (c) 1991-2000, University of Groningen, The Netherlands.
 * Copyright (c) 2001-2004, The GROMACS development team,
 * check out http://www.gromacs.org for more information.

 * This program is free software; you can redistribute it and/or
 * modify it under the terms of the GNU General Public License
 * as published by the Free Software Foundation; either version 2
 * of the License, or (at your option) any later version.
 * 
 * If you want to redistribute modifications, please consider that
 * scientific software is very special. Version control is crucial -
 * bugs must be traceable. We will be happy to consider code for
 * inclusion in the official distribution, but derived work must not
 * be called official GROMACS. Details are found in the README & COPYING
 * files - if they are missing, get the official version at www.gromacs.org.
 * 
 * To help us fund GROMACS development, we humbly ask that you cite
 * the papers on the package - you can find them in the top README file.
 * 
 * For more info, check our website at http://www.gromacs.org
 * 
 * And Hey:
 * Gallium Rubidium Oxygen Manganese Argon Carbon Silicon
 */
#ifdef HAVE_CONFIG_H
#include <config.h>
#endif

#include <signal.h>
#include <stdlib.h>

#if ((defined WIN32 || defined _WIN32 || defined WIN64 || defined _WIN64) && !defined __CYGWIN__ && !defined __CYGWIN32__)
/* _isnan() */
#include <float.h>
#endif

#include "typedefs.h"
#include "smalloc.h"
#include "sysstuff.h"
#include "vec.h"
#include "statutil.h"
#include "vcm.h"
#include "mdebin.h"
#include "nrnb.h"
#include "calcmu.h"
#include "index.h"
#include "vsite.h"
#include "update.h"
#include "ns.h"
#include "trnio.h"
#include "xtcio.h"
#include "mdrun.h"
#include "confio.h"
#include "network.h"
#include "pull.h"
#include "xvgr.h"
#include "physics.h"
#include "names.h"
#include "xmdrun.h"
#include "ionize.h"
#include "disre.h"
#include "orires.h"
#include "dihre.h"
#include "pppm.h"
#include "pme.h"
#include "mdatoms.h"
#include "repl_ex.h"
#include "qmmm.h"
#include "mpelogging.h"
#include "domdec.h"
#include "partdec.h"
#include "topsort.h"
#include "coulomb.h"
#include "constr.h"
#include "shellfc.h"
#include "compute_io.h"
#include "mvdata.h"
#include "checkpoint.h"
#include "mtop_util.h"
<<<<<<< HEAD
#include "qhop.h"
#include "gmx_qhop_db.h"
=======
#include "genborn.h"
>>>>>>> b1a16663

#ifdef GMX_LIB_MPI
#include <mpi.h>
#endif
#ifdef GMX_THREADS
#include "tmpi.h"
#endif

#ifdef GMX_FAHCORE
#include "corewrap.h"
#endif



/* The following two variables and the signal_handler function
 * is used from pme.c as well 
 */
extern bool bGotTermSignal, bGotUsr1Signal;

static RETSIGTYPE signal_handler(int n)
{
    switch (n) {
        case SIGTERM:
            bGotTermSignal = TRUE;
            break;
#ifdef HAVE_SIGUSR1
        case SIGUSR1:
            bGotUsr1Signal = TRUE;
            break;
#endif
    }
}

typedef struct { 
    gmx_integrator_t *func;
} gmx_intp_t;

/* The array should match the eI array in include/types/enums.h */
const gmx_intp_t integrator[eiNR] = { {do_md}, {do_steep}, {do_cg}, {do_md}, {do_md}, {do_nm}, {do_lbfgs}, {do_tpi}, {do_tpi}, {do_md}, {do_md},{do_md}};

/* Static variables for temporary use with the deform option */
static int    init_step_tpx;
static matrix box_tpx;
#ifdef GMX_THREADS
static tMPI_Thread_mutex_t box_mutex=TMPI_THREAD_MUTEX_INITIALIZER;
#endif


static void copy_coupling_state(t_state *statea,t_state *stateb, 
                                gmx_ekindata_t *ekinda,gmx_ekindata_t *ekindb, t_grpopts* opts) 
{
    
    /* MRS note -- might be able to get rid of some of the arguments.  Look over it when it's all debugged */
    
    int i,j,nc,ngtc_eff;
    
    stateb->natoms     = statea->natoms;
    stateb->ngtc       = statea->ngtc;
    stateb->veta       = statea->veta;
    if (ekinda) 
    {
        copy_mat(ekinda->ekin,ekindb->ekin);
        for (i=0; i<stateb->ngtc; i++) 
        {
            ekindb->tcstat[i].T = ekinda->tcstat[i].T;
            ekindb->tcstat[i].Th = ekinda->tcstat[i].Th;
            copy_mat(ekinda->tcstat[i].ekinh,ekindb->tcstat[i].ekinh);
            copy_mat(ekinda->tcstat[i].ekinf,ekindb->tcstat[i].ekinf);
            ekindb->tcstat[i].ekinscalef_nhc =  ekinda->tcstat[i].ekinscalef_nhc;
            ekindb->tcstat[i].ekinscaleh_nhc =  ekinda->tcstat[i].ekinscaleh_nhc;
            ekindb->tcstat[i].vscale_nhc =  ekinda->tcstat[i].vscale_nhc;
        }
    }
    copy_rvecn(statea->x,stateb->x,0,stateb->natoms);
    copy_rvecn(statea->v,stateb->v,0,stateb->natoms);
    copy_mat(statea->box,stateb->box);
    copy_mat(statea->box_rel,stateb->box_rel);
    copy_mat(statea->boxv,stateb->boxv);
    /* need extra term for the barostat */
    ngtc_eff = stateb->ngtc+1;

    for (i = 0; i < ngtc_eff; i++) 
    { 
        nc = i*opts->nnhchains;
        for (j=0; j < opts->nnhchains; j++) 
        {
            stateb->nosehoover_xi[nc + j]       = statea->nosehoover_xi[nc + j];
            stateb->nosehoover_vxi[nc + j]      = statea->nosehoover_vxi[nc + j];
        }
    }
}

static void compute_globals(FILE *fplog, gmx_global_stat_t gstat, t_commrec *cr, t_inputrec *ir, 
                            t_forcerec *fr, gmx_ekindata_t *ekind, 
                            t_state *state, t_state *state_global, t_mdatoms *mdatoms, 
                            t_nrnb *nrnb, t_vcm *vcm, gmx_wallcycle_t wcycle,
                            gmx_enerdata_t *enerd,tensor force_vir, tensor shake_vir, tensor total_vir, 
                            tensor pres, rvec mu_tot, gmx_constr_t constr, 
                            real *chkpt,real *terminate, real *terminate_now,
                            int *nabnsb, matrix box, gmx_mtop_t *top_global, real *pcurr, 
                            int natoms, bool *bSumEkinhOld, int flags)
{
    int i;
    tensor corr_vir,corr_pres,shakeall_vir;
    bool bEner,bPres,bTemp, bVV;
    bool bRerunMD, bStopCM, bGStat, bNEMD, bIterate, 
        bFirstIterate,bReadEkin,bEkinAveVel,bScaleEkin, bConstrain;
    real ekin,temp,prescorr,enercorr,dvdlcorr;
    
    /* translate CGLO flags to booleans */
    bRerunMD = flags & CGLO_RERUNMD;
    bStopCM = flags & CGLO_STOPCM;
    bGStat = flags & CGLO_GSTAT;
    bNEMD = flags & CGLO_NEMD;
    bReadEkin = flags & CGLO_READEKIN;
    bScaleEkin = flags & CGLO_SCALEEKIN;
    bEner = flags & CGLO_ENERGY;
    bTemp = flags & CGLO_TEMPERATURE;
    bPres  = flags & CGLO_PRESSURE;
    bConstrain = flags & CGLO_CONSTRAINT;
    bIterate = flags & CGLO_ITERATE;
    bFirstIterate = flags & CGLO_FIRSTITERATE;

    /* we calculate a full state kinetic energy either with full-step velocity verlet
       or half step where we need the pressure */
    bEkinAveVel = (ir->eI==eiVV || (ir->eI==eiVVAK && IR_NPT_TROTTER(ir) && bPres) || bReadEkin);

    /* in initalization, it sums the shake virial in vv, and to 
       sums ekinh_old in leapfrog (or if we are calculating ekinh_old for other reasons */

    /* ########## Kinetic energy  ############## */
    
    if (bTemp) 
    {
        /* Non-equilibrium MD: this is parallellized, but only does communication
         * when there really is NEMD.
         */
        
        if (PAR(cr) && (bNEMD)) 
        {
            accumulate_u(cr,&(ir->opts),ekind);
        }
        debug_gmx();
        if (bReadEkin)
        {
            restore_ekinstate_from_state(cr,ekind,&state_global->ekinstate);
        }
        else 
        {

            calc_ke_part(state,&(ir->opts),mdatoms,ekind,nrnb,bEkinAveVel,bIterate);
        }
        
        debug_gmx();
        
        /* Calculate center of mass velocity if necessary, also parallellized */
        if (bStopCM && !bRerunMD && bEner) 
        {
            calc_vcm_grp(fplog,mdatoms->start,mdatoms->homenr,mdatoms,
                         state->x,state->v,vcm);
        }
    }

    if (bTemp || bPres || bEner || bConstrain) 
    {
        if (!bGStat)
        {
            /* We will not sum ekinh_old,                                                            
             * so signal that we still have to do it.                                                
             */
            *bSumEkinhOld = TRUE;
        }
        else
        {
            if (PAR(cr)) 
            {
                wallcycle_start(wcycle,ewcMoveE);
                GMX_MPE_LOG(ev_global_stat_start);
                global_stat(fplog,gstat,cr,enerd,force_vir,shake_vir,mu_tot,
                            ir,ekind,constr,vcm,NULL,NULL,terminate,top_global,state,
                            *bSumEkinhOld,flags);
                GMX_MPE_LOG(ev_global_stat_finish);
                if (terminate != 0)
                {
                    terminate_now = terminate;
                    terminate = 0;
                }
                *bSumEkinhOld = FALSE;
                wallcycle_stop(wcycle,ewcMoveE);
            }
        }
    }
    
    if (!bNEMD && debug && bTemp && (vcm->nr > 0))
    {
        correct_ekin(debug,
                     mdatoms->start,mdatoms->start+mdatoms->homenr,
                     state->v,vcm->group_p[0],
                     mdatoms->massT,mdatoms->tmass,ekind->ekin);
    }
    
    if (bEner) {
        /* Do center of mass motion removal */
        if (bStopCM && !bRerunMD) /* is this correct?  Does it get called too often with this logic? */
        {
            check_cm_grp(fplog,vcm,ir,1);
            do_stopcm_grp(fplog,mdatoms->start,mdatoms->homenr,mdatoms->cVCM,
                          state->x,state->v,vcm);
            inc_nrnb(nrnb,eNR_STOPCM,mdatoms->homenr);
        }
    }

    if (bTemp) 
    {
        /* Sum the kinetic energies of the groups & calc temp */
        /* compute full step kinetic energies if vv, or if vv2 and we are computing the pressure with IR_NPT_TROTTER */
        /* three maincase:  VV with AveVel (md-vv), vv with AveEkin (md-vv-avek), leap with AveEkin (md).  
           Leap with AveVel is also an option for the future but not supported now.  
           bEkinAveVel: If TRUE, we simply multiply ekin by ekinscale to get a full step kinetic energy. 
           If FALSE, we average ekinh_old and ekinh*ekinscale_nhc to get an averaged half step kinetic energy.
           bSaveEkinOld: If TRUE (in the case of iteration = bIterate is TRUE), we don't reset the ekinscale_nhc.  
           If FALSE, we go ahead and erase over it.
        */ 
        enerd->term[F_TEMP] = sum_ekin(&(ir->opts),ekind,&(enerd->term[F_DKDL]),
                                       bEkinAveVel,bIterate,bScaleEkin);
 
        enerd->term[F_EKIN] = trace(ekind->ekin);
    }
    
    /* ##########  Long range energy information ###### */
    
    if (bEner || bPres || bConstrain) 
    {
        calc_dispcorr(fplog,ir,fr,0,top_global->natoms,box,state->lambda,
                      corr_pres,corr_vir,&prescorr,&enercorr,&dvdlcorr);
    }
    
    if (bEner && bFirstIterate) 
    {
        enerd->term[F_DISPCORR] = enercorr;
        enerd->term[F_EPOT] += enercorr;
        enerd->term[F_DVDL] += dvdlcorr;
        if (fr->efep != efepNO) {
            enerd->dvdl_lin += dvdlcorr;
        }
    }
    
    /* ########## Now pressure ############## */
    if (bPres || bConstrain) 
    {
        
        m_add(force_vir,shake_vir,total_vir);
        
        /* Calculate pressure and apply LR correction if PPPM is used.
         * Use the box from last timestep since we already called update().
         */
        
        enerd->term[F_PRES] = calc_pres(fr->ePBC,ir->nwall,box,ekind->ekin,total_vir,pres,
                                        (fr->eeltype==eelPPPM)?enerd->term[F_COUL_RECIP]:0.0);
        
        /* Calculate long range corrections to pressure and energy */
        /* this adds to enerd->term[F_PRES] and enerd->term[F_ETOT], 
           and computes enerd->term[F_DISPCORR].  Also modifies the 
           total_vir and pres tesors */
        
        m_add(total_vir,corr_vir,total_vir);
        m_add(pres,corr_pres,pres);
        enerd->term[F_PDISPCORR] = prescorr;
        enerd->term[F_PRES] += prescorr;
        *pcurr = enerd->term[F_PRES];
        /* calculate temperature using virial */
        enerd->term[F_VTEMP] = calc_temp(trace(total_vir),ir->opts.nrdf[0]);
        
    }    
}

#ifdef GMX_THREADS
struct mdrunner_arglist
{
    FILE *fplog;
    t_commrec *cr;
    int nfile;
    const t_filenm *fnm;
    output_env_t oenv;
    bool bVerbose;
    bool bCompact;
    int nstglobalcomm;
    ivec ddxyz;
    int dd_node_order;
    real rdd;
    real rconstr;
    const char *dddlb_opt;
    real dlb_scale;
    const char *ddcsx;
    const char *ddcsy;
    const char *ddcsz;
    int nstepout;
    int resetstep;
    int nmultisim;
    int repl_ex_nst;
    int repl_ex_seed;
    real pforce;
    real cpt_period;
    real max_hours;
    unsigned long Flags;
    int ret; /* return value */
};


static void mdrunner_start_fn(void *arg)
{
    struct mdrunner_arglist *mda=(struct mdrunner_arglist*)arg;
    struct mdrunner_arglist mc=*mda; /* copy the arg list to make sure 
                                        that it's thread-local. This doesn't
                                        copy pointed-to items, of course,
                                        but those are all const. */
    t_commrec *cr;  /* we need a local version of this */
    FILE *fplog=NULL;
    t_filenm *fnm=dup_tfn(mc.nfile, mc.fnm);

    cr=init_par_threads(mc.cr);
    if (MASTER(cr))
    {
        fplog=mc.fplog;
    }


    mda->ret=mdrunner(fplog, cr, mc.nfile, mc.fnm, mc.oenv, mc.bVerbose,
                      mc.bCompact, mc.nstglobalcomm, 
                      mc.ddxyz, mc.dd_node_order, mc.rdd,
                      mc.rconstr, mc.dddlb_opt, mc.dlb_scale, 
                      mc.ddcsx, mc.ddcsy, mc.ddcsz, mc.nstepout, mc.resetstep, mc.nmultisim,
                      mc.repl_ex_nst, mc.repl_ex_seed, mc.pforce, 
                      mc.cpt_period, mc.max_hours, mc.Flags);
}

#endif

int mdrunner_threads(int nthreads, 
                     FILE *fplog,t_commrec *cr,int nfile,const t_filenm fnm[],
                     const output_env_t oenv, bool bVerbose,bool bCompact,
                     int nstglobalcomm,
                     ivec ddxyz,int dd_node_order,real rdd,real rconstr,
                     const char *dddlb_opt,real dlb_scale,
                     const char *ddcsx,const char *ddcsy,const char *ddcsz,
                     int nstepout,int resetstep,int nmultisim,int repl_ex_nst,
                     int repl_ex_seed, real pforce,real cpt_period,
                     real max_hours, unsigned long Flags)
{
    int ret;
    /* first check whether we even need to start tMPI */
    if (nthreads < 2)
    {
        ret=mdrunner(fplog, cr, nfile, fnm, oenv, bVerbose, bCompact,
                     nstglobalcomm,
                     ddxyz, dd_node_order, rdd, rconstr, dddlb_opt, dlb_scale,
                     ddcsx, ddcsy, ddcsz, nstepout, resetstep, nmultisim, repl_ex_nst, 
                     repl_ex_seed, pforce, cpt_period, max_hours, Flags);
    }
    else
    {
#ifdef GMX_THREADS
        struct mdrunner_arglist mda;
        /* fill the data structure to pass as void pointer to thread start fn */
        mda.fplog=fplog;
        mda.cr=cr;
        mda.nfile=nfile;
        mda.fnm=fnm;
        mda.oenv=oenv;
        mda.bVerbose=bVerbose;
        mda.bCompact=bCompact;
        mda.nstglobalcomm=nstglobalcomm;
        mda.ddxyz[XX]=ddxyz[XX];
        mda.ddxyz[YY]=ddxyz[YY];
        mda.ddxyz[ZZ]=ddxyz[ZZ];
        mda.dd_node_order=dd_node_order;
        mda.rdd=rdd;
        mda.rconstr=rconstr;
        mda.dddlb_opt=dddlb_opt;
        mda.dlb_scale=dlb_scale;
        mda.ddcsx=ddcsx;
        mda.ddcsy=ddcsy;
        mda.ddcsz=ddcsz;
        mda.nstepout=nstepout;
        mda.resetstep=resetstep;
        mda.nmultisim=nmultisim;
        mda.repl_ex_nst=repl_ex_nst;
        mda.repl_ex_seed=repl_ex_seed;
        mda.pforce=pforce;
        mda.cpt_period=cpt_period;
        mda.max_hours=max_hours;
        mda.Flags=Flags;

        fprintf(stderr, "Starting %d threads\n",nthreads);
        fflush(stderr);
        tMPI_Init_fn(nthreads, mdrunner_start_fn, (void*)(&mda) );
        ret=mda.ret;
#else
        ret=-1;
        gmx_comm("Multiple threads requested but not compiled with threads");
#endif
    }
    return ret;
}


int mdrunner(FILE *fplog,t_commrec *cr,int nfile,const t_filenm fnm[],
             const output_env_t oenv, bool bVerbose,bool bCompact,
             int nstglobalcomm,
             ivec ddxyz,int dd_node_order,real rdd,real rconstr,
             const char *dddlb_opt,real dlb_scale,
             const char *ddcsx,const char *ddcsy,const char *ddcsz,
             int nstepout,int resetstep,int nmultisim,int repl_ex_nst,int repl_ex_seed,
             real pforce,real cpt_period,real max_hours,
             unsigned long Flags)
{
    double     nodetime=0,realtime;
    t_inputrec *inputrec;
    t_state    *state=NULL;
    matrix     box;
    gmx_ddbox_t ddbox;
    int        npme_major;
    real       tmpr1,tmpr2;
    t_nrnb     *nrnb;
    gmx_mtop_t *mtop=NULL;
    t_mdatoms  *mdatoms=NULL;
    t_forcerec *fr=NULL;
    t_fcdata   *fcd=NULL;
    real       ewaldcoeff=0;
    gmx_pme_t  *pmedata=NULL;
    gmx_vsite_t *vsite=NULL;
    gmx_constr_t constr;
    int        i,m,nChargePerturbed=-1,status,nalloc;
    char       *gro;
    gmx_wallcycle_t wcycle;
    bool       bReadRNG,bReadEkin;
    int        list;
    gmx_runtime_t runtime;
    int        rc;
    gmx_large_int_t reset_counters;
    gmx_edsam_t ed;

    /* Essential dynamics */
    if (opt2bSet("-ei",nfile,fnm)) 
    {
        /* Open input and output files, allocate space for ED data structure */
        ed = ed_open(nfile,fnm,cr);
    } 
    else
        ed=NULL;

    snew(inputrec,1);
    snew(mtop,1);

    if (bVerbose && SIMMASTER(cr))
    {
        fprintf(stderr,"Getting Loaded...\n");
    }
    
    if (Flags & MD_APPENDFILES) 
    {
        fplog = NULL;
    }

    if (PAR(cr))
    {
        /* The master thread on the master node reads from disk, 
         * then distributes everything to the other processors.
         */

        list = (SIMMASTER(cr) && !(Flags & MD_APPENDFILES)) ?  (LIST_SCALARS | LIST_INPUTREC) : 0;

        snew(state,1);
        init_parallel(fplog, opt2fn_master("-s",nfile,fnm,cr),cr,
                      inputrec,mtop,state,list);

    }
    else
    {
        /* Read a file for a single processor */
        snew(state,1);
        init_single(fplog,inputrec,ftp2fn(efTPX,nfile,fnm),mtop,state);
    }
    if (!EEL_PME(inputrec->coulombtype) || (Flags & MD_PARTDEC))
    {
        cr->npmenodes = 0;
    }

#ifdef GMX_FAHCORE
    fcRegisterSteps(inputrec->nsteps,inputrec->init_step);
#endif

    /* NMR restraints must be initialized before load_checkpoint,
     * since with time averaging the history is added to t_state.
     * For proper consistency check we therefore need to extend
     * t_state here.
     * So the PME-only nodes (if present) will also initialize
     * the distance restraints.
     */
    snew(fcd,1);

    /* This needs to be called before read_checkpoint to extend the state */
    init_disres(fplog,mtop,inputrec,cr,Flags & MD_PARTDEC,fcd,state);

    if (gmx_mtop_ftype_count(mtop,F_ORIRES) > 0)
    {
        if (PAR(cr) && !(Flags & MD_PARTDEC))
        {
            gmx_fatal(FARGS,"Orientation restraints do not work (yet) with domain decomposition, use particle decomposition (mdrun option -pd)");
        }
        /* Orientation restraints */
        if (MASTER(cr))
        {
            init_orires(fplog,mtop,state->x,inputrec,cr->ms,&(fcd->orires),
                        state);
        }
    }

    if (DEFORM(*inputrec))
    {
        /* Store the deform reference box before reading the checkpoint */
        if (SIMMASTER(cr))
        {
            copy_mat(state->box,box);
        }
        if (PAR(cr))
        {
            gmx_bcast(sizeof(box),box,cr);
        }
        /* Because we do not have the update struct available yet
         * in which the reference values should be stored,
         * we store them temporarily in static variables.
         * This should be thread safe, since they are only written once
         * and with identical values.
         */
#ifdef GMX_THREADS
        tMPI_Thread_mutex_lock(&box_mutex);
#endif
        init_step_tpx = inputrec->init_step;
        copy_mat(box,box_tpx);
#ifdef GMX_THREADS
        tMPI_Thread_mutex_unlock(&box_mutex);
#endif
    }

    if (opt2bSet("-cpi",nfile,fnm)) 
    {
        /* Check if checkpoint file exists before doing continuation.
         * This way we can use identical input options for the first and subsequent runs...
         */
        if( gmx_fexist_master(opt2fn_master("-cpi",nfile,fnm,cr),cr) )
        {
            load_checkpoint(opt2fn_master("-cpi",nfile,fnm,cr),&fplog,
                            cr,Flags & MD_PARTDEC,ddxyz,
                            inputrec,state,&bReadRNG,&bReadEkin,
                            (Flags & MD_APPENDFILES));
            
            if (bReadRNG)
            {
                Flags |= MD_READ_RNG;
            }
            if (bReadEkin)
            {
                Flags |= MD_READ_EKIN;
            }
        }
    }

    if ((MASTER(cr) || (Flags & MD_SEPPOT)) && (Flags & MD_APPENDFILES))
    {
        gmx_log_open(ftp2fn(efLOG,nfile,fnm),cr,!(Flags & MD_SEPPOT),
                             Flags,&fplog);
    }

    if (SIMMASTER(cr)) 
    {
        copy_mat(state->box,box);
    }

    if (PAR(cr)) 
    {
        gmx_bcast(sizeof(box),box,cr);
    }

    if (bVerbose && SIMMASTER(cr))
    {
        fprintf(stderr,"Loaded with Money\n\n");
    }

    if (PAR(cr) && !((Flags & MD_PARTDEC) || EI_TPI(inputrec->eI)))
    {
        cr->dd = init_domain_decomposition(fplog,cr,Flags,ddxyz,rdd,rconstr,
                                           dddlb_opt,dlb_scale,
                                           ddcsx,ddcsy,ddcsz,
                                           mtop,inputrec,
                                           box,state->x,
                                           &ddbox,&npme_major);

        make_dd_communicators(fplog,cr,dd_node_order);

        /* Set overallocation to avoid frequent reallocation of arrays */
        set_over_alloc_dd(TRUE);
    }
    else
    {
        cr->duty = (DUTY_PP | DUTY_PME);
        npme_major = cr->nnodes;
        
        if (inputrec->ePBC == epbcSCREW)
        {
            gmx_fatal(FARGS,
                      "pbc=%s is only implemented with domain decomposition",
                      epbc_names[inputrec->ePBC]);
        }
    }

    if (PAR(cr))
    {
        /* After possible communicator splitting in make_dd_communicators.
         * we can set up the intra/inter node communication.
         */
        gmx_setup_nodecomm(fplog,cr);
    }

    wcycle = wallcycle_init(fplog,resetstep,cr);
    if (PAR(cr))
    {
        /* Master synchronizes its value of reset_counters with all nodes 
         * including PME only nodes */
        reset_counters = wcycle_get_reset_counters(wcycle);
        gmx_bcast_sim(sizeof(reset_counters),&reset_counters,cr);
        wcycle_set_reset_counters(wcycle, reset_counters);
    }


    snew(nrnb,1);
    if (cr->duty & DUTY_PP)
    {
        /* For domain decomposition we allocate dynamically
         * in dd_partition_system.
         */
        if (DOMAINDECOMP(cr))
        {
            bcast_state_setup(cr,state);
        }
        else
        {
            if (PAR(cr))
            {
                if (!MASTER(cr))
                {
                    snew(state,1);
                }
                bcast_state(cr,state,TRUE);
            }
        }

        /* Dihedral Restraints */
        if (gmx_mtop_ftype_count(mtop,F_DIHRES) > 0)
        {
            init_dihres(fplog,mtop,inputrec,fcd);
        }

        /* Initiate forcerecord */
        fr = mk_forcerec();
        init_forcerec(fplog,oenv,fr,fcd,inputrec,mtop,cr,box,FALSE,
                      opt2fn("-table",nfile,fnm),
                      opt2fn("-tablep",nfile,fnm),
                      opt2fn("-tableb",nfile,fnm),FALSE,pforce);
        fr->qhoprec = mk_qhoprec(); /* Now pray that this works. */

        /* version for PCA_NOT_READ_NODE (see md.c) */
        /*init_forcerec(fplog,fr,fcd,inputrec,mtop,cr,box,FALSE,
          "nofile","nofile","nofile",FALSE,pforce);
          */        
        fr->bSepDVDL = ((Flags & MD_SEPPOT) == MD_SEPPOT);

        /* Initialize QM-MM */
        if(fr->bQMMM)
        {
            init_QMMMrec(cr,box,mtop,inputrec,fr);
        }

        /* Initialize the mdatoms structure.
         * mdatoms is not filled with atom data,
         * as this can not be done now with domain decomposition.
         */
        mdatoms = init_mdatoms(fplog,mtop,inputrec->efep!=efepNO);

        /* Initialize the virtual site communication */
        vsite = init_vsite(mtop,cr);

        calc_shifts(box,fr->shift_vec);

        /* With periodic molecules the charge groups should be whole at start up
         * and the virtual sites should not be far from their proper positions.
         */
        if (!inputrec->bContinuation && MASTER(cr) &&
            !(inputrec->ePBC != epbcNONE && inputrec->bPeriodicMols))
        {
            /* Make molecules whole at start of run */
            if (fr->ePBC != epbcNONE)
            {
                do_pbc_first_mtop(fplog,inputrec->ePBC,box,mtop,state->x);
            }
            if (vsite)
            {
                /* Correct initial vsite positions are required
                 * for the initial distribution in the domain decomposition
                 * and for the initial shell prediction.
                 */
                construct_vsites_mtop(fplog,vsite,mtop,state->x);
            }
        }

        /* Initiate PPPM if necessary */
        if (fr->eeltype == eelPPPM)
        {
            if (mdatoms->nChargePerturbed)
            {
                gmx_fatal(FARGS,"Free energy with %s is not implemented",
                          eel_names[fr->eeltype]);
            }
            status = gmx_pppm_init(fplog,cr,oenv,FALSE,TRUE,box,
                                   getenv("GMXGHAT"),inputrec, (Flags & MD_REPRODUCIBLE));
            if (status != 0)
            {
                gmx_fatal(FARGS,"Error %d initializing PPPM",status);
            }
        }

        if (EEL_PME(fr->eeltype))
        {
            ewaldcoeff = fr->ewaldcoeff;
            pmedata = &fr->pmedata;
        }
        else
        {
            pmedata = NULL;
        }
    }
    else
    {
        /* This is a PME only node */

        /* We don't need the state */
        done_state(state);

        ewaldcoeff = calc_ewaldcoeff(inputrec->rcoulomb, inputrec->ewald_rtol);
        snew(pmedata,1);
    }

    /* Initiate PME if necessary,
     * either on all nodes or on dedicated PME nodes only. */
    if (EEL_PME(inputrec->coulombtype))
    {
        if (mdatoms)
        {
            nChargePerturbed = mdatoms->nChargePerturbed;
        }
        if (cr->npmenodes > 0)
        {
            /* The PME only nodes need to know nChargePerturbed */
            gmx_bcast_sim(sizeof(nChargePerturbed),&nChargePerturbed,cr);
        }
        if (cr->duty & DUTY_PME)
        {
            status = gmx_pme_init(pmedata,cr,npme_major,inputrec,
                                  mtop ? mtop->natoms : 0,nChargePerturbed,
                                  (Flags & MD_REPRODUCIBLE));
            if (status != 0) 
            {
                gmx_fatal(FARGS,"Error %d initializing PME",status);
            }
        }
    }


    if (integrator[inputrec->eI].func == do_md)
    {
        /* Turn on signal handling on all nodes */
        /*
         * (A user signal from the PME nodes (if any)
         * is communicated to the PP nodes.
         */
        if (getenv("GMX_NO_TERM") == NULL)
        {
            if (debug)
            {
                fprintf(debug,"Installing signal handler for SIGTERM\n");
            }
            signal(SIGTERM,signal_handler);
        }
#ifdef HAVE_SIGUSR1
        if (getenv("GMX_NO_USR1") == NULL)
        {
            if (debug)
            {
                fprintf(debug,"Installing signal handler for SIGUSR1\n");
            }
            signal(SIGUSR1,signal_handler);
        }
#endif
    }

    if (cr->duty & DUTY_PP)
    {
        if (inputrec->ePull != epullNO)
        {
            /* Initialize pull code */
            init_pull(fplog,inputrec,nfile,fnm,mtop,cr,oenv,
                      EI_DYNAMICS(inputrec->eI) && MASTER(cr),Flags);
        }

        constr = init_constraints(fplog,mtop,inputrec,ed,state,cr);

        if (DOMAINDECOMP(cr))
        {
            dd_init_bondeds(fplog,cr->dd,mtop,vsite,constr,inputrec,
                            Flags & MD_DDBONDCHECK,fr->cginfo_mb);

            set_dd_parameters(fplog,cr->dd,dlb_scale,inputrec,fr,&ddbox);

            setup_dd_grid(fplog,cr->dd);
        }

        /* Now do whatever the user wants us to do (how flexible...) */
        integrator[inputrec->eI].func(fplog,cr,nfile,fnm,
                                      oenv,bVerbose,bCompact,
                                      nstglobalcomm,
                                      vsite,constr,
                                      nstepout,inputrec,mtop,
                                      fcd,state,
                                      mdatoms,nrnb,wcycle,ed,fr,
                                      repl_ex_nst,repl_ex_seed,
                                      cpt_period,max_hours,
                                      Flags,
                                      &runtime);

        if (inputrec->ePull != epullNO)
        {
            finish_pull(fplog,inputrec->pull);
        }
    } 
    else 
    {
        /* do PME only */
        gmx_pmeonly(*pmedata,cr,nrnb,wcycle,ewaldcoeff,FALSE,inputrec);
    }

    if (EI_DYNAMICS(inputrec->eI) || EI_TPI(inputrec->eI))
    {
        /* Some timing stats */  
        if (MASTER(cr))
        {
            if (runtime.proc == 0)
            {
                runtime.proc = runtime.real;
            }
        }
        else
        {
            runtime.real = 0;
        }
    }

    wallcycle_stop(wcycle,ewcRUN);

    /* Finish up, write some stuff
     * if rerunMD, don't write last frame again 
     */
    finish_run(fplog,cr,ftp2fn(efSTO,nfile,fnm),
               inputrec,nrnb,wcycle,&runtime,
               EI_DYNAMICS(inputrec->eI) && !MULTISIM(cr));

    /* Does what it says */  
    print_date_and_time(fplog,cr->nodeid,"Finished mdrun",&runtime);

    /* Close logfile already here if we were appending to it */
    if (MASTER(cr) && (Flags & MD_APPENDFILES))
    {
        gmx_log_close(fplog);
    }	

    if(bGotTermSignal)
    {
        rc = 1;
    }
    else if(bGotUsr1Signal)
    {
        rc = 2;
    }
    else
    {
        rc = 0;
    }

    return rc;
}

static void md_print_warning(const t_commrec *cr,FILE *fplog,const char *buf)
{
    if (MASTER(cr))
    {
        fprintf(stderr,"\n%s\n",buf);
    }
    if (fplog)
    {
        fprintf(fplog,"\n%s\n",buf);
    }
}

/* Definitions for convergence of iterated constraints.  Could be optimized . . .  */

/* data type */
struct gmx_iterate 
{
   real f,fprev,x,xprev;  
   int iter_i;
   bool bIterate;
   bool bFirstIterate;
   real *allrelerr;    
};
  
/* abstract data type for iteration data */
typedef struct gmx_iterate * 
gmx_iterate_t;
  
#ifdef GMX_DOUBLE
#define CONVERGEITER  0.000000001
#else
#define CONVERGEITER  0.0001
#endif
#define MAXITERCONST       200
  
  /* used to escape out of cyclic traps because of limited numberical precision  */
#define CYCLEMAX            20
#define FALLBACK          1000 

gmx_iterate_t gmx_iterate_init(bool bIterate) {
    
    gmx_iterate_t iterate;
    int i,maxcycle;
    
    maxcycle = MAXITERCONST+2;
    if((iterate=(struct gmx_iterate *)malloc(sizeof(struct gmx_iterate)))==NULL)
    {
        return NULL;
    }
    iterate->iter_i = 0;
    iterate->bIterate = bIterate;
    iterate->bFirstIterate = TRUE; 
    snew(iterate->allrelerr,maxcycle);
    for (i=0;i<maxcycle;i++) 
    {
        iterate->allrelerr[i] = 0;
    }
    return iterate;
}

void gmx_iterate_destroy(gmx_iterate_t iterate) 
{
    sfree(iterate->allrelerr);
    sfree(iterate);
}

static bool done_iterating(const t_commrec *cr,FILE *fplog, gmx_iterate_t iterate, real fom, real *newf) 
{    
    /* monitor convergence, and use a secant search to propose new
       values.  
                                                                  x_{i} - x_{i-1}
       The secant method computes x_{i+1} = x_{i} - f(x_{i}) * ---------------------
                                                                f(x_{i}) - f(x_{i-1})
       
       The function we are trying to zero is fom-x, where fom is the
       "figure of merit" which is the pressure (or the veta value) we
       would get by putting in an old value of the pressure or veta into
       the incrementor function for the step or half step.  I have
       verified that this gives the same answer as self consistent
       iteration, usually in many fewer steps, especially for small tau_p.
       
       We could possibly eliminate an iteration with proper use
       of the value from the previous step, but that would take a bit
       more bookkeeping, especially for veta, since tests indicate the
       function of veta on the last step is not sufficiently close to
       guarantee convergence this step. This is
       good enough for now.  On my tests, I could use tau_p down to
       0.02, which is smaller that would ever be necessary in
       practice. Generally, 3-5 iterations will be sufficient */

    real relerr,xmin;
    char buf[256];
    int i;
    bool incycle;
    
    if (iterate->bFirstIterate) 
    {
        iterate->x = fom;
        iterate->f = fom-iterate->x;
        iterate->xprev = 0;
        iterate->fprev = 0;
        *newf = fom;
        iterate->bFirstIterate = FALSE;
    } 
    else 
    {
        iterate->f = fom-iterate->x; /* we want to zero this difference */
        if ((iterate->iter_i > 1) && (iterate->iter_i < MAXITERCONST)) 
        {
            if (iterate->f==iterate->fprev) 
            {
                *newf = iterate->f;
            } 
            else 
            {
                *newf = iterate->x - (iterate->x-iterate->xprev)*(iterate->f)/(iterate->f-iterate->fprev); 
            }
        } 
        else 
        {
            /* just use self-consistent iteration the first step to initialize, or 
               if it's not converging (which happens occasionally -- need to investigate why) */
            *newf = fom; 
        }
    }
    /* Consider a slight shortcut allowing us to exit one sooner -- we check the
       difference between the closest of x and xprev to the new
       value. To be 100% certain, we should check the difference between
       the last result, and the previous result, or
       
       relerr = (fabs((x-xprev)/fom));
       
       but this is pretty much never necessary under typical conditions.
       Checking numerically, it seems to lead to almost exactly the same
       trajectories, but there are small differences out a few decimal
       places in the pressure, and eventually in the v_eta, but it could
       save an interation.
       
       if (fabs(*newf-x) < fabs(*newf - xprev)) { xmin = x;} else { xmin = xprev;}
       relerr = (fabs((*newf-xmin) / *newf));
    */
    
    relerr = (fabs((iterate->f-iterate->fprev)/fom));
    
    iterate->allrelerr[iterate->iter_i] = relerr;
    
    if (iterate->iter_i > 0) 
    {
        if (debug) 
        {
            fprintf(debug,"Iterating NPT constraints: %6i %20.12f%14.6g%20.12f\n",
                    iterate->iter_i,fom,relerr,*newf);
        }
        
        if ((relerr < CONVERGEITER) || (fom==0))
        {
            iterate->bIterate = FALSE;
            if (debug) 
            {
                fprintf(debug,"Iterating NPT constraints: CONVERGED\n");
            }
            return TRUE;
        }
        if (iterate->iter_i > MAXITERCONST) 
        {
            /* test to see if we're stuck in some numerical-precision induced loop */
            incycle = FALSE;
            for (i=0;i<CYCLEMAX;i++) {
                if (iterate->allrelerr[(MAXITERCONST-2*CYCLEMAX)-i] == iterate->allrelerr[iterate->iter_i-1]) {
                    incycle = TRUE;
                    if (relerr > CONVERGEITER*FALLBACK) {incycle = FALSE; break;}
                }
            }
            
            if (incycle) {
                /* we are trapped in a numerical attractor, and can't converge any more, and are close to the final result.
                   Better to give up here and proceed with a warning than have the simulation die.
                */
                sprintf(buf,"numerical convergence issues with NPT, relative error only %10.5g, continuing\n",relerr);
                md_print_warning(cr,fplog,buf);
                return TRUE;
            } else {
                gmx_fatal(FARGS,"Could not converge NPT constraints\n");
            }
        }
    }
    
    iterate->xprev = iterate->x;
    iterate->x = *newf;
    iterate->fprev = iterate->f;
    iterate->iter_i++;
    
    return FALSE;
}

static void check_nst_param(FILE *fplog,t_commrec *cr,
                            const char *desc_nst,int nst,
                            const char *desc_p,int *p)
{
    char buf[STRLEN];

    if (*p > 0 && *p % nst != 0)
    {
        /* Round up to the next multiple of nst */
        *p = ((*p)/nst + 1)*nst;
        sprintf(buf,"NOTE: %s changes %s to %d\n",desc_nst,desc_p,*p);
        md_print_warning(cr,fplog,buf);
    }
}

static void reset_all_counters(FILE *fplog,t_commrec *cr,
                               gmx_large_int_t step,
                               gmx_large_int_t *step_rel,t_inputrec *ir,
                               gmx_wallcycle_t wcycle,t_nrnb *nrnb,
                               gmx_runtime_t *runtime)
{
    char buf[STRLEN],sbuf[22];

    /* Reset all the counters related to performance over the run */
    sprintf(buf,"Step %s: resetting all time and cycle counters\n",
            gmx_step_str(step,sbuf));
    md_print_warning(cr,fplog,buf);

    wallcycle_stop(wcycle,ewcRUN);
    wallcycle_reset_all(wcycle);
    if (DOMAINDECOMP(cr))
    {
        reset_dd_statistics_counters(cr->dd);
    }
    init_nrnb(nrnb);
    ir->init_step += *step_rel;
    ir->nsteps    -= *step_rel;
    *step_rel = 0;
    wallcycle_start(wcycle,ewcRUN);
    runtime_start(runtime);
    print_date_and_time(fplog,cr->nodeid,"Restarted time",runtime);
}

static int check_nstglobalcomm(FILE *fplog,t_commrec *cr,
                               int nstglobalcomm,t_inputrec *ir)
{
    char buf[STRLEN];

    if (!EI_DYNAMICS(ir->eI))
    {
        nstglobalcomm = 1;
    }

    if (nstglobalcomm == -1)
    {
        if (ir->nstcalcenergy == 0 && ir->nstlist == 0)
        {
            nstglobalcomm = 10;
            if (ir->nstenergy > 0 && ir->nstenergy < nstglobalcomm)
            {
                nstglobalcomm = ir->nstenergy;
            }
        }
        else
        {
            /* We assume that if nstcalcenergy > nstlist,
             * nstcalcenergy is a multiple of nstlist.
             */
            if (ir->nstcalcenergy == 0 ||
                (ir->nstlist > 0 && ir->nstlist < ir->nstcalcenergy))
            {
                nstglobalcomm = ir->nstlist;
            }
            else
            {
                nstglobalcomm = ir->nstcalcenergy;
            }
        }
    }
    else
    {
        if (ir->nstlist > 0 &&
            nstglobalcomm > ir->nstlist && nstglobalcomm % ir->nstlist != 0)
        {
            nstglobalcomm = (nstglobalcomm / ir->nstlist)*ir->nstlist;
            sprintf(buf,"WARNING: nstglobalcomm is larger than nstlist, but not a multiple, setting it to %d\n",nstglobalcomm);
            md_print_warning(cr,fplog,buf);
        }
        if (nstglobalcomm > ir->nstcalcenergy)
        {
            check_nst_param(fplog,cr,"-gcom",nstglobalcomm,
                            "nstcalcenergy",&ir->nstcalcenergy);
        }

        check_nst_param(fplog,cr,"-gcom",nstglobalcomm,
                        "nstenergy",&ir->nstenergy);

        check_nst_param(fplog,cr,"-gcom",nstglobalcomm,
                        "nstlog",&ir->nstlog);
    }

    if (ir->comm_mode != ecmNO && ir->nstcomm < nstglobalcomm)
    {
        sprintf(buf,"WARNING: Changing nstcomm from %d to %d\n",
                ir->nstcomm,nstglobalcomm);
        md_print_warning(cr,fplog,buf);
        ir->nstcomm = nstglobalcomm;
    }

    return nstglobalcomm;
}

static void check_ir_old_tpx_versions(t_commrec *cr,FILE *fplog,
                                      t_inputrec *ir,gmx_mtop_t *mtop)
{
    /* Check required for old tpx files */
    if (IR_TWINRANGE(*ir) && ir->nstlist > 1 &&
        ir->nstcalcenergy % ir->nstlist != 0)
    {
        md_print_warning(cr,fplog,"Old tpr file with twin-range settings: modifiying energy calculation and/or T/P-coupling frequencies");

        if (gmx_mtop_ftype_count(mtop,F_CONSTR) +
            gmx_mtop_ftype_count(mtop,F_CONSTRNC) > 0 &&
            ir->eConstrAlg == econtSHAKE)
        {
            md_print_warning(cr,fplog,"With twin-range cut-off's and SHAKE the virial and pressure are incorrect");
            if (ir->epc != epcNO)
            {
                gmx_fatal(FARGS,"Can not do pressure coupling with twin-range cut-off's and SHAKE");
            }
        }
        check_nst_param(fplog,cr,"nstlist",ir->nstlist,
                        "nstcalcenergy",&ir->nstcalcenergy);
    }
    check_nst_param(fplog,cr,"nstcalcenergy",ir->nstcalcenergy,
                    "nstenergy",&ir->nstenergy);
    check_nst_param(fplog,cr,"nstcalcenergy",ir->nstcalcenergy,
                    "nstlog",&ir->nstlog);
    if (ir->efep != efepNO)
    {
        check_nst_param(fplog,cr,"nstdhdl",ir->nstdhdl,
                        "nstenergy",&ir->nstenergy);
    }
}

typedef struct {
    bool       bGStatEveryStep;
    gmx_large_int_t step_ns;
    gmx_large_int_t step_nscheck;
    gmx_large_int_t nns;
    matrix     scale_tot;
    int        nabnsb;
    double     s1;
    double     s2;
    double     ab;
    double     lt_runav;
    double     lt_runav2;
} gmx_nlheur_t;

static void reset_nlistheuristics(gmx_nlheur_t *nlh,gmx_large_int_t step)
{
    nlh->lt_runav  = 0;
    nlh->lt_runav2 = 0;
    nlh->step_nscheck = step;
}

static void init_nlistheuristics(gmx_nlheur_t *nlh,
                                 bool bGStatEveryStep,gmx_large_int_t step)
{
    nlh->bGStatEveryStep = bGStatEveryStep;
    nlh->nns       = 0;
    nlh->nabnsb    = 0;
    nlh->s1        = 0;
    nlh->s2        = 0;
    nlh->ab        = 0;

    reset_nlistheuristics(nlh,step);
}

static void update_nliststatistics(gmx_nlheur_t *nlh,gmx_large_int_t step)
{
    gmx_large_int_t nl_lt;
    char sbuf[22],sbuf2[22];

    /* Determine the neighbor list life time */
    nl_lt = step - nlh->step_ns;
    if (debug)
    {
        fprintf(debug,"%d atoms beyond ns buffer, updating neighbor list after %s steps\n",nlh->nabnsb,gmx_step_str(nl_lt,sbuf));
    }
    nlh->nns++;
    nlh->s1 += nl_lt;
    nlh->s2 += nl_lt*nl_lt;
    nlh->ab += nlh->nabnsb;
    if (nlh->lt_runav == 0)
    {
        nlh->lt_runav  = nl_lt;
        /* Initialize the fluctuation average
         * such that at startup we check after 0 steps.
         */
        nlh->lt_runav2 = sqr(nl_lt/2.0);
    }
    /* Running average with 0.9 gives an exp. history of 9.5 */
    nlh->lt_runav2 = 0.9*nlh->lt_runav2 + 0.1*sqr(nlh->lt_runav - nl_lt);
    nlh->lt_runav  = 0.9*nlh->lt_runav  + 0.1*nl_lt;
    if (nlh->bGStatEveryStep)
    {
        /* Always check the nlist validity */
        nlh->step_nscheck = step;
    }
    else
    {
        /* We check after:  <life time> - 2*sigma
         * The factor 2 is quite conservative,
         * but we assume that with nstlist=-1 the user
         * prefers exact integration over performance.
         */
        nlh->step_nscheck = step
                  + (int)(nlh->lt_runav - 2.0*sqrt(nlh->lt_runav2)) - 1;
    }
    if (debug)
    {
        fprintf(debug,"nlist life time %s run av. %4.1f sig %3.1f check %s check with -gcom %d\n",
                gmx_step_str(nl_lt,sbuf),nlh->lt_runav,sqrt(nlh->lt_runav2),
                gmx_step_str(nlh->step_nscheck-step+1,sbuf2),
                (int)(nlh->lt_runav - 2.0*sqrt(nlh->lt_runav2)));
    }
}

static void set_nlistheuristics(gmx_nlheur_t *nlh,bool bReset,gmx_large_int_t step)
{
    int d;

    if (bReset)
    {
        reset_nlistheuristics(nlh,step);
    }
    else
    {
        update_nliststatistics(nlh,step);
    }

    nlh->step_ns = step;
    /* Initialize the cumulative coordinate scaling matrix */
    clear_mat(nlh->scale_tot);
    for(d=0; d<DIM; d++)
    {
        nlh->scale_tot[d][d] = 1.0;
    }
}

double do_md(FILE *fplog,t_commrec *cr,int nfile,const t_filenm fnm[],
             const output_env_t oenv, bool bVerbose,bool bCompact,
             int nstglobalcomm,
             gmx_vsite_t *vsite,gmx_constr_t constr,
             int stepout,t_inputrec *ir,
             gmx_mtop_t *top_global,
             t_fcdata *fcd,
             t_state *state_global,
             t_mdatoms *mdatoms,
             t_nrnb *nrnb,gmx_wallcycle_t wcycle,
             gmx_edsam_t ed,t_forcerec *fr,
             int repl_ex_nst,int repl_ex_seed,
             real cpt_period,real max_hours,
             unsigned long Flags,
             gmx_runtime_t *runtime)
{
    int        fp_trn=0,fp_xtc=0;
    ener_file_t fp_ene=NULL;
    gmx_large_int_t step,step_rel;
    const char *fn_cpt;
    FILE       *fp_dhdl=NULL,*fp_field=NULL;
    double     run_time;
    double     t,t0,lam0;
    bool       bGStatEveryStep,bGStat,bNstEner,bCalcPres,bCalcEner;
    bool       bNS,bNStList,bSimAnn,bStopCM,bRerunMD,bNotLastFrame=FALSE,
               bFirstStep,bStateFromTPX,bInitStep,bLastStep,
               bBornRadii,bStartingFromCpt;
    bool       bDoDHDL=FALSE;
    bool       bNEMD,do_ene,do_log,do_verbose,bRerunWarnNoV=TRUE,
               bForceUpdate=FALSE,bX,bV,bF,bXTC,bCPT;
    bool       bMasterState;
    int        force_flags,cglo_flags;
    tensor     force_vir,shake_vir,total_vir,tmp_vir,pres;
    int        i,m,status;
    rvec       mu_tot;
    t_vcm      *vcm;
	t_state    *bufstate;   
    matrix     *scale_tot,pcoupl_mu,M,ebox;
    gmx_nlheur_t nlh;
    t_trxframe rerun_fr;
    gmx_repl_ex_t repl_ex=NULL;
    int        nchkpt=1;
    /* Booleans (disguised as a reals) to checkpoint and terminate mdrun */  
    real       chkpt=0,terminate=0,terminate_now=0;

    gmx_localtop_t *top;	
    t_mdebin *mdebin=NULL;
    t_state    *state=NULL;
    rvec       *f_global=NULL;
    int        n_xtc=-1;
    rvec       *x_xtc=NULL;
    gmx_enerdata_t *enerd;
    rvec       *f=NULL;
    gmx_global_stat_t gstat;
    gmx_update_t upd=NULL;
    t_graph    *graph=NULL;

    bool        bFFscan;
    gmx_groups_t *groups;
    gmx_ekindata_t *ekind, *ekind_save;
    gmx_shellfc_t shellfc;
    int         count,nconverged=0;
    real        timestep=0;
    double      tcount=0;
    bool        bIonize=FALSE;
    bool        bTCR=FALSE,bConverged=TRUE,bOK,bSumEkinhOld,bExchanged;
    bool        bAppend;
    bool        bVV,bIterations,bIterate,bFirstIterate,bTemp,bPres,bTrotter;
    real        temp0,mu_aver=0,dvdl;
    int         a0,a1,gnx=0,ii;
    atom_id     *grpindex=NULL;
    char        *grpname;
    t_coupl_rec *tcr=NULL;
    rvec        *xcopy=NULL,*vcopy=NULL,*cbuf=NULL;
    matrix      boxcopy={{0}},lastbox;
	tensor      tmpvir;
	real        fom,oldfom,veta_save,pcurr,scalevir,tracevir;
	real        vetanew = 0;
    double      cycles;
    int         reset_counters=-1;
	real        last_conserved = 0;
    real        last_ekin = 0;
	int         iter_i;
	t_extmass   MassQ;
    int         **trotter_seq; 
    char        sbuf[22],sbuf2[22];
    bool        bHandledSignal=FALSE;
<<<<<<< HEAD
    qhop_db_t   qhop_database=NULL;

=======
    gmx_iterate_t iterate;
>>>>>>> b1a16663
#ifdef GMX_FAHCORE
    /* Temporary addition for FAHCORE checkpointing */
    int chkpt_ret;
#endif

    /* Check for special mdrun options */
    bRerunMD = (Flags & MD_RERUN);
    bIonize  = (Flags & MD_IONIZE);
    bFFscan  = (Flags & MD_FFSCAN);
    bAppend  = (Flags & MD_APPENDFILES);
    /* md-vv uses averaged full step velocities for T-control 
       md-vv2 uses averaged half step velocities for T-control (but full step ekin for P control)
       md uses averaged half step kinetic energies to determine temperature unless defined otherwise by GMX_EKIN_AVE_VEL; */
    bVV = EI_VV(ir->eI);
    if (bVV) /* to store the initial velocities while computing virial */
    {
        snew(cbuf,top_global->natoms);
    }
    /* all the iteratative cases - only if there are constraints */ 
    bIterations = ((IR_NPT_TROTTER(ir)) && (constr) && (!bRerunMD));
    bTrotter = (bVV && (IR_NPT_TROTTER(ir) || (IR_NVT_TROTTER(ir))));        
    
    if (bRerunMD)
    {
        /* Since we don't know if the frames read are related in any way,
         * rebuild the neighborlist at every step.
         */
        ir->nstlist       = 1;
        ir->nstcalcenergy = 1;
        nstglobalcomm     = 1;
    }

    check_ir_old_tpx_versions(cr,fplog,ir,top_global);

    nstglobalcomm = check_nstglobalcomm(fplog,cr,nstglobalcomm,ir);
    bGStatEveryStep = (nstglobalcomm == 1);

    if (!bGStatEveryStep && ir->nstlist == -1 && fplog != NULL)
    {
        fprintf(fplog,
                "To reduce the energy communication with nstlist = -1\n"
                "the neighbor list validity should not be checked at every step,\n"
                "this means that exact integration is not guaranteed.\n"
                "The neighbor list validity is checked after:\n"
                "  <n.list life time> - 2*std.dev.(n.list life time)  steps.\n"
                "In most cases this will result in exact integration.\n"
                "This reduces the energy communication by a factor of 2 to 3.\n"
                "If you want less energy communication, set nstlist > 3.\n\n");
    }

    if (bRerunMD || bFFscan)
    {
        ir->nstxtcout = 0;
    }
    groups = &top_global->groups;

    /* Initial values */
    init_md(fplog,cr,ir,oenv,&t,&t0,&state_global->lambda,&lam0,
            nrnb,top_global,&upd,
            nfile,fnm,&fp_trn,&fp_xtc,&fp_ene,&fn_cpt,
            &fp_dhdl,&fp_field,&mdebin,
            force_vir,shake_vir,mu_tot,&bNEMD,&bSimAnn,&vcm,state_global,Flags);

    clear_mat(total_vir);
    clear_mat(pres);
    /* Energy terms and groups */
    snew(enerd,1);
    init_enerdata(top_global->groups.grps[egcENER].nr,ir->n_flambda,enerd);
    if (DOMAINDECOMP(cr))
    {
        f = NULL;
    }
    else
    {
        snew(f,top_global->natoms);
    }

    /* Kinetic energy data */
    snew(ekind,1);
    init_ekindata(fplog,top_global,&(ir->opts),ekind);
    /* needed for iteration of constraints */
    snew(ekind_save,1);
    init_ekindata(fplog,top_global,&(ir->opts),ekind_save);
    /* Copy the cos acceleration to the groups struct */    
    ekind->cosacc.cos_accel = ir->cos_accel;

    gstat = global_stat_init(ir);
    debug_gmx();

    /* Check for polarizable models and flexible constraints */
    shellfc = init_shell_flexcon(fplog,
                                 top_global,n_flexible_constraints(constr),
                                 (ir->bContinuation || 
                                  (DOMAINDECOMP(cr) && !MASTER(cr))) ?
                                 NULL : state_global->x);

    if (DEFORM(*ir))
    {
#ifdef GMX_THREADS
        tMPI_Thread_mutex_lock(&box_mutex);
#endif
        set_deform_reference_box(upd,init_step_tpx,box_tpx);
#ifdef GMX_THREADS
        tMPI_Thread_mutex_unlock(&box_mutex);
#endif
    }

    {
        double io = compute_io(ir,top_global->natoms,groups,mdebin->ebin->nener,1);
        if ((io > 2000) && MASTER(cr))
            fprintf(stderr,
                    "\nWARNING: This run will generate roughly %.0f Mb of data\n\n",
                    io);
    }

    if (DOMAINDECOMP(cr)) {
        top = dd_init_local_top(top_global);

        snew(state,1);
        dd_init_local_state(cr->dd,state_global,state);

        if (DDMASTER(cr->dd) && ir->nstfout) {
            snew(f_global,state_global->natoms);
        }
    } else {
        if (PAR(cr)) {
            /* Initialize the particle decomposition and split the topology */
            top = split_system(fplog,top_global,ir,cr);

            pd_cg_range(cr,&fr->cg0,&fr->hcg);
            pd_at_range(cr,&a0,&a1);
        } else {
            top = gmx_mtop_generate_local_top(top_global,ir);

            a0 = 0;
            a1 = top_global->natoms;
        }

        state = partdec_init_local_state(cr,state_global);
        f_global = f;

        atoms2md(top_global,ir,0,NULL,a0,a1-a0,mdatoms);

        if (vsite) {
            set_vsite_top(vsite,top,mdatoms,cr);
        }

        if (ir->ePBC != epbcNONE && !ir->bPeriodicMols) {
            graph = mk_graph(fplog,&(top->idef),0,top_global->natoms,FALSE,FALSE);
        }

        if (shellfc) {
            make_local_shells(cr,mdatoms,shellfc);
        }

        if (ir->pull && PAR(cr)) {
            dd_make_local_pull_groups(NULL,ir->pull,mdatoms);
        }
    }

    if (DOMAINDECOMP(cr))
    {
        /* Distribute the charge groups over the nodes from the master node */
        dd_partition_system(fplog,ir->init_step,cr,TRUE,1,
                            state_global,top_global,ir,
                            state,&f,mdatoms,top,fr,
                            vsite,shellfc,constr,
                            nrnb,wcycle,FALSE);
    }

    /* If not DD, copy gb data */
    if(ir->implicit_solvent && !DOMAINDECOMP(cr))
    {
        make_local_gb(cr,fr->born,ir->gb_algorithm);
    }

    update_mdatoms(mdatoms,state->lambda);

    if (MASTER(cr))
    {
        /* Update mdebin with energy history if appending to output files */
        if ( Flags & MD_APPENDFILES )
        {
            restore_energyhistory_from_state(mdebin,&state_global->enerhist);
        }
        /* Set the initial energy history in state to zero by updating once */
        update_energyhistory(&state_global->enerhist,mdebin);
    }	

    if ((state->flags & (1<<estLD_RNG)) && (Flags & MD_READ_RNG)) {
        /* Set the random state if we read a checkpoint file */
        set_stochd_state(upd,state);
    }

    /* Initialize constraints */
    if (constr) {
        if (!DOMAINDECOMP(cr))
            set_constraints(constr,top,ir,mdatoms,cr);
    }

    /* Check whether we have to GCT stuff */
    bTCR = ftp2bSet(efGCT,nfile,fnm);
    if (bTCR) {
        if (MASTER(cr)) {
            fprintf(stderr,"Will do General Coupling Theory!\n");
        }
        gnx = top_global->mols.nr;
        snew(grpindex,gnx);
        for(i=0; (i<gnx); i++) {
            grpindex[i] = i;
        }
    }

    if (repl_ex_nst > 0 && MASTER(cr))
        repl_ex = init_replica_exchange(fplog,cr->ms,state_global,ir,
                                        repl_ex_nst,repl_ex_seed);

    if (!ir->bContinuation && !bRerunMD)
    {
        if (mdatoms->cFREEZE && (state->flags & (1<<estV)))
        {
            /* Set the velocities of frozen particles to zero */
            for(i=mdatoms->start; i<mdatoms->start+mdatoms->homenr; i++)
            {
                for(m=0; m<DIM; m++)
                {
                    if (ir->opts.nFreeze[mdatoms->cFREEZE[i]][m])
                    {
                        state->v[i][m] = 0;
                    }
                }
            }
        }

        if (constr)
        {
            /* Constrain the initial coordinates and velocities */
            do_constrain_first(fplog,constr,ir,mdatoms,state,f,
                               graph,cr,nrnb,fr,top,shake_vir);
        }
        if (vsite)
        {
            /* Construct the virtual sites for the initial configuration */
            construct_vsites(fplog,vsite,state->x,nrnb,ir->delta_t,NULL,
                             top->idef.iparams,top->idef.il,
                             fr->ePBC,fr->bMolPBC,graph,cr,state->box);
        }
    }

    debug_gmx();
  
    /* I'm assuming we need global communication the first time! MRS */
    cglo_flags = (CGLO_TEMPERATURE | CGLO_GSTAT
                  | (bVV ? CGLO_PRESSURE:0)
                  | (bVV ? CGLO_CONSTRAINT:0)
                  | (bRerunMD ? CGLO_RERUNMD:0)
                  | ((Flags & MD_READ_EKIN) ? CGLO_READEKIN:0));
    
    compute_globals(fplog,gstat,cr,ir,fr,ekind,state,state_global,mdatoms,nrnb,vcm,
                    wcycle,enerd,force_vir,shake_vir,total_vir,pres,mu_tot,
                    constr,&chkpt,&terminate,&terminate_now,&(nlh.nabnsb),state->box,
                    top_global,&pcurr,top_global->natoms,&bSumEkinhOld,cglo_flags);
    if (ir->eI == eiVVAK) {
        /* a second call to get the half step temperature initialized as well */ 
        /* we do the same call as above, but turn the pressure off -- internally, this 
           is recognized as a velocity verlet half-step kinetic energy calculation.
           This minimized excess variables, but perhaps loses some logic?*/
        
        compute_globals(fplog,gstat,cr,ir,fr,ekind,state,state_global,mdatoms,nrnb,vcm,
                        wcycle,enerd,force_vir,shake_vir,total_vir,pres,mu_tot,
                        constr,&chkpt,&terminate,&terminate_now,&(nlh.nabnsb),state->box,
                        top_global,&pcurr,top_global->natoms,&bSumEkinhOld,
                        cglo_flags &~ CGLO_PRESSURE);
    }
    
    /* Calculate the initial half step temperature, and save the ekinh_old */
    if (!(Flags & MD_STARTFROMCPT)) 
    {
        for(i=0; (i<ir->opts.ngtc); i++) 
        {
            copy_mat(ekind->tcstat[i].ekinh,ekind->tcstat[i].ekinh_old);
        } 
    }
    temp0 = enerd->term[F_TEMP];
    
    /* Initiate data for the special cases */
    if (bIterations) 
    {
        bufstate = init_bufstate(state->natoms,(ir->opts.ngtc+1)*ir->opts.nnhchains); /* extra state for barostat */
    }
    
    if (bFFscan) 
    {
        snew(xcopy,state->natoms);
        snew(vcopy,state->natoms);
        copy_rvecn(state->x,xcopy,0,state->natoms);
        copy_rvecn(state->v,vcopy,0,state->natoms);
        copy_mat(state->box,boxcopy);
    } 
    
    /* need to make an initiation call to get the Trotter variables set, as well as other constants for non-trotter
       temperature control */
    trotter_seq = init_npt_vars(ir,state,&MassQ,bTrotter);
    
    if (MASTER(cr))
    {
        if (constr && !ir->bContinuation && ir->eConstrAlg == econtLINCS)
        {
            fprintf(fplog,
                    "RMS relative constraint deviation after constraining: %.2e\n",
                    constr_rmsd(constr,FALSE));
        }
        fprintf(fplog,"Initial temperature: %g K\n",enerd->term[F_TEMP]);
        if (bRerunMD)
        {
            fprintf(stderr,"starting md rerun '%s', reading coordinates from"
                    " input trajectory '%s'\n\n",
                    *(top_global->name),opt2fn("-rerun",nfile,fnm));
            if (bVerbose)
            {
                fprintf(stderr,"Calculated time to finish depends on nsteps from "
                        "run input file,\nwhich may not correspond to the time "
                        "needed to process input trajectory.\n\n");
            }
        }
        else
        {
            fprintf(stderr,"starting mdrun '%s'\n",
                    *(top_global->name));
            if (ir->init_step > 0)
            {
                fprintf(stderr,"%s steps, %8.1f ps (continuing from step %s, %8.1f ps).\n",
                        gmx_step_str(ir->init_step+ir->nsteps,sbuf),
                        (ir->init_step+ir->nsteps)*ir->delta_t,
                        gmx_step_str(ir->init_step,sbuf2),
                        ir->init_step*ir->delta_t);
            }
            else
            {
                fprintf(stderr,"%s steps, %8.1f ps.\n",
                        gmx_step_str(ir->nsteps,sbuf),ir->nsteps*ir->delta_t);
            }
        }
        fprintf(fplog,"\n");
    }
    if(fr->bqhop)
    {
        init_qhop(cr,top_global,ir,fr,state->x,state->box,mdatoms, &qhop_database);
        if (qhop_database == NULL)
            gmx_fatal(FARGS, "qhop_database not set");
    }
 

    /* Set and write start time */
    runtime_start(runtime);
    print_date_and_time(fplog,cr->nodeid,"Started mdrun",runtime);
    wallcycle_start(wcycle,ewcRUN);
    if (fplog)
        fprintf(fplog,"\n");

    /* safest point to do file checkpointing is here.  More general point would be immediately before integrator call */
#ifdef GMX_FAHCORE
    chkpt_ret=fcCheckPointParallel( cr->nodeid,
                                    NULL,0);
    if ( chkpt_ret == 0 ) 
        gmx_fatal( 3,__FILE__,__LINE__, "Checkpoint error on step %d\n", 0 );
#endif

    debug_gmx();
    /***********************************************************
     *
     *             Loop over MD steps 
     *
     ************************************************************/

    /* if rerunMD then read coordinates and velocities from input trajectory */
    if (bRerunMD)
    {
        if (getenv("GMX_FORCE_UPDATE"))
        {
            bForceUpdate = TRUE;
        }

        bNotLastFrame = read_first_frame(oenv,&status,
                                         opt2fn("-rerun",nfile,fnm),
                                         &rerun_fr,TRX_NEED_X | TRX_READ_V);
        if (rerun_fr.natoms != top_global->natoms)
        {
            gmx_fatal(FARGS,
                      "Number of atoms in trajectory (%d) does not match the "
                      "run input file (%d)\n",
                      rerun_fr.natoms,top_global->natoms);
        }
        if (ir->ePBC != epbcNONE)
        {
            if (!rerun_fr.bBox)
            {
                gmx_fatal(FARGS,"Rerun trajectory frame step %d time %f does not contain a box, while pbc is used",rerun_fr.step,rerun_fr.time);
            }
            if (max_cutoff2(ir->ePBC,rerun_fr.box) < sqr(fr->rlistlong))
            {
                gmx_fatal(FARGS,"Rerun trajectory frame step %d time %f has too small box dimensions",rerun_fr.step,rerun_fr.time);
            }

            /* Set the shift vectors.
             * Necessary here when have a static box different from the tpr box.
             */
            calc_shifts(rerun_fr.box,fr->shift_vec);
        }
    }

    /* loop over MD steps or if rerunMD to end of input trajectory */
    bFirstStep = TRUE;
    /* Skip the first Nose-Hoover integration when we get the state from tpx */
    bStateFromTPX = !opt2bSet("-cpi",nfile,fnm);
    bInitStep = bFirstStep && (bStateFromTPX || bVV);
    bStartingFromCpt = (Flags & MD_STARTFROMCPT) && bInitStep;
    bLastStep = FALSE;
    bSumEkinhOld = FALSE;
    bExchanged = FALSE;

    step = ir->init_step;
    step_rel = 0;

    if (ir->nstlist == -1)
    {
        init_nlistheuristics(&nlh,bGStatEveryStep,step);
    }

    bLastStep = (bRerunMD || step_rel > ir->nsteps);
    while (!bLastStep || (bRerunMD && bNotLastFrame)) {

        wallcycle_start(wcycle,ewcSTEP);

        GMX_MPE_LOG(ev_timestep1);

        if (bRerunMD) {
            if (rerun_fr.bStep) {
                step = rerun_fr.step;
                step_rel = step - ir->init_step;
            }
            if (rerun_fr.bTime) {
                t = rerun_fr.time;
            }
            else
            {
                t = step;
            }
        } 
        else 
        {
            bLastStep = (step_rel == ir->nsteps);
            t = t0 + step*ir->delta_t;
        }

        if (ir->efep != efepNO)
        {
            if (bRerunMD && rerun_fr.bLambda && (ir->delta_lambda!=0))
            {
                state_global->lambda = rerun_fr.lambda;
            }
            else
            {
                state_global->lambda = lam0 + step*ir->delta_lambda;
            }
            state->lambda = state_global->lambda;
            bDoDHDL = do_per_step(step,ir->nstdhdl);
        }

        if (bSimAnn) 
        {
            update_annealing_target_temp(&(ir->opts),t);
        }

        if (bRerunMD)
        {
            if (!(DOMAINDECOMP(cr) && !MASTER(cr)))
            {
                for(i=0; i<state_global->natoms; i++)
                {
                    copy_rvec(rerun_fr.x[i],state_global->x[i]);
                }
                if (rerun_fr.bV)
                {
                    for(i=0; i<state_global->natoms; i++)
                    {
                        copy_rvec(rerun_fr.v[i],state_global->v[i]);
                    }
                }
                else
                {
                    for(i=0; i<state_global->natoms; i++)
                    {
                        clear_rvec(state_global->v[i]);
                    }
                    if (bRerunWarnNoV)
                    {
                        fprintf(stderr,"\nWARNING: Some frames do not contain velocities.\n"
                                "         Ekin, temperature and pressure are incorrect,\n"
                                "         the virial will be incorrect when constraints are present.\n"
                                "\n");
                        bRerunWarnNoV = FALSE;
                    }
                }
            }
            copy_mat(rerun_fr.box,state_global->box);
            copy_mat(state_global->box,state->box);

            if (vsite && (Flags & MD_RERUN_VSITE))
            {
                if (DOMAINDECOMP(cr))
                {
                    gmx_fatal(FARGS,"Vsite recalculation with -rerun is not implemented for domain decomposition, use particle decomposition");
                }
                if (graph)
                {
                    /* Following is necessary because the graph may get out of sync
                     * with the coordinates if we only have every N'th coordinate set
                     */
                    mk_mshift(fplog,graph,fr->ePBC,state->box,state->x);
                    shift_self(graph,state->box,state->x);
                }
                construct_vsites(fplog,vsite,state->x,nrnb,ir->delta_t,state->v,
                                 top->idef.iparams,top->idef.il,
                                 fr->ePBC,fr->bMolPBC,graph,cr,state->box);
                if (graph)
                {
                    unshift_self(graph,state->box,state->x);
                }
            }
        }

        /* Stop Center of Mass motion */
        bStopCM = (ir->comm_mode != ecmNO && do_per_step(step,ir->nstcomm));

        /* Copy back starting coordinates in case we're doing a forcefield scan */
        if (bFFscan)
        {
            for(ii=0; (ii<state->natoms); ii++)
            {
                copy_rvec(xcopy[ii],state->x[ii]);
                copy_rvec(vcopy[ii],state->v[ii]);
            }
            copy_mat(boxcopy,state->box);
        }

        if (bRerunMD)
        {
            /* for rerun MD always do Neighbour Searching */
            bNS = (bFirstStep || ir->nstlist != 0);
            bNStList = bNS;
        }
        else
        {
            /* Determine whether or not to do Neighbour Searching and LR */
            bNStList = (ir->nstlist > 0  && step % ir->nstlist == 0);
            
            bNS = (bFirstStep || bExchanged || bNStList ||
                   (ir->nstlist == -1 && nlh.nabnsb > 0));

            if (bNS && ir->nstlist == -1)
            {
                set_nlistheuristics(&nlh,bFirstStep || bExchanged,step);
            }
        } 

        if (terminate_now > 0 || (terminate_now < 0 && bNS))
        {
            bLastStep = TRUE;
        }

        /* Determine whether or not to update the Born radii if doing GB */
        bBornRadii=bFirstStep;
        if (ir->implicit_solvent && (step % ir->nstgbradii==0))
        {
            bBornRadii=TRUE;
        }
        
        do_log = do_per_step(step,ir->nstlog) || bFirstStep || bLastStep;
        do_verbose = bVerbose &&
                  (step % stepout == 0 || bFirstStep || bLastStep);

        if (bNS && !(bFirstStep && ir->bContinuation && !bRerunMD))
        {
            if (bRerunMD)
            {
                bMasterState = TRUE;
            }
            else
            {
                bMasterState = FALSE;
                /* Correct the new box if it is too skewed */
                if (DYNAMIC_BOX(*ir))
                {
                    if (correct_box(fplog,step,state->box,graph))
                    {
                        bMasterState = TRUE;
                    }
                }
                if (DOMAINDECOMP(cr) && bMasterState)
                {
                    dd_collect_state(cr->dd,state,state_global);
                }
            }

            if (DOMAINDECOMP(cr))
            {
                /* Repartition the domain decomposition */
                wallcycle_start(wcycle,ewcDOMDEC);
                dd_partition_system(fplog,step,cr,
                                    bMasterState,nstglobalcomm,
                                    state_global,top_global,ir,
                                    state,&f,mdatoms,top,fr,
                                    vsite,shellfc,constr,
                                    nrnb,wcycle,do_verbose);
                wallcycle_stop(wcycle,ewcDOMDEC);
            }
        }

        if (MASTER(cr) && do_log && !bFFscan)
        {
            print_ebin_header(fplog,step,t,state->lambda);
        }

        if (ir->efep != efepNO)
        {
            update_mdatoms(mdatoms,state->lambda); 
        }

        if (bRerunMD && rerun_fr.bV)
        {
            
            /* We need the kinetic energy at minus the half step for determining
             * the full step kinetic energy and possibly for T-coupling.*/
            /* This may not be quite working correctly yet . . . . */
            compute_globals(fplog,gstat,cr,ir,fr,ekind,state,state_global,mdatoms,nrnb,vcm,
                            wcycle,enerd,NULL,NULL,NULL,NULL,mu_tot,
                            constr,&chkpt,&terminate,&terminate_now,&(nlh.nabnsb),state->box,
                            top_global,&pcurr,top_global->natoms,&bSumEkinhOld,
                            CGLO_RERUNMD | CGLO_GSTAT | CGLO_TEMPERATURE);
        }
        clear_mat(force_vir);
        
        /* Ionize the atoms if necessary */
        if (bIonize)
        {
            ionize(fplog,oenv,mdatoms,top_global,t,ir,state->x,state->v,
                   mdatoms->start,mdatoms->start+mdatoms->homenr,state->box,cr);
        }
        
        /* Update force field in ffscan program */
        if (bFFscan)
        {
            if (update_forcefield(fplog,
                                  nfile,fnm,fr,
                                  mdatoms->nr,state->x,state->box)) {
                if (gmx_parallel_env_initialized())
                {
                    gmx_finalize();
                }
                exit(0);
            }
        }

        GMX_MPE_LOG(ev_timestep2);

        if ((bNS || bLastStep) && (step > ir->init_step) && !bRerunMD)
        {
            bCPT = (chkpt > 0 || (bLastStep && (Flags & MD_CONFOUT)));
            if (bCPT)
            {
                chkpt = 0;
            }
        }
        else
        {
            bCPT = FALSE;
        }

        /* Determine the pressure:
         * always when we want exact averages in the energy file,
         * at ns steps when we have pressure coupling,
         * otherwise only at energy output steps (set below).
         */
        bNstEner = (bGStatEveryStep || do_per_step(step,ir->nstcalcenergy));
        bCalcEner = bNstEner;
		bCalcPres = (bGStatEveryStep || (ir->epc != epcNO && bNS));

        /* Do we need global communication ? */
        bGStat = (bCalcEner || bStopCM ||
                  (ir->nstlist == -1 && !bRerunMD && step >= nlh.step_nscheck));

        do_ene = (do_per_step(step,ir->nstenergy) || bLastStep);

        if (do_ene || do_log)
        {
            bCalcPres = TRUE;
            bCalcEner = TRUE;
            bGStat    = TRUE;
        }
        
        /* these CGLO_ options remain the same throughout the iteration */
        cglo_flags = ((bRerunMD ? CGLO_RERUNMD : 0) |
                      (bStopCM ? CGLO_STOPCM : 0) |
                      (bGStat ? CGLO_GSTAT : 0) |
                      (bNEMD ? CGLO_NEMD : 0)
            );
        
        force_flags = (GMX_FORCE_STATECHANGED |
                       ((DYNAMIC_BOX(*ir) || bRerunMD) ? GMX_FORCE_DYNAMICBOX : 0) |
                       GMX_FORCE_ALLFORCES |
                       (bNStList ? GMX_FORCE_DOLR : 0) |
                       GMX_FORCE_SEPLRF |
                       (bCalcEner ? GMX_FORCE_VIRIAL : 0) |
<<<<<<< HEAD
                       (bDoDHDL ? GMX_FORCE_DHDL : 0));

        if(!bFirstStep)
        {
            if(fr->bqhop && do_per_step(step,ir->qhopfreq)){ 

                do_qhop(fplog, cr,ir,nrnb,wcycle,top,top_global, groups,state, 
                        mdatoms,fcd,graph,fr,vsite,mu_tot/*,born*/,bBornRadii,
                        enerd->term[F_TEMP],step/*,f/*,buf*/,force_vir, qhop_database);
            
            }
        }

=======
                       (bDoDHDL ? GMX_FORCE_DHDL : 0)
            );
        
>>>>>>> b1a16663
        if (shellfc)
        {
            /* Now is the time to relax the shells */
            count=relax_shell_flexcon(fplog,cr,bVerbose,bFFscan ? step+1 : step,
                                      ir,bNS,force_flags,
                                      bStopCM,top,top_global,
                                      constr,enerd,fcd,
                                      state,f,force_vir,mdatoms,
                                      nrnb,wcycle,graph,groups,
                                      shellfc,fr,bBornRadii,t,mu_tot,
                                      state->natoms,&bConverged,vsite,
                                      fp_field);
            tcount+=count;

            if (bConverged)
            {
                nconverged++;
            }
        }
        else
        {
            /* The coordinates (x) are shifted (to get whole molecules)
             * in do_force.
             * This is parallellized as well, and does communication too. 
             * Check comments in sim_util.c
             */
        
            do_force(fplog,cr,ir,step,nrnb,wcycle,top,top_global,groups,
                     state->box,state->x,&state->hist,
                     f,force_vir,mdatoms,enerd,fcd,
                     state->lambda,graph,
                     fr,vsite,mu_tot,t,fp_field,ed,bBornRadii,
                     (bNS ? GMX_FORCE_NS : 0) | force_flags);
        }
    
        GMX_BARRIER(cr->mpi_comm_mygroup);
        
        if (bTCR)
        {
            mu_aver = calc_mu_aver(cr,state->x,mdatoms->chargeA,
                                   mu_tot,&top_global->mols,mdatoms,gnx,grpindex);
        }
        
        if (bTCR && bFirstStep)
        {
            tcr=init_coupling(fplog,nfile,fnm,cr,fr,mdatoms,&(top->idef));
            fprintf(fplog,"Done init_coupling\n"); 
            fflush(fplog);
        }
        
        /*  ############### START FIRST UPDATE HALF-STEP ############### */
        
        if (!bStartingFromCpt && !bRerunMD) {
            if (ir->eI==eiVV && bInitStep) {
                /* if using velocity verlet with full time step Ekin, take the first half step only to compute the 
                   virial for the first step. From there, revert back to the initial coordinates
                   so that the input is actually the initial step */
                copy_rvecn(state->v,cbuf,0,state->natoms); /* should make this better for parallelizing? */
            }
            
            /* this is for NHC in the Ekin(t+dt/2) version of vv */
            if (!bInitStep || ir->eI!=eiVV)
            {
                trotter_update(ir,ekind,enerd,state,total_vir,mdatoms,&MassQ,trotter_seq[1]);            
            }
            
            update_coords(fplog,step,ir,mdatoms,state,
                          f,fr->bTwinRange && bNStList,fr->f_twin,fcd,
                          ekind,M,wcycle,upd,bInitStep,etrtVELOCITY,cr,nrnb,constr,&top->idef);
            
            iterate=gmx_iterate_init(bIterations && !bInitStep);
            /* for iterations, we save these vectors, as we will be self-consistently iterating
               the calculations */
            /*#### UPDATE EXTENDED VARIABLES IN TROTTER FORMULATION */
            
            /* save the state */
            if (iterate->bIterate) { 
                copy_coupling_state(state,bufstate,ekind,ekind_save,&(ir->opts));
            }
            
            while (iterate->bIterate || iterate->bFirstIterate) 
            {
                if (iterate->bIterate) 
                {
                    copy_coupling_state(bufstate,state,ekind_save,ekind,&(ir->opts));
                }
                if (iterate->bIterate) 
                {
                    if (iterate->bFirstIterate && bTrotter) 
                    {
                        /* The first time through, we need a decent first estimate
                           of veta(t+dt) to compute the constraints.  Do
                           this by computing the box volume part of the
                           trotter integration at this time. Nothing else
                           should be changed by this routine here.  If
                           !(first time), we start with the previous value
                           of veta.  */
                        
                        veta_save = state->veta;
                        trotter_update(ir,ekind,enerd,state,total_vir,mdatoms,&MassQ,trotter_seq[0]);
                        vetanew = state->veta;
                        state->veta = veta_save;
                    } 
                } 
                
                bOK = TRUE;
                if ( !bRerunMD || rerun_fr.bV || bForceUpdate) {  /* Why is rerun_fr.bV here?  Unclear. */
                    wallcycle_start(wcycle,ewcUPDATE);
                    dvdl = 0;
                    
                    update_constraints(fplog,step,&dvdl,ir,ekind,mdatoms,state,graph,f,
                                       &top->idef,shake_vir,NULL,
                                       cr,nrnb,wcycle,upd,constr,
                                       bInitStep,TRUE,bCalcPres,vetanew);
                    
                    if (!bOK && !bFFscan)
                    {
                        gmx_fatal(FARGS,"Constraint error: Shake, Lincs or Settle could not solve the constrains");
                    }
                    
                } 
                else if (graph)
                { /* Need to unshift here if a do_force has been
                     called in the previous step */
                    unshift_self(graph,state->box,state->x);
                }
                
                
                if (EI_VV(ir->eI)) {
                    /* if VV, compute the pressure and constraints */
                    /* if VV2, the pressure and constraints only if using pressure control.*/
                    bPres = (ir->eI==eiVV || IR_NPT_TROTTER(ir)); 
                    bTemp = ((ir->eI==eiVV &&(!bInitStep)) || (ir->eI==eiVVAK && IR_NPT_TROTTER(ir)));
                    compute_globals(fplog,gstat,cr,ir,fr,ekind,state,state_global,mdatoms,nrnb,vcm,
                                    wcycle,enerd,force_vir,shake_vir,total_vir,pres,mu_tot,
                                    constr,&chkpt,&terminate,&terminate_now,&(nlh.nabnsb),state->box,
                                    top_global,&pcurr,top_global->natoms,&bSumEkinhOld,
                                    cglo_flags 
                                    | CGLO_ENERGY 
                                    | (bTemp ? CGLO_TEMPERATURE:0) 
                                    | (bPres ? CGLO_PRESSURE : 0) 
                                    | (bPres ? CGLO_CONSTRAINT : 0)
                                    | (iterate->bIterate ? CGLO_ITERATE : 0)  
                                    | (iterate->bFirstIterate ? CGLO_FIRSTITERATE : 0)
                                    | CGLO_SCALEEKIN 
                        );
                }
                /* explanation of above: 
                   a) We compute Ekin at the full time step
                   if 1) we are using the AveVel Ekin, and it's not the
                   initial step, or 2) if we are using AveEkin, but need the full
                   time step kinetic energy for the pressure.
                   b) If we are using EkinAveEkin for the kinetic energy for the temperture control, we still feed in 
                   EkinAveVel because it's needed for the pressure */
                
                /* temperature scaling and pressure scaling to produce the extended variables at t+dt */
                if (!bInitStep) 
                {
                    trotter_update(ir,ekind,enerd,state,total_vir,mdatoms,&MassQ,trotter_seq[2]);
                }
                
                if (done_iterating(cr,fplog,iterate,state->veta,&vetanew)) break;
            }
            gmx_iterate_destroy(iterate);

            if (bTrotter && !bInitStep) {
                copy_mat(shake_vir,state->vir_prev);
                if (IR_NVT_TROTTER(ir) && ir->eI==eiVV) {
                    /* update temperature and kinetic energy now that step is over - this is the v(t+dt) point */
                    enerd->term[F_TEMP] = sum_ekin(&(ir->opts),ekind,NULL,(ir->eI==eiVV),FALSE,FALSE);
                    enerd->term[F_EKIN] = trace(ekind->ekin);
                }
            }
            /* if it's the initial step, we performed this first step just to get the constraint virial */
            if (bInitStep && ir->eI==eiVV) {
                copy_rvecn(cbuf,state->v,0,state->natoms);
            }
            
            if (fr->bSepDVDL && fplog && do_log) 
            {
                fprintf(fplog,sepdvdlformat,"Constraint",0.0,dvdl);
            }
            enerd->term[F_DHDL_CON] += dvdl;
            
            wallcycle_stop(wcycle,ewcUPDATE);
            GMX_MPE_LOG(ev_timestep1);
            
        }
    
        /* MRS -- now done iterating -- compute the conserved quantity */
        if (bVV) {
            last_conserved = 0;
            if (IR_NVT_TROTTER(ir) || IR_NPT_TROTTER(ir))
            {
                last_conserved = 
                    NPT_energy(ir,state->nosehoover_xi,state->nosehoover_vxi,state->veta, state->box, &MassQ); 
                if ((ir->eDispCorr != edispcEnerPres) && (ir->eDispCorr != edispcAllEnerPres)) 
                {
                    last_conserved -= enerd->term[F_DISPCORR];
                }
            }
            if (ir->eI==eiVV) {
                last_ekin = enerd->term[F_EKIN]; /* does this get preserved through checkpointing? */
            }
        }
        
        /* ########  END FIRST UPDATE STEP  ############## */
        /* ########  If doing VV, we now have v(dt) ###### */
        
        /* ################## START TRAJECTORY OUTPUT ################# */
        
        /* Now we have the energies and forces corresponding to the 
         * coordinates at time t. We must output all of this before
         * the update.
         * for RerunMD t is read from input trajectory
         */
        GMX_MPE_LOG(ev_output_start);

        bX   = do_per_step(step,ir->nstxout);
        bV   = do_per_step(step,ir->nstvout);
        bF   = do_per_step(step,ir->nstfout);
        bXTC = do_per_step(step,ir->nstxtcout);

#ifdef GMX_FAHCORE
        if (MASTER(cr))
            fcReportProgress( ir->nsteps, step );

        bX = bX || bLastStep; /*enforce writing positions and velocities 
                                at end of run */
        bV = bV || bLastStep;
        {
            int nthreads=(cr->nthreads==0 ? 1 : cr->nthreads);
            int nnodes=(cr->nnodes==0 ? 1 : cr->nnodes);
            
            bCPT = bCPT;
            /*Gromacs drives checkpointing; no ||  
              fcCheckPointPendingThreads(cr->nodeid,
              nthreads*nnodes);*/
            /* sync bCPT and fc record-keeping */
            if (bCPT && MASTER(cr))
                fcRequestCheckPoint();
        }
#endif
        
        if (bX || bV || bF || bXTC || bCPT)
        {
            wallcycle_start(wcycle,ewcTRAJ);
            if (bCPT)
            {
                if (state->flags & (1<<estLD_RNG))
                {
                    get_stochd_state(upd,state);
                }
                if (MASTER(cr))
                {
                    if (bSumEkinhOld)
                    {
                        state_global->ekinstate.bUpToDate = FALSE;
                    }
                    else
                    {
                        update_ekinstate(&state_global->ekinstate,ekind);
                        state_global->ekinstate.bUpToDate = TRUE;
                    }
                    update_energyhistory(&state_global->enerhist,mdebin);
                }
            }
            write_traj(fplog,cr,fp_trn,bX,bV,bF,fp_xtc,bXTC,ir->xtcprec,
                       fn_cpt,bCPT,top_global,ir->eI,ir->simulation_part,
                       step,t,state,state_global,f,f_global,&n_xtc,&x_xtc);
            debug_gmx();
            if (bLastStep && step_rel == ir->nsteps &&
                (Flags & MD_CONFOUT) && MASTER(cr) &&
                !bRerunMD && !bFFscan)
            {
                /* x and v have been collected in write_traj */
                fprintf(stderr,"\nWriting final coordinates.\n");
                if (ir->ePBC != epbcNONE && !ir->bPeriodicMols &&
                    DOMAINDECOMP(cr))
                {
                    /* Make molecules whole only for confout writing */
                    do_pbc_mtop(fplog,ir->ePBC,state->box,top_global,state_global->x);
                }
                write_sto_conf_mtop(ftp2fn(efSTO,nfile,fnm),
                                    *top_global->name,top_global,
                                    state_global->x,state_global->v,
                                    ir->ePBC,state->box);
                debug_gmx();
            }
            wallcycle_stop(wcycle,ewcTRAJ);
        }
        GMX_MPE_LOG(ev_output_finish);
        
        /* kludge -- virial is lost with restart for NPT control. Must restart */
        if (bStartingFromCpt && bVV) 
        {
            copy_mat(state->vir_prev,shake_vir);
        }
        /*  ################## END TRAJECTORY OUTPUT ################ */
        
        /* Determine the pressure:                                                             
         * always when we want exact averages in the energy file,                              
         * at ns steps when we have pressure coupling,                                         
         * otherwise only at energy output steps (set below).                                  
         */
    
        bNstEner = (bGStatEveryStep || do_per_step(step,ir->nstcalcenergy));
        bCalcEner = bNstEner;
        bCalcPres = (bGStatEveryStep || (ir->epc != epcNO && bNS));
        
        /* Do we need global communication ? */
        bGStat = (bGStatEveryStep || bStopCM || bNS ||
                  (ir->nstlist == -1 && !bRerunMD && step >= nlh.step_nscheck));
        
        do_ene = (do_per_step(step,ir->nstenergy) || bLastStep);
        
        if (do_ene || do_log)
        {
            bCalcPres = TRUE;
            bGStat    = TRUE;
        }
    
        iterate=gmx_iterate_init(bIterations);
    
        /* for iterations, we save these vectors, as we will be redoing the calculations */
        if (iterate->bIterate) 
        {
            copy_coupling_state(state,bufstate,ekind,ekind_save,&(ir->opts));
        }
        while (iterate->bIterate || iterate->bFirstIterate) 
        {
            /* We now restore these vectors to redo the calculation with improved extended variables */    
            if (iterate->bIterate) 
            { 
                copy_coupling_state(bufstate,state,ekind_save,ekind,&(ir->opts));
            }

            /* We make the decision to break or not -after- the calculation of Ekin and Pressure,
               so scroll down for that logic */
            
            /* #########   START SECOND UPDATE STEP ################# */
            GMX_MPE_LOG(ev_update_start);
            bOK = TRUE;
            if (!bRerunMD || rerun_fr.bV || bForceUpdate) 
            {
                wallcycle_start(wcycle,ewcUPDATE);
                dvdl = 0;
                /* Box is changed in update() when we do pressure coupling,
                 * but we should still use the old box for energy corrections and when
                 * writing it to the energy file, so it matches the trajectory files for
                 * the same timestep above. Make a copy in a separate array.
                 */
                copy_mat(state->box,lastbox);
                /* UPDATE PRESSURE VARIABLES IN TROTTER FORMULATION WITH CONSTRAINTS */
                if (bTrotter) 
                {
                
                    if (iterate->bFirstIterate) 
                    {
                        tracevir = trace(shake_vir);
                    }
                    if (iterate->bIterate) 
                    {
                        /* we use a new value of scalevir to converge the iterations faster */
                        scalevir = tracevir/trace(shake_vir);
                        msmul(shake_vir,scalevir,shake_vir); 
                        m_add(force_vir,shake_vir,total_vir);
                        clear_mat(shake_vir);
                    }
                    trotter_update(ir,ekind,enerd,state,total_vir,mdatoms,&MassQ,trotter_seq[3]);
                }
                /* We can only do Berendsen coupling after we have summed the kinetic
                 * energy or virial. Since the happens in global_state after update,
                 * we should only do it at step % nstlist = 1 with bGStatEveryStep=FALSE.
                 */
                
                update_extended(fplog,step,ir,mdatoms,state,ekind,pcoupl_mu,M,wcycle,
                                upd,bInitStep,FALSE,&MassQ);
                /* velocity (for VV) */
                update_coords(fplog,step,ir,mdatoms,state,f,fr->bTwinRange && bNStList,fr->f_twin,fcd,
                              ekind,M,wcycle,upd,FALSE,etrtVELOCITY,cr,nrnb,constr,&top->idef);

                /* above, initialize just copies ekinh into ekin, it doesn't copy 
                   position (for VV), and entire integrator for MD */
                
                if (ir->eI==eiVVAK) 
                {
                    copy_rvecn(state->x,cbuf,0,state->natoms);
                }

                update_coords(fplog,step,ir,mdatoms,state,f,fr->bTwinRange && bNStList,fr->f_twin,fcd,
                              ekind,M,wcycle,upd,bInitStep,etrtPOSITION,cr,nrnb,constr,&top->idef);
                
                update_constraints(fplog,step,&dvdl,ir,ekind,mdatoms,state,graph,f,
                                   &top->idef,shake_vir,force_vir,
                                   cr,nrnb,wcycle,upd,constr,
                                   bInitStep,FALSE,bCalcPres,state->veta);  
                
                if (ir->eI==eiVVAK) 
                {
                    /* erase F_EKIN and F_TEMP here? */
                    /* just compute the kinetic energy at the half step to perform a trotter step */
                    compute_globals(fplog,gstat,cr,ir,fr,ekind,state,state_global,mdatoms,nrnb,vcm,
                                    wcycle,enerd,force_vir,shake_vir,total_vir,pres,mu_tot,
                                    constr,&chkpt,&terminate,&terminate_now,&(nlh.nabnsb),lastbox,
                                    top_global,&pcurr,top_global->natoms,&bSumEkinhOld,
                                    cglo_flags | CGLO_TEMPERATURE | CGLO_CONSTRAINT    
                        );
                    trotter_update(ir,ekind,enerd,state,total_vir,mdatoms,&MassQ,trotter_seq[4]);            
                    /* now we know the scaling, we can compute the positions again again */
                    copy_rvecn(cbuf,state->x,0,state->natoms);

                    update_coords(fplog,step,ir,mdatoms,state,f,fr->bTwinRange && bNStList,fr->f_twin,fcd,
                                  ekind,M,wcycle,upd,bInitStep,etrtPOSITION,cr,nrnb,constr,&top->idef);

                    /* do we need an extra constraint here? just need to copy out of state->v to upd->xp? */
                    /* are the small terms in the shake_vir here due
                     * to numerical errors, or are they important
                     * physically? I'm thinking they are just errors, but not completely sure. 
                     * For now, will call without actually constraining, constr=NULL*/
                    update_constraints(fplog,step,&dvdl,ir,ekind,mdatoms,state,graph,f,
                                       &top->idef,tmp_vir,force_vir,
                                       cr,nrnb,wcycle,upd,NULL,
                                       bInitStep,FALSE,bCalcPres,state->veta);  
                }
                if (!bOK && !bFFscan) 
                {
                    gmx_fatal(FARGS,"Constraint error: Shake, Lincs or Settle could not solve the constrains");
                }
                
                if (fr->bSepDVDL && fplog && do_log) 
                {
                    fprintf(fplog,sepdvdlformat,"Constraint",0.0,dvdl);
                }
                enerd->term[F_DHDL_CON] += dvdl;
                wallcycle_stop(wcycle,ewcUPDATE);
            } 
            else if (graph) 
            {
                /* Need to unshift here */
                unshift_self(graph,state->box,state->x);
            }
            
            GMX_BARRIER(cr->mpi_comm_mygroup);
            GMX_MPE_LOG(ev_update_finish);

            if (vsite != NULL) 
            {
                wallcycle_start(wcycle,ewcVSITECONSTR);
                if (graph != NULL) 
                {
                    shift_self(graph,state->box,state->x);
                }
                construct_vsites(fplog,vsite,state->x,nrnb,ir->delta_t,state->v,
                                 top->idef.iparams,top->idef.il,
                                 fr->ePBC,fr->bMolPBC,graph,cr,state->box);
                
                if (graph != NULL) 
                {
                    unshift_self(graph,state->box,state->x);
                }
                wallcycle_stop(wcycle,ewcVSITECONSTR);
            }
            
            /* ############## IF NOT VV, Calculate globals HERE, also iterate constraints ############ */
            compute_globals(fplog,gstat,cr,ir,fr,ekind,state,state_global,mdatoms,nrnb,vcm,
                            wcycle,enerd,force_vir,shake_vir,total_vir,pres,mu_tot,
                            constr,&chkpt,&terminate,&terminate_now,&(nlh.nabnsb),lastbox,
                            top_global,&pcurr,top_global->natoms,&bSumEkinhOld,
                            cglo_flags 
                            | (!EI_VV(ir->eI) ? CGLO_ENERGY : 0) 
                            | (!EI_VV(ir->eI) ? CGLO_TEMPERATURE : 0) 
                            | (!EI_VV(ir->eI) || bRerunMD ? CGLO_PRESSURE : 0) 
                            | (!EI_VV(ir->eI) ? CGLO_CONSTRAINT : 0 ) 
                            | (iterate->bIterate ? CGLO_ITERATE : 0) 
                            | (iterate->bFirstIterate ? CGLO_FIRSTITERATE : 0)
                );            
            /* bIterate is set to keep it from eliminating the old ekin kinetic energy terms */
            /* #############  END CALC EKIN AND PRESSURE ################# */
        
            if (done_iterating(cr,fplog,iterate,trace(shake_vir),&tracevir)) break;
        }
        gmx_iterate_destroy(iterate);

        update_box(fplog,step,ir,mdatoms,state,graph,f,
                   ir->nstlist==-1 ? &nlh.scale_tot : NULL,pcoupl_mu,nrnb,wcycle,upd,bInitStep,FALSE);
        
        /* ################# END UPDATE STEP 2 ################# */
        /* #### We now have r(t+dt) and v(t+dt/2)  ############# */
    
        /* Determine the wallclock run time up till now */
        run_time = (double)time(NULL) - (double)runtime->real;

        /* Check whether everything is still allright */    
        if ((bGotTermSignal || bGotUsr1Signal) && !bHandledSignal)
        {
            if (bGotTermSignal || ir->nstlist == 0)
            {
                terminate = 1;
            }
            else
            {
                terminate = -1;
            }
            if (!PAR(cr))
            {
                terminate_now = terminate;
            }
            if (fplog)
            {
                fprintf(fplog,
                        "\n\nReceived the %s signal, stopping at the next %sstep\n\n",
                        bGotTermSignal ? "TERM" : "USR1",
                        terminate==-1 ? "NS " : "");
                fflush(fplog);
            }
            fprintf(stderr,
                    "\n\nReceived the %s signal, stopping at the next %sstep\n\n",
                    bGotTermSignal ? "TERM" : "USR1",
                    terminate==-1 ? "NS " : "");
            fflush(stderr);
            bHandledSignal=TRUE;
        }
        else if (MASTER(cr) && (bNS || ir->nstlist <= 0) &&
                 (max_hours > 0 && run_time > max_hours*60.0*60.0*0.99) &&
                 terminate == 0)
        {
            /* Signal to terminate the run */
            terminate = (ir->nstlist == 0 ? 1 : -1);
            if (!PAR(cr))
            {
                terminate_now = terminate;
            }
            if (fplog)
            {
                fprintf(fplog,"\nStep %s: Run time exceeded %.3f hours, will terminate the run\n",gmx_step_str(step,sbuf),max_hours*0.99);
            }
            fprintf(stderr, "\nStep %s: Run time exceeded %.3f hours, will terminate the run\n",gmx_step_str(step,sbuf),max_hours*0.99);
        }
        
        if (ir->nstlist == -1 && !bRerunMD)
        {
            /* When bGStatEveryStep=FALSE, global_stat is only called
             * when we check the atom displacements, not at NS steps.
             * This means that also the bonded interaction count check is not
             * performed immediately after NS. Therefore a few MD steps could
             * be performed with missing interactions.
             * But wrong energies are never written to file,
             * since energies are only written after global_stat
             * has been called.
             */
            if (step >= nlh.step_nscheck)
            {
                nlh.nabnsb = natoms_beyond_ns_buffer(ir,fr,&top->cgs,
                                                     nlh.scale_tot,state->x);
            }
            else
            {
                /* This is not necessarily true,
                 * but step_nscheck is determined quite conservatively.
                 */
                nlh.nabnsb = 0;
            }
        }
        
        /* In parallel we only have to check for checkpointing in steps
         * where we do global communication,
         *  otherwise the other nodes don't know.
         */
        if (MASTER(cr) && ((bGStat || !PAR(cr)) &&
                           cpt_period >= 0 &&
                           (cpt_period == 0 || 
                            run_time >= nchkpt*cpt_period*60.0)))
        {
            if (chkpt == 0)
            {
                nchkpt++;
            }
            chkpt = 1;
        }
        
        /* The coordinates (x) were unshifted in update */
        if (bFFscan && (shellfc==NULL || bConverged))
        {
            if (print_forcefield(fplog,enerd->term,mdatoms->homenr,
                                 f,NULL,xcopy,
                                 &(top_global->mols),mdatoms->massT,pres))
            {
                if (gmx_parallel_env_initialized())
                {
                    gmx_finalize();
                }
                fprintf(stderr,"\n");
                exit(0);
            }
        }
        if (!bGStat)
        {
            /* We will not sum ekinh_old,                                                            
             * so signal that we still have to do it.                                                
             */
            bSumEkinhOld = TRUE;
        }
        
        if (bTCR)
        {
            /* Only do GCT when the relaxation of shells (minimization) has converged,
             * otherwise we might be coupling to bogus energies. 
             * In parallel we must always do this, because the other sims might
             * update the FF.
             */

            /* Since this is called with the new coordinates state->x, I assume
             * we want the new box state->box too. / EL 20040121
             */
            do_coupling(fplog,oenv,nfile,fnm,tcr,t,step,enerd->term,fr,
                        ir,MASTER(cr),
                        mdatoms,&(top->idef),mu_aver,
                        top_global->mols.nr,cr,
                        state->box,total_vir,pres,
                        mu_tot,state->x,f,bConverged);
            debug_gmx();
        }

        /* #########  BEGIN PREPARING EDR OUTPUT  ###########  */
        
        sum_dhdl(enerd,state->lambda,ir);
        /* use the directly determined last velocity, not actually the averaged half steps */
        if (bTrotter && ir->eI==eiVV) 
        {
            enerd->term[F_EKIN] = last_ekin;
        }
        enerd->term[F_ETOT] = enerd->term[F_EPOT] + enerd->term[F_EKIN];
        
        switch (ir->etc) 
        {
        case etcNO:
            break;
        case etcBERENDSEN:
            break;
        case etcNOSEHOOVER:
            if (IR_NVT_TROTTER(ir)) {
                enerd->term[F_ECONSERVED] = enerd->term[F_ETOT] + last_conserved;
            } else {
                enerd->term[F_ECONSERVED] = enerd->term[F_ETOT] + 
                    NPT_energy(ir,state->nosehoover_xi,
                               state->nosehoover_vxi,state->veta,state->box,&MassQ);	
            }
            break;
        case etcVRESCALE:
            enerd->term[F_ECONSERVED] =
                enerd->term[F_ETOT] + vrescale_energy(&(ir->opts),
                                                      state->therm_integral);
            break;
        default:
            break;
        }
        
        /* Check for excessively large energies */
        if (bIonize) 
        {
#ifdef GMX_DOUBLE
            real etot_max = 1e200;
#else
            real etot_max = 1e30;
#endif
            if (fabs(enerd->term[F_ETOT]) > etot_max) 
            {
                fprintf(stderr,"Energy too large (%g), giving up\n",
                        enerd->term[F_ETOT]);
            }
        }
        /* #########  END PREPARING EDR OUTPUT  ###########  */
        
        /* Time for performance */
        if (((step % stepout) == 0) || bLastStep) 
        {
            runtime_upd_proc(runtime);
        }
        
        /* Output stuff */
        if (MASTER(cr))
        {
            bool do_dr,do_or;
            
            if (!(bStartingFromCpt && (EI_VV(ir->eI)))) 
            {
                if (bNstEner)
                {
                    upd_mdebin(mdebin,bDoDHDL ? fp_dhdl : NULL,TRUE,
                               t,mdatoms->tmass,enerd,state,lastbox,
                               shake_vir,force_vir,total_vir,pres,
                               ekind,mu_tot,constr);
                }
                else
                {
                    upd_mdebin_step(mdebin);
                }
                
                do_dr  = do_per_step(step,ir->nstdisreout);
                do_or  = do_per_step(step,ir->nstorireout);
                
                print_ebin(fp_ene,do_ene,do_dr,do_or,do_log?fplog:NULL,step,t,
                           eprNORMAL,bCompact,mdebin,fcd,groups,&(ir->opts));
            }
            if (ir->ePull != epullNO)
            {
                pull_print_output(ir->pull,step,t);
            }
            
            if (do_per_step(step,ir->nstlog))
            {
                if(fflush(fplog) != 0)
                {
                    gmx_fatal(FARGS,"Cannot flush logfile - maybe you are out of quota?");
                }
            }
        }


        /* Remaining runtime */
        if (MULTIMASTER(cr) && do_verbose) 
        {
            if (shellfc) 
            {
                fprintf(stderr,"\n");
            }
            print_time(stderr,runtime,step,ir,cr);
        }

        /* Replica exchange */
        bExchanged = FALSE;
        if ((repl_ex_nst > 0) && (step > 0) && !bLastStep &&
            do_per_step(step,repl_ex_nst)) 
        {
            bExchanged = replica_exchange(fplog,cr,repl_ex,
                                          state_global,enerd->term,
                                          state,step,t);
        }
        if (bExchanged && PAR(cr)) 
        {
            if (DOMAINDECOMP(cr)) 
            {
                dd_partition_system(fplog,step,cr,TRUE,1,
                                    state_global,top_global,ir,
                                    state,&f,mdatoms,top,fr,
                                    vsite,shellfc,constr,
                                    nrnb,wcycle,FALSE);
            } 
            else 
            {
                bcast_state(cr,state,FALSE);
            }
        }
        
        bFirstStep = FALSE;
        bInitStep = FALSE;
        bStartingFromCpt = FALSE;

        /* #######  SET VARIABLES FOR NEXT ITERATION IF THEY STILL NEED IT ###### */
        /* Complicated conditional when bGStatEveryStep=FALSE.
         * We can not just use bGStat, since then the simulation results
         * would depend on nstenergy and nstlog or step_nscheck.
         */
        if (((state->flags & (1<<estPRES_PREV)) || (state->flags & (1<<estVIR_PREV))) &&
            (bGStatEveryStep ||
             (ir->nstlist > 0 && step % ir->nstlist == 0) ||
             (ir->nstlist < 0 && nlh.nabnsb > 0) ||
             (ir->nstlist == 0 && bGStat))) 
        {
            /* Store the pressure in t_state for pressure coupling
             * at the next MD step.
             */
            if (state->flags & (1<<estPRES_PREV))
            {
                copy_mat(pres,state->pres_prev);
            }
        }
        
        /* #######  END SET VARIABLES FOR NEXT ITERATION ###### */
        
        if (bRerunMD) 
        {
            /* read next frame from input trajectory */
            bNotLastFrame = read_next_frame(oenv,status,&rerun_fr);
        }
        
        if (!bRerunMD || !rerun_fr.bStep)
        {
            /* increase the MD step number */
            step++;
            step_rel++;
        }
        
        cycles = wallcycle_stop(wcycle,ewcSTEP);
        if (DOMAINDECOMP(cr) && wcycle)
        {
            dd_cycles_add(cr->dd,cycles,ddCyclStep);
        }
        
        if (step_rel == wcycle_get_reset_counters(wcycle))
        {
            /* Reset all the counters related to performance over the run */
            reset_all_counters(fplog,cr,step,&step_rel,ir,wcycle,nrnb,runtime);
            wcycle_set_reset_counters(wcycle, 0);
        }
    }
    /* End of main MD loop */
    debug_gmx();
<<<<<<< HEAD
    if (qhop_database != NULL)
        qhop_db_done(qhop_database);

=======
    
>>>>>>> b1a16663
    /* Stop the time */
    runtime_end(runtime);
    
    if (bRerunMD)
    {
        close_trj(status);
    }
    
    if (!(cr->duty & DUTY_PME))
    {
        /* Tell the PME only node to finish */
        gmx_pme_finish(cr);
    }
    
    if (MASTER(cr))
    {
        if (bGStatEveryStep && !bRerunMD) 
        {
            print_ebin(fp_ene,FALSE,FALSE,FALSE,fplog,step,t,
                       eprAVER,FALSE,mdebin,fcd,groups,&(ir->opts));
        }
        close_enx(fp_ene);
        if (ir->nstxtcout)
        {
            close_xtc(fp_xtc);
        }
        close_trn(fp_trn);
        if (fp_dhdl)
        {
            gmx_fio_fclose(fp_dhdl);
        }
        if (fp_field)
        {
            gmx_fio_fclose(fp_field);
        }
    }
    debug_gmx();

    if (ir->nstlist == -1 && nlh.nns > 0 && fplog)
    {
        fprintf(fplog,"Average neighborlist lifetime: %.1f steps, std.dev.: %.1f steps\n",nlh.s1/nlh.nns,sqrt(nlh.s2/nlh.nns - sqr(nlh.s1/nlh.nns)));
        fprintf(fplog,"Average number of atoms that crossed the half buffer length: %.1f\n\n",nlh.ab/nlh.nns);
    }
    
    if (shellfc && fplog)
    {
        fprintf(fplog,"Fraction of iterations that converged:           %.2f %%\n",
                (nconverged*100.0)/step_rel);
        fprintf(fplog,"Average number of force evaluations per MD step: %.2f\n\n",
                tcount/step_rel);
    }
    
    if (repl_ex_nst > 0 && MASTER(cr))
    {
        print_replica_exchange_statistics(fplog,repl_ex);
    }
    
    runtime->nsteps_done = step_rel;
    
    return 0;
}
<|MERGE_RESOLUTION|>--- conflicted
+++ resolved
@@ -88,12 +88,9 @@
 #include "mvdata.h"
 #include "checkpoint.h"
 #include "mtop_util.h"
-<<<<<<< HEAD
 #include "qhop.h"
 #include "gmx_qhop_db.h"
-=======
 #include "genborn.h"
->>>>>>> b1a16663
 
 #ifdef GMX_LIB_MPI
 #include <mpi.h>
@@ -1527,12 +1524,9 @@
     int         **trotter_seq; 
     char        sbuf[22],sbuf2[22];
     bool        bHandledSignal=FALSE;
-<<<<<<< HEAD
     qhop_db_t   qhop_database=NULL;
-
-=======
     gmx_iterate_t iterate;
->>>>>>> b1a16663
+
 #ifdef GMX_FAHCORE
     /* Temporary addition for FAHCORE checkpointing */
     int chkpt_ret;
@@ -2247,7 +2241,6 @@
                        (bNStList ? GMX_FORCE_DOLR : 0) |
                        GMX_FORCE_SEPLRF |
                        (bCalcEner ? GMX_FORCE_VIRIAL : 0) |
-<<<<<<< HEAD
                        (bDoDHDL ? GMX_FORCE_DHDL : 0));
 
         if(!bFirstStep)
@@ -2261,11 +2254,6 @@
             }
         }
 
-=======
-                       (bDoDHDL ? GMX_FORCE_DHDL : 0)
-            );
-        
->>>>>>> b1a16663
         if (shellfc)
         {
             /* Now is the time to relax the shells */
@@ -3075,13 +3063,9 @@
     }
     /* End of main MD loop */
     debug_gmx();
-<<<<<<< HEAD
     if (qhop_database != NULL)
         qhop_db_done(qhop_database);
 
-=======
-    
->>>>>>> b1a16663
     /* Stop the time */
     runtime_end(runtime);
     

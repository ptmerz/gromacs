#include "gromacs/utility/gmx_header_config.h"

/* Disable warnings about double-to-float conversion accuracy loss on MSVC */
#ifdef _MSC_VER
#pragma warning (disable : 4305)
#pragma warning (disable : 4244)
#pragma warning (disable : 4101)
#pragma warning (disable : 4996)
#pragma warning (disable : 4267)
#pragma warning (disable : 4090)
#endif

/* Name of package (translate from cmake to autoconf macro name) */
#define PACKAGE  "@PROJECT_NAME@"

/* Version number of package (translate from cmake to autoconf macro name) */
#define VERSION  "@PROJECT_VERSION@"

/* Use the version string from generated version.h */
#cmakedefine USE_VERSION_H

/* Default location of data files */
#define GMXLIBDIR "@GMXLIBDIR@"

/* Hardware and OS version for build host */
#define BUILD_HOST "@BUILD_HOST@"

/* CPU information for build host */
#define BUILD_CPU_VENDOR "@BUILD_CPU_VENDOR@"

#define BUILD_CPU_BRAND "@BUILD_CPU_BRAND@"

#define BUILD_CPU_FAMILY @BUILD_CPU_FAMILY@

#define BUILD_CPU_MODEL @BUILD_CPU_MODEL@

#define BUILD_CPU_STEPPING @BUILD_CPU_STEPPING@

#define BUILD_CPU_FEATURES "@BUILD_CPU_FEATURES@"

/* Compiler and CFLAGS from build */
#define BUILD_COMPILER "@BUILD_COMPILER@"

#define BUILD_CFLAGS   "@BUILD_CFLAGS@"

/* Date and time for build */
#define BUILD_TIME "@BUILD_TIME@"

/* User doing build */
#define BUILD_USER "@BUILD_USER@"

/* Binary suffix for the created binaries */
#define GMX_BINARY_SUFFIX "@GMX_BINARY_SUFFIX@"

/* Source directory for the build */
#cmakedefine CMAKE_SOURCE_DIR "@CMAKE_SOURCE_DIR@"

/* Binary directory for the build */
#cmakedefine CMAKE_BINARY_DIR "@CMAKE_BINARY_DIR@"

/* Turn off water-water neighborlist optimization only - not used right now */
#cmakedefine DISABLE_WATERWATER_NLIST

/* Turn off all water neighborlist optimization - not used right now */
#cmakedefine DISABLE_WATER_NLIST

/* Fortran support */
#cmakedefine GMX_FORTRAN

/* Define to a macro mangling the given C identifier (in lower and upper
   case), which must not contain underscores, for linking with Fortran. */
#define F77_FUNC(name,NAME)     @F77_FUNCDEF@

/* IEEE754 floating-point format. Memory layout is defined by macros
 * GMX_IEEE754_BIG_ENDIAN_BYTE_ORDER and GMX_IEEE754_BIG_ENDIAN_WORD_ORDER. 
 */
#cmakedefine GMX_FLOAT_FORMAT_IEEE754

/* Use assembly intrinsics kernels for BlueGene */
#cmakedefine GMX_BLUEGENE

/* Power6 acceleration */
#cmakedefine GMX_POWER6

/* Work around broken calloc() */
#cmakedefine GMX_BROKEN_CALLOC

/* Enable special hacks for Cray XT3 */
#cmakedefine GMX_CRAY_XT3

/* Do not optimize FFTW setups (not needed with SSE FFT kernels) */
#cmakedefine GMX_DISABLE_FFTW_MEASURE

/* Compile in double precision */
#cmakedefine GMX_DOUBLE

/* Use Built-in FFTPACK FFT library */
#cmakedefine GMX_FFT_FFTPACK

/* Use FFTW3 FFT library */
#cmakedefine GMX_FFT_FFTW3

/* Use Intel MKL FFT library */
#cmakedefine GMX_FFT_MKL

/* Use AMD core math library */
#cmakedefine GMX_FFT_ACML

/* What type of acceleration is used? (string, for dumping to files) */
#define GMX_ACCELERATION "@GMX_ACCELERATION@"

/* SSE2 acceleration */
#cmakedefine GMX_X86_SSE2

/* SSE4.1 acceleration */
#cmakedefine GMX_X86_SSE4_1

/* AVX 128-bit acceleration with FMA, useful on modern AMD hardware */
#cmakedefine GMX_X86_AVX_128_FMA

/* AVX 256-bit acceleration, usually for intel hardware */
#cmakedefine GMX_X86_AVX_256

/* Integer byte order is big endian. */
#cmakedefine GMX_INTEGER_BIG_ENDIAN 

/* Use our own instead of system XDR libraries */
#cmakedefine GMX_INTERNAL_XDR

/* Use MPI (with mpicc) for parallelization */
#cmakedefine GMX_LIB_MPI

/* MPI_IN_PLACE exists for collective operations */
#cmakedefine MPI_IN_PLACE_EXISTS

/* Make a parallel version of GROMACS using message passing 
   (MPI or thread_mpi) */
#cmakedefine GMX_MPI

/* Use threads_mpi for parallelization */
#cmakedefine GMX_THREAD_MPI

/* Use OpenMP multithreading */
#cmakedefine GMX_OPENMP

/* Use old threading (domain decomp force calc) code */
#cmakedefine GMX_THREAD_SHM_FDECOMP 

/* Ignore calls to nice(3) */
#cmakedefine GMX_NO_NICE

/* Ignore calls to system(3) */
#cmakedefine GMX_NO_SYSTEM

/* Use (modified) Gamess-UK for QM-MM calculations */
#cmakedefine GMX_QMMM_GAMESS

/* Use (modified) Gaussian0x for QM-MM calculations */
#cmakedefine GMX_QMMM_GAUSSIAN

/* Use (modified) Mopac 7 for QM-MM calculations */
#cmakedefine GMX_QMMM_MOPAC

/* Use the GROMACS software 1/sqrt(x) */
#cmakedefine GMX_SOFTWARE_INVSQRT

/* Use the PowerPC hardware 1/sqrt(x) */
#cmakedefine GMX_POWERPC_INVSQRT

/* Compile with plugin support */
#cmakedefine GMX_USE_PLUGINS

/* Fallback path for VMD plug-ins */
#define GMX_VMD_PLUGIN_PATH "@GMX_VMD_PLUGIN_PATH@"

/* Define when pthreads are used */
#cmakedefine THREAD_PTHREADS

/* Define when Windows threads are used */
#cmakedefine THREAD_WINDOWS

/* Define for busy wait option  */
#cmakedefine TMPI_WAIT_FOR_NO_ONE

/* Define for copy buffer option */
#cmakedefine TMPI_COPY_BUFFER

/* Define for profiling option */
#cmakedefine TMPI_PROFILE

/* Define for Linux pthread_setaffinity */
#cmakedefine HAVE_PTHREAD_SETAFFINITY

/* Define for sysconf() */
#cmakedefine HAVE_SYSCONF

/* Enable x86 gcc inline assembly */
#cmakedefine GMX_X86_GCC_INLINE_ASM

/* Define to 1 if fseeko (and presumably ftello) exists and is declared. */
#cmakedefine HAVE_FSEEKO

/* Define to 1 if _fseeki64 (and presumably _fseeki64) exists and is declared. */
#cmakedefine HAVE__FSEEKI64

/* Define to 1 if you have the gsl library (-lgsl). */
#cmakedefine HAVE_LIBGSL

<<<<<<< HEAD
/* Define to 1 if you have the CLN library (-lcln). */
#cmakedefine HAVE_LIBCLN

/* Define to 1 if you have the xml2 library (-lxml2). */
#cmakedefine HAVE_LIBXML2

/* Define to 1 if you have the dl library (-ldl). */
#cmakedefine HAVE_LIBDL

=======
>>>>>>> c20969c3
/* Have io.h (windows)*/
#cmakedefine HAVE_IO_H

/* Define to 1 if you have the strdup() function. */
#cmakedefine HAVE_STRDUP

/* Define to 1 if you have the posix_memalign() function. */
#cmakedefine HAVE_POSIX_MEMALIGN

/* Define to 1 if you have the memalign() function. */
#cmakedefine HAVE_MEMALIGN

/* Define to 1 if you have the MSVC _aligned_malloc() function. */
#cmakedefine HAVE__ALIGNED_MALLOC

/* Define to 1 if you have the gettimeofday() function. */
#cmakedefine HAVE_GETTIMEOFDAY

/* Define to 1 if you have the cbrt() function. */
#cmakedefine HAVE_CBRT

/* Define to 1 if you have the isfinite() function. */
#cmakedefine HAVE_ISFINITE

/* Define to 1 if you have the _isfinite() function. */
#cmakedefine HAVE__ISFINITE

/* Define to 1 if you have the _finite() function. */
#cmakedefine HAVE__FINITE

/* Define to 1 if you have the fsync() function. */
#cmakedefine HAVE_FSYNC

/* Define to 1 if you have the Windows _commit() function. */
#cmakedefine HAVE__COMMIT

/* Define to 1 if you have the fileno() function. */
#cmakedefine HAVE_FILENO

/* Define to 1 if you have the _fileno() function. */
#cmakedefine HAVE__FILENO

/* Define to 1 if you have the lstat() function. */
#cmakedefine HAVE_LSTAT

/* Define to 1 if you have the sigaction() function. */
#cmakedefine HAVE_SIGACTION

/* Define to 1 if yo have the <unistd.h> header file. */
#cmakedefine HAVE_UNISTD_H

/* Define to 1 if yo have the <pwd.h> header file. */
#cmakedefine HAVE_PWD_H

/* Define to 1 if yo have the <pthread.h> header file. */
#cmakedefine HAVE_PTHREAD_H

/* Define to 1 if yo have the <dirent.h> header file. */
#cmakedefine HAVE_DIRENT_H

/* Define to 1 if yo have the <regex.h> header file. */
#cmakedefine HAVE_REGEX_H

/* Define to 1 if you have the <sys/types.h> header file. */
#cmakedefine HAVE_SYS_TYPES_H

/* Define to 1 if you have the <sys/time.h> header file. */
#cmakedefine HAVE_SYS_TIME_H

/* Define to 1 if you have the <x86intrin.h> header file */
#cmakedefine HAVE_X86INTRIN_H

/* Define for sched.h (this is for thread_mpi)*/
#define HAVE_SCHED_H

/* Bytes in IEEE fp word are in big-endian order if set, little-endian if not.
   Only relevant when FLOAT_FORMAT_IEEE754 is defined. */
#cmakedefine GMX_IEEE754_BIG_ENDIAN_BYTE_ORDER

/* The two words in a double precision variable are in b ig-endian order if
   set, little-endian if not. Do NOT assume this is the same as the byte
   order! Only relevant when FLOAT_FORMAT_IEEE754 is defined. */
#cmakedefine GMX_IEEE754_BIG_ENDIAN_WORD_ORDER

/* Define if SIGUSR1 is present */
#cmakedefine HAVE_SIGUSR1

/* The size of int, as computed by sizeof. */
#cmakedefine SIZEOF_INT @SIZEOF_INT@

/* The size of long int, as computed by sizeof. */
#cmakedefine SIZEOF_LONG_INT @SIZEOF_LONG_INT@

/* The size of long long int, as computed by sizeof. */
#cmakedefine SIZEOF_LONG_LONG_INT @SIZEOF_LONG_LONG_INT@

/* The size of off_t, as computed by sizeof. */
#cmakedefine SIZEOF_OFF_T @SIZEOF_OFF_T@

/* The size of void*, as computed by sizeof. */
#cmakedefine SIZEOF_VOIDP @SIZEOF_VOIDP@

/* Define to 1 to make fseeko visible on some hosts (e.g. glibc 2.2). */
#cmakedefine _LARGEFILE_SOURCE

/* Define for large files, on AIX-style hosts. */
#cmakedefine _LARGE_FILES

/* Some systems requires this to be set to 64 for large file support */
#cmakedefine _FILE_OFFSET_BITS @_FILE_OFFSET_BITS@

/* Define to __inline__ or __inline if that is what the C compiler
   calls it, or to nothing if inline is not supported under any name.  */
#ifndef __cplusplus
#define inline ${INLINE_KEYWORD}
#endif

/* Build special-purpose mdrun library */
#cmakedefine GMX_FAHCORE   

#ifdef GMX_FAHCORE
#define FULLINDIRECT 1
#define USE_FAH_XDR  1
#include "swindirect.h"
#endif

/* Define if we have pipes */
#cmakedefine HAVE_PIPES

/* Catch stupid CMake problems on OS X */
#ifdef __APPLE__
#  if ((defined(__LP64__) && __LP64__ && defined(SIZEOF_VOIDP) && SIZEOF_VOIDP<8) || ( (!defined(__LP64__) || __LP64__==0) && (defined(SIZEOF_VOIDP) && SIZEOF_VOIDP>4)))
#    error "Inconsistency between current OS X architecture and the one used to generate original" 
#    error "CMake configuration. This is probably caused by starting CMake with the default value"
#    error "for CMAKE_OSX_ARCHITECTURES (blank), and then changing it. In this case all the tests"
#    error "will have been performed with the original (now incorrect) architecture."
#    error "To fix this, set CMAKE_OSX_ARCHITECTURES on the _command_line_ before starting CMake,"
#    error "or create a new such entry with your choice in the GUI _before_ hitting 'configure'."
#  endif
#endif<|MERGE_RESOLUTION|>--- conflicted
+++ resolved
@@ -206,18 +206,18 @@
 /* Define to 1 if you have the gsl library (-lgsl). */
 #cmakedefine HAVE_LIBGSL
 
-<<<<<<< HEAD
 /* Define to 1 if you have the CLN library (-lcln). */
 #cmakedefine HAVE_LIBCLN
 
 /* Define to 1 if you have the xml2 library (-lxml2). */
 #cmakedefine HAVE_LIBXML2
 
+/* Define to 1 if you have the openbabel2 library (-lopenbabel2). */
+#cmakedefine HAVE_LIBOPENBABEL2
+
 /* Define to 1 if you have the dl library (-ldl). */
 #cmakedefine HAVE_LIBDL
 
-=======
->>>>>>> c20969c3
 /* Have io.h (windows)*/
 #cmakedefine HAVE_IO_H
 

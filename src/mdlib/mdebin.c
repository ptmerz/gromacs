/* -*- mode: c; tab-width: 4; indent-tabs-mode: nil; c-basic-offset: 4; c-file-style: "stroustrup"; -*-
 *
 * 
 *                This source code is part of
 * 
 *                 G   R   O   M   A   C   S
 * 
 *          GROningen MAchine for Chemical Simulations
 * 
 *                        VERSION 3.2.0
 * Written by David van der Spoel, Erik Lindahl, Berk Hess, and others.
 * Copyright (c) 1991-2000, University of Groningen, The Netherlands.
 * Copyright (c) 2001-2004, The GROMACS development team,
 * check out http://www.gromacs.org for more information.

 * This program is free software; you can redistribute it and/or
 * modify it under the terms of the GNU General Public License
 * as published by the Free Software Foundation; either version 2
 * of the License, or (at your option) any later version.
 * 
 * If you want to redistribute modifications, please consider that
 * scientific software is very special. Version control is crucial -
 * bugs must be traceable. We will be happy to consider code for
 * inclusion in the official distribution, but derived work must not
 * be called official GROMACS. Details are found in the README & COPYING
 * files - if they are missing, get the official version at www.gromacs.org.
 * 
 * To help us fund GROMACS development, we humbly ask that you cite
 * the papers on the package - you can find them in the top README file.
 * 
 * For more info, check our website at http://www.gromacs.org
 * 
 * And Hey:
 * GROwing Monsters And Cloning Shrimps
 */
#ifdef HAVE_CONFIG_H
#include <config.h>
#endif

#include <string.h>
#include <float.h>
#include "typedefs.h"
#include "string2.h"
#include "mdebin.h"
#include "smalloc.h"
#include "physics.h"
#include "enxio.h"
#include "vec.h"
#include "disre.h"
#include "main.h"
#include "network.h"
#include "names.h"
#include "orires.h"
#include "constr.h"
#include "mtop_util.h"
#include "xvgr.h"
#include "gmxfio.h"

#include "mdebin_bar.h"


static const char *conrmsd_nm[] = { "Constr. rmsd", "Constr.2 rmsd" };

static const char *boxs_nm[] = { "Box-X", "Box-Y", "Box-Z" };

static const char *tricl_boxs_nm[] = { "Box-XX", "Box-YX", "Box-YY",
    "Box-ZX", "Box-ZY", "Box-ZZ" };

static const char *vol_nm[] = { "Volume" };

static const char *dens_nm[] = {"Density" };

static const char *pv_nm[] = {"pV" };

static const char *enthalpy_nm[] = {"Enthalpy" };

static const char *boxvel_nm[] = {
    "Box-Vel-XX", "Box-Vel-YY", "Box-Vel-ZZ",
    "Box-Vel-YX", "Box-Vel-ZX", "Box-Vel-ZY"
};

#define NBOXS asize(boxs_nm)
#define NTRICLBOXS asize(tricl_boxs_nm)

static gmx_bool bTricl,bDynBox;
static int  f_nre=0,epc,etc,nCrmsd;





t_mdebin *init_mdebin(ener_file_t fp_ene,
                      const gmx_mtop_t *mtop,
                      const t_inputrec *ir,
                      FILE *fp_dhdl)
{
    const char *ener_nm[F_NRE];
    static const char *vir_nm[] = {
        "Vir-XX", "Vir-XY", "Vir-XZ",
        "Vir-YX", "Vir-YY", "Vir-YZ",
        "Vir-ZX", "Vir-ZY", "Vir-ZZ"
    };
    static const char *sv_nm[] = {
        "ShakeVir-XX", "ShakeVir-XY", "ShakeVir-XZ",
        "ShakeVir-YX", "ShakeVir-YY", "ShakeVir-YZ",
        "ShakeVir-ZX", "ShakeVir-ZY", "ShakeVir-ZZ"
    };
    static const char *fv_nm[] = {
        "ForceVir-XX", "ForceVir-XY", "ForceVir-XZ",
        "ForceVir-YX", "ForceVir-YY", "ForceVir-YZ",
        "ForceVir-ZX", "ForceVir-ZY", "ForceVir-ZZ"
    };
    static const char *pres_nm[] = {
        "Pres-XX","Pres-XY","Pres-XZ",
        "Pres-YX","Pres-YY","Pres-YZ",
        "Pres-ZX","Pres-ZY","Pres-ZZ"
    };
    static const char *surft_nm[] = {
        "#Surf*SurfTen"
    };
    static const char *mu_nm[] = {
        "Mu-X", "Mu-Y", "Mu-Z"
    };
    static const char *vcos_nm[] = {
        "2CosZ*Vel-X"
    };
    static const char *visc_nm[] = {
        "1/Viscosity"
    };
    static const char *baro_nm[] = {
        "Barostat"
    };

    char     **grpnms;
    const gmx_groups_t *groups;
    char     **gnm;
    char     buf[256];
    const char     *bufi;
    t_mdebin *md;
    int      i,j,ni,nj,n,nh,k,kk,ncon,nset;
    gmx_bool     bBHAM,bNoseHoover,b14;

    snew(md,1);

    if (EI_DYNAMICS(ir->eI))
    {
        md->delta_t = ir->delta_t;
    }
    else
    {
        md->delta_t = 0;
    }

    groups = &mtop->groups;

    bBHAM = (mtop->ffparams.functype[0] == F_BHAM);
    b14   = (gmx_mtop_ftype_count(mtop,F_LJ14) > 0 ||
             gmx_mtop_ftype_count(mtop,F_LJC14_Q) > 0);

    ncon = gmx_mtop_ftype_count(mtop,F_CONSTR);
    nset = gmx_mtop_ftype_count(mtop,F_SETTLE);
    md->bConstr    = (ncon > 0 || nset > 0);
    md->bConstrVir = FALSE;
    if (md->bConstr) {
        if (ncon > 0 && ir->eConstrAlg == econtLINCS) {
            if (ir->eI == eiSD2)
                md->nCrmsd = 2;
            else
                md->nCrmsd = 1;
        }
        md->bConstrVir = (getenv("GMX_CONSTRAINTVIR") != NULL);
    } else {
        md->nCrmsd = 0;
    }

    /* Energy monitoring */
    for(i=0;i<egNR;i++)
    {
        md->bEInd[i]=FALSE;
    }

    for(i=0; i<F_NRE; i++) {
        md->bEner[i] = FALSE;
        if (i == F_LJ)
            md->bEner[i] = !bBHAM;
        else if (i == F_BHAM)
            md->bEner[i] = bBHAM;
        else if (i == F_EQM)
            md->bEner[i] = ir->bQMMM;
        else if (i == F_COUL_LR)
            md->bEner[i] = (ir->rcoulomb > ir->rlist);
        else if (i == F_LJ_LR)
            md->bEner[i] = (!bBHAM && ir->rvdw > ir->rlist);
        else if (i == F_BHAM_LR)
            md->bEner[i] = (bBHAM && ir->rvdw > ir->rlist);
        else if (i == F_RF_EXCL)
            md->bEner[i] = (EEL_RF(ir->coulombtype) && ir->coulombtype != eelRF_NEC);
        else if (i == F_COUL_RECIP)
            md->bEner[i] = EEL_FULL(ir->coulombtype);
        else if (i == F_LJ14)
            md->bEner[i] = b14;
        else if (i == F_COUL14)
            md->bEner[i] = b14;
        else if (i == F_LJC14_Q || i == F_LJC_PAIRS_NB)
            md->bEner[i] = FALSE;
        else if ((i == F_DVDL) || (i == F_DKDL))
            md->bEner[i] = (ir->efep != efepNO);
        else if (i == F_DHDL_CON)
            md->bEner[i] = (ir->efep != efepNO && md->bConstr);
        else if ((interaction_function[i].flags & IF_VSITE) ||
                 (i == F_CONSTR) || (i == F_CONSTRNC) || (i == F_SETTLE))
            md->bEner[i] = FALSE;
        else if ((i == F_COUL_SR) || (i == F_EPOT) || (i == F_PRES)  || (i==F_EQM))
            md->bEner[i] = TRUE;
        else if ((i == F_GBPOL) && ir->implicit_solvent==eisGBSA)
            md->bEner[i] = TRUE;
        else if ((i == F_NPSOLVATION) && ir->implicit_solvent==eisGBSA && (ir->sa_algorithm != esaNO))
            md->bEner[i] = TRUE;
        else if ((i == F_GB12) || (i == F_GB13) || (i == F_GB14))
            md->bEner[i] = FALSE;
        else if ((i == F_ETOT) || (i == F_EKIN) || (i == F_TEMP))
            md->bEner[i] = EI_DYNAMICS(ir->eI);
        else if (i==F_VTEMP) 
            md->bEner[i] =  (EI_DYNAMICS(ir->eI) && getenv("GMX_VIRIAL_TEMPERATURE"));
        else if (i == F_DISPCORR || i == F_PDISPCORR)
            md->bEner[i] = (ir->eDispCorr != edispcNO);
        else if (i == F_DISRESVIOL)
            md->bEner[i] = (gmx_mtop_ftype_count(mtop,F_DISRES) > 0);
        else if (i == F_ORIRESDEV)
            md->bEner[i] = (gmx_mtop_ftype_count(mtop,F_ORIRES) > 0);
        else if (i == F_CONNBONDS)
            md->bEner[i] = FALSE;
        else if (i == F_COM_PULL)
            md->bEner[i] = (ir->ePull == epullUMBRELLA || ir->ePull == epullCONST_F);
        else if (i == F_ECONSERVED)
            md->bEner[i] = ((ir->etc == etcNOSEHOOVER || ir->etc == etcVRESCALE) &&
                            (ir->epc == epcNO || ir->epc==epcMTTK));
        else
            md->bEner[i] = (gmx_mtop_ftype_count(mtop,i) > 0);
    }

    md->f_nre=0;
    for(i=0; i<F_NRE; i++)
    {
        if (md->bEner[i])
        {
            /* FIXME: The constness should not be cast away */
            /*ener_nm[f_nre]=(char *)interaction_function[i].longname;*/
            ener_nm[md->f_nre]=interaction_function[i].longname;
            md->f_nre++;
        }
    }
<<<<<<< HEAD
    md->bConstrVir = (getenv("GMX_CONSTRAINTVIR") != NULL);
  } else {
    md->nCrmsd = 0;
  }

  /* Energy monitoring */
  for(i=0;i<egNR;i++)
  {
      md->bEInd[i]=FALSE;
  }

  for(i=0; i<F_NRE; i++) {
      md->bEner[i] = FALSE;
      if (i == F_LJ)
          md->bEner[i] = !bBHAM;
      else if (i == F_BHAM)
          md->bEner[i] = bBHAM;
      else if (i == F_EQM)
          md->bEner[i] = ir->bQMMM;
      else if (i == F_COUL_LR)
          md->bEner[i] = (ir->rcoulomb > ir->rlist);
      else if (i == F_LJ_LR)
          md->bEner[i] = (!bBHAM && ir->rvdw > ir->rlist);
      else if (i == F_BHAM_LR)
          md->bEner[i] = (bBHAM && ir->rvdw > ir->rlist);
      else if (i == F_RF_EXCL)
          md->bEner[i] = (EEL_RF(ir->coulombtype) && ir->coulombtype != eelRF_NEC);
      else if (i == F_COUL_RECIP)
          md->bEner[i] = EEL_FULL(ir->coulombtype);
      else if (i == F_LJ14)
          md->bEner[i] = b14;
      else if (i == F_COUL14)
          md->bEner[i] = b14;
      else if (i == F_LJC14_Q || i == F_LJC_PAIRS_NB)
          md->bEner[i] = FALSE;
      else if ((i == F_DVDL_COUL && ir->fepvals->separate_dvdl[efptCOUL]) || 
               (i == F_DVDL_VDW  && ir->fepvals->separate_dvdl[efptVDW]) || 
               (i == F_DVDL_BONDED && ir->fepvals->separate_dvdl[efptBONDED]) || 
               (i == F_DVDL_RESTRAINT && ir->fepvals->separate_dvdl[efptRESTRAINT]) || 
               (i == F_DKDL && ir->fepvals->separate_dvdl[efptMASS]) ||
               (i == F_DVDL_REMAIN && ir->fepvals->separate_dvdl[efptFEP]))
          md->bEner[i] = (ir->efep != efepNO);
/*    else if (i == F_DHDL_CON)
      md->bEner[i] = (ir->efep != efepNO && md->bConstr); */
      else if ((interaction_function[i].flags & IF_VSITE) ||
               (i == F_CONSTR) || (i == F_CONSTRNC) || (i == F_SETTLE))
          md->bEner[i] = FALSE;
      else if ((i == F_COUL_SR) || (i == F_EPOT) || (i == F_PRES)  || (i==F_EQM))
          md->bEner[i] = TRUE;
      else if ((i == F_ETOT) || (i == F_EKIN) || (i == F_TEMP))
          md->bEner[i] = EI_DYNAMICS(ir->eI);
      else if (i==F_VTEMP) 
          md->bEner[i] =  (EI_DYNAMICS(ir->eI) && getenv("GMX_VIRIAL_TEMPERATURE"));
      else if (i == F_DISPCORR || i == F_PDISPCORR)
          md->bEner[i] = (ir->eDispCorr != edispcNO);
      else if (i == F_DISRESVIOL)
          md->bEner[i] = (gmx_mtop_ftype_count(mtop,F_DISRES) > 0);
      else if (i == F_ORIRESDEV)
          md->bEner[i] = (gmx_mtop_ftype_count(mtop,F_ORIRES) > 0);
      else if (i == F_CONNBONDS)
          md->bEner[i] = FALSE;
      else if (i == F_COM_PULL)
          md->bEner[i] = (ir->ePull == epullUMBRELLA || ir->ePull == epullCONST_F);
      else if (i == F_ECONSERVED)
          md->bEner[i] = ((ir->etc == etcNOSEHOOVER || ir->etc == etcVRESCALE) &&
                          (ir->epc == epcNO || ir->epc==epcMTTK));
      else
          md->bEner[i] = (gmx_mtop_ftype_count(mtop,i) > 0);
  }
  
  md->f_nre=0;
  for(i=0; i<F_NRE; i++)
  {
      if (md->bEner[i])
      {
          /* FIXME: The constness should not be cast away */
          /*ener_nm[f_nre]=(char *)interaction_function[i].longname;*/
          ener_nm[md->f_nre]=interaction_function[i].longname;
          md->f_nre++;
      }
  }
=======
>>>>>>> be66ba7f

    md->epc = ir->epc;
    for (i=0;i<DIM;i++) 
    {
        for (j=0;j<DIM;j++) 
        {
            md->ref_p[i][j] = ir->ref_p[i][j];
        }
    }
    md->bTricl = TRICLINIC(ir->compress) || TRICLINIC(ir->deform);
    md->bDynBox = DYNAMIC_BOX(*ir);
    md->etc = ir->etc;
    md->bNHC_trotter = IR_NVT_TROTTER(ir);
    md->bMTTK = IR_NPT_TROTTER(ir);

    md->ebin  = mk_ebin();
    /* Pass NULL for unit to let get_ebin_space determine the units
     * for interaction_function[i].longname
     */
    md->ie    = get_ebin_space(md->ebin,md->f_nre,ener_nm,NULL);
    if (md->nCrmsd)
    {
        /* This should be called directly after the call for md->ie,
         * such that md->iconrmsd follows directly in the list.
         */
        md->iconrmsd = get_ebin_space(md->ebin,md->nCrmsd,conrmsd_nm,"");
    }
    if (md->bDynBox)
    {
        md->ib    = get_ebin_space(md->ebin, md->bTricl ? NTRICLBOXS :
                                   NBOXS, md->bTricl ? tricl_boxs_nm : boxs_nm,
                                   unit_length);
        md->ivol  = get_ebin_space(md->ebin, 1, vol_nm,  unit_volume);
        md->idens = get_ebin_space(md->ebin, 1, dens_nm, unit_density_SI);
        md->ipv   = get_ebin_space(md->ebin, 1, pv_nm,   unit_energy);
        md->ienthalpy = get_ebin_space(md->ebin, 1, enthalpy_nm,   unit_energy);
    }
    if (md->bConstrVir)
    {
        md->isvir = get_ebin_space(md->ebin,asize(sv_nm),sv_nm,unit_energy);
        md->ifvir = get_ebin_space(md->ebin,asize(fv_nm),fv_nm,unit_energy);
    }
    md->ivir   = get_ebin_space(md->ebin,asize(vir_nm),vir_nm,unit_energy);
    md->ipres  = get_ebin_space(md->ebin,asize(pres_nm),pres_nm,unit_pres_bar);
    md->isurft = get_ebin_space(md->ebin,asize(surft_nm),surft_nm,
                                unit_surft_bar);
    if (md->epc == epcPARRINELLORAHMAN || md->epc == epcMTTK)
    {
        md->ipc = get_ebin_space(md->ebin,md->bTricl ? 6 : 3,
                                 boxvel_nm,unit_vel);
    }
    md->imu    = get_ebin_space(md->ebin,asize(mu_nm),mu_nm,unit_dipole_D);
    if (ir->cos_accel != 0)
    {
        md->ivcos = get_ebin_space(md->ebin,asize(vcos_nm),vcos_nm,unit_vel);
        md->ivisc = get_ebin_space(md->ebin,asize(visc_nm),visc_nm,
                                   unit_invvisc_SI);
    }

    /* Energy monitoring */
    for(i=0;i<egNR;i++)
    {
        md->bEInd[i] = FALSE;
    }
    md->bEInd[egCOULSR] = TRUE;
    md->bEInd[egLJSR  ] = TRUE;

    if (ir->rcoulomb > ir->rlist)
    {
        md->bEInd[egCOULLR] = TRUE;
    }
    if (!bBHAM)
    {
        if (ir->rvdw > ir->rlist)
        {
            md->bEInd[egLJLR]   = TRUE;
        }
    }
    else
    {
        md->bEInd[egLJSR]   = FALSE;
        md->bEInd[egBHAMSR] = TRUE;
        if (ir->rvdw > ir->rlist)
        {
            md->bEInd[egBHAMLR]   = TRUE;
        }
    }
    if (b14)
    {
        md->bEInd[egLJ14] = TRUE;
        md->bEInd[egCOUL14] = TRUE;
    }
    md->nEc=0;
    for(i=0; (i<egNR); i++)
    {
        if (md->bEInd[i])
        {
            md->nEc++;
        }
    }

    n=groups->grps[egcENER].nr;
    md->nEg=n;
    md->nE=(n*(n+1))/2;
    snew(md->igrp,md->nE);
    if (md->nE > 1)
    {
        n=0;
        snew(gnm,md->nEc);
        for(k=0; (k<md->nEc); k++)
        {
            snew(gnm[k],STRLEN);
        }
        for(i=0; (i<groups->grps[egcENER].nr); i++)
        {
            ni=groups->grps[egcENER].nm_ind[i];
            for(j=i; (j<groups->grps[egcENER].nr); j++)
            {
                nj=groups->grps[egcENER].nm_ind[j];
                for(k=kk=0; (k<egNR); k++)
                {
                    if (md->bEInd[k])
                    {
                        sprintf(gnm[kk],"%s:%s-%s",egrp_nm[k],
                                *(groups->grpname[ni]),*(groups->grpname[nj]));
                        kk++;
                    }
                }
                md->igrp[n]=get_ebin_space(md->ebin,md->nEc,
                                           (const char **)gnm,unit_energy);
                n++;
            }
        }
        for(k=0; (k<md->nEc); k++)
        {
            sfree(gnm[k]);
        }
        sfree(gnm);

        if (n != md->nE)
        {
            gmx_incons("Number of energy terms wrong");
        }
    }

    md->nTC=groups->grps[egcTC].nr;
    md->nNHC = ir->opts.nhchainlength; /* shorthand for number of NH chains */ 
    if (md->bMTTK)
    {
        md->nTCP = 1;  /* assume only one possible coupling system for barostat 
                          for now */
    } 
    else 
    {
        md->nTCP = 0;
    }
<<<<<<< HEAD
    if (md->etc == etcNOSEHOOVER) 
    {
        if (md->bNHC_trotter) 
        { 
=======

    if (md->etc == etcNOSEHOOVER) {
        if (md->bNHC_trotter) { 
>>>>>>> be66ba7f
            md->mde_n = 2*md->nNHC*md->nTC;
        }
        else 
        {
            md->mde_n = 2*md->nTC;
        }
        if (md->epc == epcMTTK)
        {
            md->mdeb_n = 2*md->nNHC*md->nTCP;
        }
    } else { 
        md->mde_n = md->nTC;
        md->mdeb_n = 0;
    }

    snew(md->tmp_r,md->mde_n);
    snew(md->tmp_v,md->mde_n);
    snew(md->grpnms,md->mde_n);
    grpnms = md->grpnms;

    for(i=0; (i<md->nTC); i++)
    {
        ni=groups->grps[egcTC].nm_ind[i];
        sprintf(buf,"T-%s",*(groups->grpname[ni]));
        grpnms[i]=strdup(buf);
    }
    md->itemp=get_ebin_space(md->ebin,md->nTC,(const char **)grpnms,
                             unit_temp_K);

    bNoseHoover = (getenv("GMX_NOSEHOOVER_CHAINS") != NULL); /* whether to print Nose-Hoover chains */

    if (md->etc == etcNOSEHOOVER)
    {
        if (bNoseHoover) 
        {
            if (md->bNHC_trotter) 
            {
                for(i=0; (i<md->nTC); i++) 
                {
                    ni=groups->grps[egcTC].nm_ind[i];
                    bufi = *(groups->grpname[ni]);
                    for(j=0; (j<md->nNHC); j++) 
                    {
                        sprintf(buf,"Xi-%d-%s",j,bufi);
                        grpnms[2*(i*md->nNHC+j)]=strdup(buf);
                        sprintf(buf,"vXi-%d-%s",j,bufi);
                        grpnms[2*(i*md->nNHC+j)+1]=strdup(buf);
                    }
                }
<<<<<<< HEAD
                md->itc=get_ebin_space(md->ebin,md->mde_n,(const char **)grpnms,unit_invtime);

=======
                md->itc=get_ebin_space(md->ebin,md->mde_n,
                                       (const char **)grpnms,unit_invtime);
>>>>>>> be66ba7f
                if (md->bMTTK) 
                {
                    for(i=0; (i<md->nTCP); i++) 
                    {
                        bufi = baro_nm[0];  /* All barostat DOF's together for now. */
                        for(j=0; (j<md->nNHC); j++) 
                        {
                            sprintf(buf,"Xi-%d-%s",j,bufi);
                            grpnms[2*(i*md->nNHC+j)]=strdup(buf);
                            sprintf(buf,"vXi-%d-%s",j,bufi);
                            grpnms[2*(i*md->nNHC+j)+1]=strdup(buf);
                        }
                    }
                    md->itcb=get_ebin_space(md->ebin,md->mdeb_n,
                                            (const char **)grpnms,unit_invtime);
                }
            } 
            else
            {
                for(i=0; (i<md->nTC); i++) 
                {
                    ni=groups->grps[egcTC].nm_ind[i];
                    bufi = *(groups->grpname[ni]);
                    sprintf(buf,"Xi-%s",bufi);
                    grpnms[2*i]=strdup(buf);
                    sprintf(buf,"vXi-%s",bufi);
                    grpnms[2*i+1]=strdup(buf);
                }
                md->itc=get_ebin_space(md->ebin,md->mde_n,
                                       (const char **)grpnms,unit_invtime);
            }
        }
    }
    else if (md->etc == etcBERENDSEN || md->etc == etcYES || 
             md->etc == etcVRESCALE)
    {
        for(i=0; (i<md->nTC); i++)
        {
            ni=groups->grps[egcTC].nm_ind[i];
            sprintf(buf,"Lamb-%s",*(groups->grpname[ni]));
            grpnms[i]=strdup(buf);
        }
        md->itc=get_ebin_space(md->ebin,md->mde_n,(const char **)grpnms,"");
    }

    sfree(grpnms);


    md->nU=groups->grps[egcACC].nr;
    if (md->nU > 1)
    {
        snew(grpnms,3*md->nU);
        for(i=0; (i<md->nU); i++)
        {
            ni=groups->grps[egcACC].nm_ind[i];
            sprintf(buf,"Ux-%s",*(groups->grpname[ni]));
            grpnms[3*i+XX]=strdup(buf);
            sprintf(buf,"Uy-%s",*(groups->grpname[ni]));
            grpnms[3*i+YY]=strdup(buf);
            sprintf(buf,"Uz-%s",*(groups->grpname[ni]));
            grpnms[3*i+ZZ]=strdup(buf);
        }
        md->iu=get_ebin_space(md->ebin,3*md->nU,(const char **)grpnms,unit_vel);
        sfree(grpnms);
    }

    if ( fp_ene )
    {
        do_enxnms(fp_ene,&md->ebin->nener,&md->ebin->enm);
    }

    md->print_grpnms=NULL;

    /* check whether we're going to write dh histograms */
    md->dhc=NULL; 
    if (ir->separate_dhdl_file == sepdhdlfileNO )
    {
        int i;
        snew(md->dhc, 1);

        mde_delta_h_coll_init(md->dhc, ir);
        md->fp_dhdl = NULL;
    }
    else
    {
        md->fp_dhdl = fp_dhdl;
    }
    return md;
}

FILE *open_dhdl(const char *filename,const t_inputrec *ir,
                const output_env_t oenv)
{
    FILE *fp;
    const char *dhdl="dH/d\\lambda",*deltag="\\DeltaH",*lambda="\\lambda",
          *remain="remaining";
    char title[STRLEN],label_x[STRLEN],label_y[STRLEN];
    int  i,np,nps,nsets,nsets_de,nsetsbegin;
    t_lambda *fep;
    char **setname;
    char buf[STRLEN];
    int nsets_dhdl = 0;
    int s = 0;
    int nsetsextend;

    /* for simplicity */
    fep = ir->fepvals;

    /* consider adding an option for printing the full potential at each step, instead of the differences. */
    
    if (fep->n_lambda == 0) 
    {
        sprintf(title,"%s",dhdl);
        sprintf(label_y,"%s (%s %s)",
                dhdl,unit_energy,"[\\lambda]\\S-1\\N");
    }
    else 
    {
        sprintf(title,"%s and %s",dhdl,deltag);
        sprintf(label_x,"Time (ps)");
        sprintf(label_y,"%s and %s (%s %s)",
                dhdl,deltag,unit_energy,"[\\8l\\4]\\S-1\\N");
    }
    fp = gmx_fio_fopen(filename,"w+");
    xvgr_header(fp,title,label_x,label_y,exvggtXNY,oenv);

    if (fep->delta_lambda == 0)
    {
        sprintf(buf,"T = %g (K), %s = %g",
                ir->opts.ref_t[0],lambda,fep->init_lambda);
    }
    else
    {
        sprintf(buf,"T = %g (K)",
                ir->opts.ref_t[0]);
    }
    xvgr_subtitle(fp,buf,oenv);

    for (i=0;i<efptNR;i++) 
    {
        if (fep->separate_dvdl[i]) {nsets_dhdl++;}
    }
    
    /* count the number of delta_g states */
    nsets_de = fep->n_lambda;
    
    nsets = nsets_dhdl + nsets_de; /* dhdl + fep differences */

    if (fep->bPrintEnergy)  
    { 
        nsets += 1;  /* add energy to the dhdl as well */
    }

    if (fep->n_lambda>0) 
    {
        nsets += 1;   /*add fep state to the dhdl */
    }

    nsetsextend = nsets;
    if (ir->epc!=epcNO) 
    {
        nsetsextend += 1; /* for PV term, other terms possible if required for the reduced potential */ 
    }
    snew(setname,nsetsextend); 
    
    if (fep->bPrintEnergy)  
    { 
        sprintf(buf,"%s (%s)","Energy",unit_energy);
        setname[s] = strdup(buf);
        s+=1;
    }
    
    if (fep->n_lambda > 0) 
    {
        /* state for the fep_vals */
        sprintf(buf,"%s","Alchemical state");
        setname[s] = strdup(buf);
        s+=1;
    }

    for (i=0;i<efptNR;i++) 
    {
        if (fep->separate_dvdl[i]) { 
            sprintf(buf,"%s (%s)",dhdl,efpt_names[i]);
            setname[s] = strdup(buf);
            s+=1;
        }
    }

    if (fep->n_lambda > 0)
    {
        /* g_bar has to determine the lambda values used in this simulation
         * from this xvg legend.
         */

        nsetsbegin = 1;  /* for FEP state */
        if (fep->bPrintEnergy)  
        { 
            nsetsbegin += 1;
        }
        nsetsbegin += nsets_dhdl;

        for(s=nsetsbegin; s<nsets; s++)
        {
            nps = sprintf(buf,"%s %s (",deltag,lambda);  
            for (i=0;i<efptNR;i++) 
            {
                if (fep->separate_dvdl[i]) 
                { 
                    np = sprintf(&buf[nps],"%g,",fep->all_lambda[i][s-(nsetsbegin)]);
                    nps += np;
                }
            }
            sprintf(&buf[nps-1],")");  /* -1 to overwrite the last comma */
            setname[s] = strdup(buf);
        }
        if (ir->epc!=epcNO) {
            np = sprintf(buf,"pV (%s)",unit_energy);        
            setname[nsetsextend-1] = strdup(buf);  /* the first entry after nsets */
        }
        
        xvgr_legend(fp,nsetsextend,(const char **)setname,oenv);
        
        for(s=0; s<nsetsextend; s++)
        {
            sfree(setname[s]);
        }
        sfree(setname);
    }
    
    return fp;
}

static void copy_energy(t_mdebin *md, real e[],real ecpy[])
{
    int i,j;

    for(i=j=0; (i<F_NRE); i++)
        if (md->bEner[i])
            ecpy[j++] = e[i];
    if (j != md->f_nre) 
        gmx_incons("Number of energy terms wrong");
}

void upd_mdebin(t_mdebin *md, gmx_bool write_dhdl,
                gmx_bool bSum,
                double time,
                real tmass,
                gmx_enerdata_t *enerd,
                t_state *state,
                t_lambda *fepvals,
                matrix  box,
                tensor svir,
                tensor fvir,
                tensor vir,
                tensor pres,
                gmx_ekindata_t *ekind,
                rvec mu_tot,
                gmx_constr_t constr)
{
    int    i,j,k,kk,m,n,gid;
    real   crmsd[2],tmp6[6];
    real   bs[NTRICLBOXS],vol,dens,pv,enthalpy;
    real   eee[egNR];
    real   ecopy[F_NRE];
    real   tmp;
    gmx_bool   bNoseHoover;

    /* Do NOT use the box in the state variable, but the separate box provided
     * as an argument. This is because we sometimes need to write the box from
     * the last timestep to match the trajectory frames.
     */
    copy_energy(md, enerd->term,ecopy);
    add_ebin(md->ebin,md->ie,md->f_nre,ecopy,bSum);
    if (md->nCrmsd)
    {
        crmsd[0] = constr_rmsd(constr,FALSE);
        if (md->nCrmsd > 1)
        {
            crmsd[1] = constr_rmsd(constr,TRUE);
        }
        add_ebin(md->ebin,md->iconrmsd,md->nCrmsd,crmsd,FALSE);
    }
    if (md->bDynBox)
    {
        if(md->bTricl)
        {
            bs[0] = box[XX][XX];
            bs[1] = box[YY][XX];
            bs[2] = box[YY][YY];
            bs[3] = box[ZZ][XX];
            bs[4] = box[ZZ][YY];
            bs[5] = box[ZZ][ZZ];
        }
        else
        {
            bs[0] = box[XX][XX];
            bs[1] = box[YY][YY];
            bs[2] = box[ZZ][ZZ];
        }
        vol  = box[XX][XX]*box[YY][YY]*box[ZZ][ZZ];
        dens = (tmass*AMU)/(vol*NANO*NANO*NANO);

        /* This is pV (in kJ/mol).  The pressure is the reference pressure,
           not the instantaneous pressure */  
        pv = 0;
        for (i=0;i<DIM;i++) 
        {
            for (j=0;j<DIM;j++) 
            {
                if (i>j) 
                {
                    pv += box[i][j]*md->ref_p[i][j]/PRESFAC;
                } 
                else 
                {
                    pv += box[j][i]*md->ref_p[j][i]/PRESFAC;
                }
            }
        }
        add_ebin(md->ebin,md->ib   ,NBOXS,bs   ,bSum);
        add_ebin(md->ebin,md->ivol ,1    ,&vol ,bSum);
        add_ebin(md->ebin,md->idens,1    ,&dens,bSum);
        add_ebin(md->ebin,md->ipv  ,1    ,&pv  ,bSum);
        enthalpy = pv + enerd->term[F_ETOT];
        add_ebin(md->ebin,md->ienthalpy  ,1    ,&enthalpy  ,bSum);
    }
    if (md->bConstrVir)
    {
        add_ebin(md->ebin,md->isvir,9,svir[0],bSum);
        add_ebin(md->ebin,md->ifvir,9,fvir[0],bSum);
    }
    add_ebin(md->ebin,md->ivir,9,vir[0],bSum);
    add_ebin(md->ebin,md->ipres,9,pres[0],bSum);
    tmp = (pres[ZZ][ZZ]-(pres[XX][XX]+pres[YY][YY])*0.5)*box[ZZ][ZZ];
    add_ebin(md->ebin,md->isurft,1,&tmp,bSum);
    if (md->epc == epcPARRINELLORAHMAN || md->epc == epcMTTK)
    {
        tmp6[0] = state->boxv[XX][XX];
        tmp6[1] = state->boxv[YY][YY];
        tmp6[2] = state->boxv[ZZ][ZZ];
        tmp6[3] = state->boxv[YY][XX];
        tmp6[4] = state->boxv[ZZ][XX];
        tmp6[5] = state->boxv[ZZ][YY];
        add_ebin(md->ebin,md->ipc,md->bTricl ? 6 : 3,tmp6,bSum);
    }
    add_ebin(md->ebin,md->imu,3,mu_tot,bSum);
    if (ekind && ekind->cosacc.cos_accel != 0)
    {
        vol  = box[XX][XX]*box[YY][YY]*box[ZZ][ZZ];
        dens = (tmass*AMU)/(vol*NANO*NANO*NANO);
        add_ebin(md->ebin,md->ivcos,1,&(ekind->cosacc.vcos),bSum);
        /* 1/viscosity, unit 1/(kg m^-1 s^-1) */
        tmp = 1/(ekind->cosacc.cos_accel/(ekind->cosacc.vcos*PICO)
                 *vol*sqr(box[ZZ][ZZ]*NANO/(2*M_PI)));
        add_ebin(md->ebin,md->ivisc,1,&tmp,bSum);    
    }
    if (md->nE > 1)
    {
        n=0;
        for(i=0; (i<md->nEg); i++)
        {
            for(j=i; (j<md->nEg); j++)
            {
                gid=GID(i,j,md->nEg);
                for(k=kk=0; (k<egNR); k++)
                {
                    if (md->bEInd[k])
                    {
                        eee[kk++] = enerd->grpp.ener[k][gid];
                    }
                }
                add_ebin(md->ebin,md->igrp[n],md->nEc,eee,bSum);
                n++;
            }
        }
    }

    if (ekind)
    {
        for(i=0; (i<md->nTC); i++)
        {
            md->tmp_r[i] = ekind->tcstat[i].T;
        }
        add_ebin(md->ebin,md->itemp,md->nTC,md->tmp_r,bSum);

        /* whether to print Nose-Hoover chains: */
        bNoseHoover = (getenv("GMX_NOSEHOOVER_CHAINS") != NULL); 

        if (md->etc == etcNOSEHOOVER)
        {
            if (bNoseHoover) 
            {
                if (md->bNHC_trotter)
                {
                    for(i=0; (i<md->nTC); i++) 
                    {
                        for (j=0;j<md->nNHC;j++) 
                        {
                            k = i*md->nNHC+j;
                            md->tmp_r[2*k] = state->nosehoover_xi[k];
                            md->tmp_r[2*k+1] = state->nosehoover_vxi[k];
                        }
                    }
                    add_ebin(md->ebin,md->itc,md->mde_n,md->tmp_r,bSum);      

                    if (md->bMTTK) {
                        for(i=0; (i<md->nTCP); i++) 
                        {
                            for (j=0;j<md->nNHC;j++) 
                            {
                                k = i*md->nNHC+j;
                                md->tmp_r[2*k] = state->nhpres_xi[k];
                                md->tmp_r[2*k+1] = state->nhpres_vxi[k];
                            }
                        }
                        add_ebin(md->ebin,md->itcb,md->mdeb_n,md->tmp_r,bSum);      
                    }
                } 
                else 
                {
                    for(i=0; (i<md->nTC); i++)
                    {
                        md->tmp_r[2*i] = state->nosehoover_xi[i];
                        md->tmp_r[2*i+1] = state->nosehoover_vxi[i];
                    }
                    add_ebin(md->ebin,md->itc,md->mde_n,md->tmp_r,bSum);
                }
            }
        }
        else if (md->etc == etcBERENDSEN || md->etc == etcYES || 
                 md->etc == etcVRESCALE)
        {
            for(i=0; (i<md->nTC); i++)
            {
                md->tmp_r[i] = ekind->tcstat[i].lambda;
            }
            add_ebin(md->ebin,md->itc,md->nTC,md->tmp_r,bSum);
        }
    }

    if (ekind && md->nU > 1)
    {
        for(i=0; (i<md->nU); i++)
        {
            copy_rvec(ekind->grpstat[i].u,md->tmp_v[i]);
        }
        add_ebin(md->ebin,md->iu,3*md->nU,md->tmp_v[0],bSum);
    }

    ebin_increase_count(md->ebin,bSum);

    /* BAR + thermodynamic integration values */
    if (write_dhdl)
    {
<<<<<<< HEAD
        fprintf(fp_dhdl,"%.4f ",time);
        if (fepvals->bPrintEnergy) 
        {
            fprintf(fp_dhdl,"%.4f ",enerd->term[F_ETOT]);
        }
        /* the current free energy state */
        fprintf(fp_dhdl,"%4d",state->fep_state);
        for (i=0;i<efptNR;i++) 
        {
            if (fepvals->separate_dvdl[i])
            {
                fprintf(fp_dhdl," %.4f",enerd->term[F_DVDL_REMAIN+i]); /* assumes F_DVDL_REMAIN is first */
            }
        }
        for(i=1; i<enerd->n_lambda; i++)
        {
            fprintf(fp_dhdl," %.4g",
                    enerd->enerpart_lambda[i]-enerd->enerpart_lambda[0]);
        }
        if (md->epc!=epcNO) 
        {
            fprintf(fp_dhdl," %.4f",pv);
        }
        fprintf(fp_dhdl,"\n");
=======
        if (md->fp_dhdl)
        {
            fprintf(md->fp_dhdl,"%.4f %g",
                    time,
                    enerd->term[F_DVDL]+ enerd->term[F_DKDL]+
                    enerd->term[F_DHDL_CON]);
            for(i=1; i<enerd->n_lambda; i++)
            {
                fprintf(md->fp_dhdl," %g",
                        enerd->enerpart_lambda[i]-enerd->enerpart_lambda[0]);
            }
            fprintf(md->fp_dhdl,"\n");
        }
        /* and the binary BAR output */
        if (md->dhc)
        {
            mde_delta_h_coll_add_dh(md->dhc, 
                                    enerd->term[F_DVDL]+ enerd->term[F_DKDL]+
                                    enerd->term[F_DHDL_CON],
                                    enerd->enerpart_lambda, time, 
                                    state->lambda);
        }
>>>>>>> be66ba7f
    }
}

void upd_mdebin_step(t_mdebin *md)
{
    ebin_increase_count(md->ebin,FALSE); 
}

static void npr(FILE *log,int n,char c)
{
    for(; (n>0); n--) fprintf(log,"%c",c);
}

static void pprint(FILE *log,const char *s,t_mdebin *md)
{
    char CHAR='#';
    int  slen;
    char buf1[22],buf2[22];

    slen = strlen(s);
    fprintf(log,"\t<======  ");
    npr(log,slen,CHAR);
    fprintf(log,"  ==>\n");
    fprintf(log,"\t<====  %s  ====>\n",s);
    fprintf(log,"\t<==  ");
    npr(log,slen,CHAR);
    fprintf(log,"  ======>\n\n");

    fprintf(log,"\tStatistics over %s steps using %s frames\n",
            gmx_step_str(md->ebin->nsteps_sim,buf1),
            gmx_step_str(md->ebin->nsum_sim,buf2));
    fprintf(log,"\n");
}

void print_ebin_header(FILE *log,gmx_large_int_t steps,double time,real lambda)
{
    char buf[22];

    fprintf(log,"   %12s   %12s   %12s\n"
            "   %12s   %12.5f   %12.5f\n\n",
            "Step","Time","Lambda",gmx_step_str(steps,buf),time,lambda);
}

void print_ebin(ener_file_t fp_ene,gmx_bool bEne,gmx_bool bDR,gmx_bool bOR,
                FILE *log,
                gmx_large_int_t step,double time,
                int mode,gmx_bool bCompact,
                t_mdebin *md,t_fcdata *fcd,
                gmx_groups_t *groups,t_grpopts *opts)
{
    /*static char **grpnms=NULL;*/
    char        buf[246];
    int         i,j,n,ni,nj,ndr,nor,b;
    int         ndisre=0;
    real        *disre_rm3tav, *disre_rt;

    /* these are for the old-style blocks (1 subblock, only reals), because
       there can be only one per ID for these */
    int         nr[enxNR];
    int         id[enxNR];
    real        *block[enxNR];

    /* temporary arrays for the lambda values to write out */
    double      enxlambda_data[2]; 

    t_enxframe  fr;

    switch (mode)
    {
        case eprNORMAL:
            init_enxframe(&fr);
            fr.t            = time;
            fr.step         = step;
            fr.nsteps       = md->ebin->nsteps;
            fr.dt           = md->delta_t;
            fr.nsum         = md->ebin->nsum;
            fr.nre          = (bEne) ? md->ebin->nener : 0;
            fr.ener         = md->ebin->e;
            ndisre          = bDR ? fcd->disres.npair : 0;
            disre_rm3tav    = fcd->disres.rm3tav;
            disre_rt        = fcd->disres.rt;
            /* Optional additional old-style (real-only) blocks. */
            for(i=0; i<enxNR; i++)
            {
                nr[i] = 0;
            }
            if (fcd->orires.nr > 0 && bOR)
            {
                diagonalize_orires_tensors(&(fcd->orires));
                nr[enxOR]     = fcd->orires.nr;
                block[enxOR]  = fcd->orires.otav;
                id[enxOR]     = enxOR;
                nr[enxORI]    = (fcd->orires.oinsl != fcd->orires.otav) ? 
                          fcd->orires.nr : 0;
                block[enxORI] = fcd->orires.oinsl;
                id[enxORI]    = enxORI;
                nr[enxORT]    = fcd->orires.nex*12;
                block[enxORT] = fcd->orires.eig;
                id[enxORT]    = enxORT;
            }        

            /* whether we are going to wrte anything out: */
            if (fr.nre || ndisre || nr[enxOR] || nr[enxORI])
            {

                /* the old-style blocks go first */
                fr.nblock = 0;
                for(i=0; i<enxNR; i++)
                {
                    if (nr[i] > 0)
                    {
                        fr.nblock = i + 1;
                    }
                }
                add_blocks_enxframe(&fr, fr.nblock);
                for(b=0;b<fr.nblock;b++)
                {
                    add_subblocks_enxblock(&(fr.block[b]), 1);
                    fr.block[b].id=id[b]; 
                    fr.block[b].sub[0].nr = nr[b];
#ifndef GMX_DOUBLE
                    fr.block[b].sub[0].type = xdr_datatype_float;
                    fr.block[b].sub[0].fval = block[b];
#else
                    fr.block[b].sub[0].type = xdr_datatype_double;
                    fr.block[b].sub[0].dval = block[b];
#endif
                }

                /* check for disre block & fill it. */
                if (ndisre>0)
                {
                    int db = fr.nblock;
                    fr.nblock+=1;
                    add_blocks_enxframe(&fr, fr.nblock);

                    add_subblocks_enxblock(&(fr.block[db]), 2);
                    fr.block[db].id=enxDISRE;
                    fr.block[db].sub[0].nr=ndisre;
                    fr.block[db].sub[1].nr=ndisre;
#ifndef GMX_DOUBLE
                    fr.block[db].sub[0].type=xdr_datatype_float;
                    fr.block[db].sub[1].type=xdr_datatype_float;
                    fr.block[db].sub[0].fval=disre_rt;
                    fr.block[db].sub[1].fval=disre_rm3tav;
#else
                    fr.block[db].sub[0].type=xdr_datatype_double;
                    fr.block[db].sub[1].type=xdr_datatype_double;
                    fr.block[db].sub[0].dval=disre_rt;
                    fr.block[db].sub[1].dval=disre_rm3tav;
#endif
                }
                /* here we can put new-style blocks */

                /* Free energy perturbation blocks */
                if (md->dhc)
                {
                    mde_delta_h_coll_handle_block(md->dhc, &fr, fr.nblock);
                }

                /* do the actual I/O */
                do_enx(fp_ene,&fr);
                gmx_fio_check_file_position(enx_file_pointer(fp_ene));
                if (fr.nre)
                {
                    /* We have stored the sums, so reset the sum history */
                    reset_ebin_sums(md->ebin);
                }

                /* we can now free & reset the data in the blocks */
                if (md->dhc)
                    mde_delta_h_coll_reset(md->dhc);
            }
            free_enxframe(&fr);
            break;
        case eprAVER:
            if (log)
            {
                pprint(log,"A V E R A G E S",md);
            }
            break;
        case eprRMS:
            if (log)
            {
                pprint(log,"R M S - F L U C T U A T I O N S",md);
            }
            break;
        default:
            gmx_fatal(FARGS,"Invalid print mode (%d)",mode);
    }

    if (log)
    {
        for(i=0;i<opts->ngtc;i++)
        {
            if(opts->annealing[i]!=eannNO)
            {
                fprintf(log,"Current ref_t for group %s: %8.1f\n",
                        *(groups->grpname[groups->grps[egcTC].nm_ind[i]]),
                        opts->ref_t[i]);
            }
        }
        if (mode==eprNORMAL && fcd->orires.nr>0)
        {
            print_orires_log(log,&(fcd->orires));
        }
        fprintf(log,"   Energies (%s)\n",unit_energy);
        pr_ebin(log,md->ebin,md->ie,md->f_nre+md->nCrmsd,5,mode,TRUE);  
        fprintf(log,"\n");

        if (!bCompact)
        {
            if (md->bDynBox)
            {
                pr_ebin(log,md->ebin,md->ib, md->bTricl ? NTRICLBOXS : NBOXS,5,
                        mode,TRUE);      
                fprintf(log,"\n");
            }
            if (md->bConstrVir)
            {
                fprintf(log,"   Constraint Virial (%s)\n",unit_energy);
                pr_ebin(log,md->ebin,md->isvir,9,3,mode,FALSE);  
                fprintf(log,"\n");
                fprintf(log,"   Force Virial (%s)\n",unit_energy);
                pr_ebin(log,md->ebin,md->ifvir,9,3,mode,FALSE);  
                fprintf(log,"\n");
            }
            fprintf(log,"   Total Virial (%s)\n",unit_energy);
            pr_ebin(log,md->ebin,md->ivir,9,3,mode,FALSE);   
            fprintf(log,"\n");
            fprintf(log,"   Pressure (%s)\n",unit_pres_bar);
            pr_ebin(log,md->ebin,md->ipres,9,3,mode,FALSE);  
            fprintf(log,"\n");
            fprintf(log,"   Total Dipole (%s)\n",unit_dipole_D);
            pr_ebin(log,md->ebin,md->imu,3,3,mode,FALSE);    
            fprintf(log,"\n");

            if (md->nE > 1)
            {
                if (md->print_grpnms==NULL)
                {
                    snew(md->print_grpnms,md->nE);
                    n=0;
                    for(i=0; (i<md->nEg); i++)
                    {
                        ni=groups->grps[egcENER].nm_ind[i];
                        for(j=i; (j<md->nEg); j++)
                        {
                            nj=groups->grps[egcENER].nm_ind[j];
                            sprintf(buf,"%s-%s",*(groups->grpname[ni]),
                                    *(groups->grpname[nj]));
                            md->print_grpnms[n++]=strdup(buf);
                        }
                    }
                }
                sprintf(buf,"Epot (%s)",unit_energy);
                fprintf(log,"%15s   ",buf);
                for(i=0; (i<egNR); i++)
                {
                    if (md->bEInd[i])
                    {
                        fprintf(log,"%12s   ",egrp_nm[i]);
                    }
                }
                fprintf(log,"\n");
                for(i=0; (i<md->nE); i++)
                {
                    fprintf(log,"%15s",md->print_grpnms[i]);
                    pr_ebin(log,md->ebin,md->igrp[i],md->nEc,md->nEc,mode,
                            FALSE);
                }
                fprintf(log,"\n");
            }
            if (md->nTC > 1)
            {
                pr_ebin(log,md->ebin,md->itemp,md->nTC,4,mode,TRUE);
                fprintf(log,"\n");
            }
            if (md->nU > 1)
            {
                fprintf(log,"%15s   %12s   %12s   %12s\n",
                        "Group","Ux","Uy","Uz");
                for(i=0; (i<md->nU); i++)
                {
                    ni=groups->grps[egcACC].nm_ind[i];
                    fprintf(log,"%15s",*groups->grpname[ni]);
                    pr_ebin(log,md->ebin,md->iu+3*i,3,3,mode,FALSE);
                }
                fprintf(log,"\n");
            }
        }
    }

}

void init_energyhistory(energyhistory_t * enerhist)
{
    enerhist->nener = 0;

    enerhist->ener_ave     = NULL;
    enerhist->ener_sum     = NULL;
    enerhist->ener_sum_sim = NULL;
    enerhist->dht          = NULL;

    enerhist->nsteps     = 0;
    enerhist->nsum       = 0;
    enerhist->nsteps_sim = 0;
    enerhist->nsum_sim   = 0;
}

void update_energyhistory(energyhistory_t * enerhist,t_mdebin * mdebin)
{
    int i;

    enerhist->nsteps     = mdebin->ebin->nsteps;
    enerhist->nsum       = mdebin->ebin->nsum;
    enerhist->nsteps_sim = mdebin->ebin->nsteps_sim;
    enerhist->nsum_sim   = mdebin->ebin->nsum_sim;
    enerhist->nener      = mdebin->ebin->nener;

    if (mdebin->ebin->nsum > 0)
    {
        /* Check if we need to allocate first */
        if(enerhist->ener_ave == NULL)
        {
            snew(enerhist->ener_ave,enerhist->nener);
            snew(enerhist->ener_sum,enerhist->nener);
        }

        for(i=0;i<enerhist->nener;i++)
        {
            enerhist->ener_ave[i] = mdebin->ebin->e[i].eav;
            enerhist->ener_sum[i] = mdebin->ebin->e[i].esum;
        }
    }

    if (mdebin->ebin->nsum_sim > 0)
    {
        /* Check if we need to allocate first */
        if(enerhist->ener_sum_sim == NULL)
        {
            snew(enerhist->ener_sum_sim,enerhist->nener);
        }

        for(i=0;i<enerhist->nener;i++)
        {
            enerhist->ener_sum_sim[i] = mdebin->ebin->e_sim[i].esum;
        }
    }
    if (mdebin->dhc)
    {
        mde_delta_h_coll_update_energyhistory(mdebin->dhc, enerhist);
    }
}

void restore_energyhistory_from_state(t_mdebin * mdebin,
                                      energyhistory_t * enerhist)
{
    int i;

    if ((enerhist->nsum > 0 || enerhist->nsum_sim > 0) &&
        mdebin->ebin->nener != enerhist->nener)
    {
        gmx_fatal(FARGS,"Mismatch between number of energies in run input (%d) and checkpoint file (%d).",
                  mdebin->ebin->nener,enerhist->nener);
    }

    mdebin->ebin->nsteps     = enerhist->nsteps;
    mdebin->ebin->nsum       = enerhist->nsum;
    mdebin->ebin->nsteps_sim = enerhist->nsteps_sim;
    mdebin->ebin->nsum_sim   = enerhist->nsum_sim;

    for(i=0; i<mdebin->ebin->nener; i++)
    {
        mdebin->ebin->e[i].eav  =
                  (enerhist->nsum > 0 ? enerhist->ener_ave[i] : 0);
        mdebin->ebin->e[i].esum =
                  (enerhist->nsum > 0 ? enerhist->ener_sum[i] : 0);
        mdebin->ebin->e_sim[i].esum =
                  (enerhist->nsum_sim > 0 ? enerhist->ener_sum_sim[i] : 0);
    }
    if (mdebin->dhc)
    {         
        mde_delta_h_coll_restore_energyhistory(mdebin->dhc, enerhist);
    }
}<|MERGE_RESOLUTION|>--- conflicted
+++ resolved
@@ -203,10 +203,15 @@
             md->bEner[i] = b14;
         else if (i == F_LJC14_Q || i == F_LJC_PAIRS_NB)
             md->bEner[i] = FALSE;
-        else if ((i == F_DVDL) || (i == F_DKDL))
+        else if ((i == F_DVDL_COUL && ir->fepvals->separate_dvdl[efptCOUL]) || 
+                 (i == F_DVDL_VDW  && ir->fepvals->separate_dvdl[efptVDW]) || 
+                 (i == F_DVDL_BONDED && ir->fepvals->separate_dvdl[efptBONDED]) || 
+                 (i == F_DVDL_RESTRAINT && ir->fepvals->separate_dvdl[efptRESTRAINT]) || 
+                 (i == F_DKDL && ir->fepvals->separate_dvdl[efptMASS]) ||
+                 (i == F_DVDL_REMAIN && ir->fepvals->separate_dvdl[efptFEP]))
             md->bEner[i] = (ir->efep != efepNO);
-        else if (i == F_DHDL_CON)
-            md->bEner[i] = (ir->efep != efepNO && md->bConstr);
+/*    else if (i == F_DHDL_CON)
+      md->bEner[i] = (ir->efep != efepNO && md->bConstr); */      
         else if ((interaction_function[i].flags & IF_VSITE) ||
                  (i == F_CONSTR) || (i == F_CONSTRNC) || (i == F_SETTLE))
             md->bEner[i] = FALSE;
@@ -250,90 +255,17 @@
             md->f_nre++;
         }
     }
-<<<<<<< HEAD
-    md->bConstrVir = (getenv("GMX_CONSTRAINTVIR") != NULL);
-  } else {
-    md->nCrmsd = 0;
-  }
-
-  /* Energy monitoring */
-  for(i=0;i<egNR;i++)
-  {
-      md->bEInd[i]=FALSE;
-  }
-
-  for(i=0; i<F_NRE; i++) {
-      md->bEner[i] = FALSE;
-      if (i == F_LJ)
-          md->bEner[i] = !bBHAM;
-      else if (i == F_BHAM)
-          md->bEner[i] = bBHAM;
-      else if (i == F_EQM)
-          md->bEner[i] = ir->bQMMM;
-      else if (i == F_COUL_LR)
-          md->bEner[i] = (ir->rcoulomb > ir->rlist);
-      else if (i == F_LJ_LR)
-          md->bEner[i] = (!bBHAM && ir->rvdw > ir->rlist);
-      else if (i == F_BHAM_LR)
-          md->bEner[i] = (bBHAM && ir->rvdw > ir->rlist);
-      else if (i == F_RF_EXCL)
-          md->bEner[i] = (EEL_RF(ir->coulombtype) && ir->coulombtype != eelRF_NEC);
-      else if (i == F_COUL_RECIP)
-          md->bEner[i] = EEL_FULL(ir->coulombtype);
-      else if (i == F_LJ14)
-          md->bEner[i] = b14;
-      else if (i == F_COUL14)
-          md->bEner[i] = b14;
-      else if (i == F_LJC14_Q || i == F_LJC_PAIRS_NB)
-          md->bEner[i] = FALSE;
-      else if ((i == F_DVDL_COUL && ir->fepvals->separate_dvdl[efptCOUL]) || 
-               (i == F_DVDL_VDW  && ir->fepvals->separate_dvdl[efptVDW]) || 
-               (i == F_DVDL_BONDED && ir->fepvals->separate_dvdl[efptBONDED]) || 
-               (i == F_DVDL_RESTRAINT && ir->fepvals->separate_dvdl[efptRESTRAINT]) || 
-               (i == F_DKDL && ir->fepvals->separate_dvdl[efptMASS]) ||
-               (i == F_DVDL_REMAIN && ir->fepvals->separate_dvdl[efptFEP]))
-          md->bEner[i] = (ir->efep != efepNO);
-/*    else if (i == F_DHDL_CON)
-      md->bEner[i] = (ir->efep != efepNO && md->bConstr); */
-      else if ((interaction_function[i].flags & IF_VSITE) ||
-               (i == F_CONSTR) || (i == F_CONSTRNC) || (i == F_SETTLE))
-          md->bEner[i] = FALSE;
-      else if ((i == F_COUL_SR) || (i == F_EPOT) || (i == F_PRES)  || (i==F_EQM))
-          md->bEner[i] = TRUE;
-      else if ((i == F_ETOT) || (i == F_EKIN) || (i == F_TEMP))
-          md->bEner[i] = EI_DYNAMICS(ir->eI);
-      else if (i==F_VTEMP) 
-          md->bEner[i] =  (EI_DYNAMICS(ir->eI) && getenv("GMX_VIRIAL_TEMPERATURE"));
-      else if (i == F_DISPCORR || i == F_PDISPCORR)
-          md->bEner[i] = (ir->eDispCorr != edispcNO);
-      else if (i == F_DISRESVIOL)
-          md->bEner[i] = (gmx_mtop_ftype_count(mtop,F_DISRES) > 0);
-      else if (i == F_ORIRESDEV)
-          md->bEner[i] = (gmx_mtop_ftype_count(mtop,F_ORIRES) > 0);
-      else if (i == F_CONNBONDS)
-          md->bEner[i] = FALSE;
-      else if (i == F_COM_PULL)
-          md->bEner[i] = (ir->ePull == epullUMBRELLA || ir->ePull == epullCONST_F);
-      else if (i == F_ECONSERVED)
-          md->bEner[i] = ((ir->etc == etcNOSEHOOVER || ir->etc == etcVRESCALE) &&
-                          (ir->epc == epcNO || ir->epc==epcMTTK));
-      else
-          md->bEner[i] = (gmx_mtop_ftype_count(mtop,i) > 0);
-  }
-  
-  md->f_nre=0;
-  for(i=0; i<F_NRE; i++)
-  {
-      if (md->bEner[i])
-      {
-          /* FIXME: The constness should not be cast away */
-          /*ener_nm[f_nre]=(char *)interaction_function[i].longname;*/
-          ener_nm[md->f_nre]=interaction_function[i].longname;
-          md->f_nre++;
-      }
-  }
-=======
->>>>>>> be66ba7f
+    md->f_nre=0;
+    for(i=0; i<F_NRE; i++)
+    {
+        if (md->bEner[i])
+        {
+            /* FIXME: The constness should not be cast away */
+            /*ener_nm[f_nre]=(char *)interaction_function[i].longname;*/
+            ener_nm[md->f_nre]=interaction_function[i].longname;
+            md->f_nre++;
+        }
+    }
 
     md->epc = ir->epc;
     for (i=0;i<DIM;i++) 
@@ -490,16 +422,10 @@
     {
         md->nTCP = 0;
     }
-<<<<<<< HEAD
     if (md->etc == etcNOSEHOOVER) 
     {
         if (md->bNHC_trotter) 
         { 
-=======
-
-    if (md->etc == etcNOSEHOOVER) {
-        if (md->bNHC_trotter) { 
->>>>>>> be66ba7f
             md->mde_n = 2*md->nNHC*md->nTC;
         }
         else 
@@ -549,13 +475,7 @@
                         grpnms[2*(i*md->nNHC+j)+1]=strdup(buf);
                     }
                 }
-<<<<<<< HEAD
                 md->itc=get_ebin_space(md->ebin,md->mde_n,(const char **)grpnms,unit_invtime);
-
-=======
-                md->itc=get_ebin_space(md->ebin,md->mde_n,
-                                       (const char **)grpnms,unit_invtime);
->>>>>>> be66ba7f
                 if (md->bMTTK) 
                 {
                     for(i=0; (i<md->nTCP); i++) 
@@ -631,7 +551,7 @@
 
     /* check whether we're going to write dh histograms */
     md->dhc=NULL; 
-    if (ir->separate_dhdl_file == sepdhdlfileNO )
+    if (ir->fepvals->separate_dhdl_file == sepdhdlfileNO )
     {
         int i;
         snew(md->dhc, 1);
@@ -800,7 +720,7 @@
         gmx_incons("Number of energy terms wrong");
 }
 
-void upd_mdebin(t_mdebin *md, gmx_bool write_dhdl,
+void upd_mdebin(t_mdebin *md,
                 gmx_bool bSum,
                 double time,
                 real tmass,
@@ -821,6 +741,7 @@
     real   bs[NTRICLBOXS],vol,dens,pv,enthalpy;
     real   eee[egNR];
     real   ecopy[F_NRE];
+    real   store_dhdl[efptNR]; 
     real   tmp;
     gmx_bool   bNoseHoover;
 
@@ -1009,57 +930,50 @@
     ebin_increase_count(md->ebin,bSum);
 
     /* BAR + thermodynamic integration values */
-    if (write_dhdl)
-    {
-<<<<<<< HEAD
-        fprintf(fp_dhdl,"%.4f ",time);
+    if (md->fp_dhdl)
+    {
+        fprintf(md->fp_dhdl,"%.4f ",time);
         if (fepvals->bPrintEnergy) 
         {
-            fprintf(fp_dhdl,"%.4f ",enerd->term[F_ETOT]);
+            fprintf(md->fp_dhdl,"%.4f ",enerd->term[F_ETOT]);
         }
         /* the current free energy state */
-        fprintf(fp_dhdl,"%4d",state->fep_state);
+        fprintf(md->fp_dhdl,"%4d",state->fep_state);
         for (i=0;i<efptNR;i++) 
         {
             if (fepvals->separate_dvdl[i])
             {
-                fprintf(fp_dhdl," %.4f",enerd->term[F_DVDL_REMAIN+i]); /* assumes F_DVDL_REMAIN is first */
+                fprintf(md->fp_dhdl," %.4f",enerd->term[F_DVDL_REMAIN+i]); /* assumes F_DVDL_REMAIN is first */
             }
         }
         for(i=1; i<enerd->n_lambda; i++)
         {
-            fprintf(fp_dhdl," %.4g",
+            fprintf(md->fp_dhdl," %.4g",
                     enerd->enerpart_lambda[i]-enerd->enerpart_lambda[0]);
         }
         if (md->epc!=epcNO) 
         {
-            fprintf(fp_dhdl," %.4f",pv);
-        }
-        fprintf(fp_dhdl,"\n");
-=======
-        if (md->fp_dhdl)
-        {
-            fprintf(md->fp_dhdl,"%.4f %g",
-                    time,
-                    enerd->term[F_DVDL]+ enerd->term[F_DKDL]+
-                    enerd->term[F_DHDL_CON]);
-            for(i=1; i<enerd->n_lambda; i++)
-            {
-                fprintf(md->fp_dhdl," %g",
-                        enerd->enerpart_lambda[i]-enerd->enerpart_lambda[0]);
-            }
-            fprintf(md->fp_dhdl,"\n");
-        }
-        /* and the binary BAR output */
+            fprintf(md->fp_dhdl," %.4f",pv);
+        }
+        fprintf(md->fp_dhdl,"\n");
+        /* and the binary free energy output */
         if (md->dhc)
         {
+            int idvdl = 0; 
+            for (i=0;i<efptNR;i++) 
+            {
+                if (fepvals->separate_dvdl[i])
+                {
+                    store_dhdl[idvdl] = enerd->term[F_DVDL_REMAIN+i]; /* assumes F_DVDL_REMAIN is first */
+                    idvdl+=1;
+                }
+            }
             mde_delta_h_coll_add_dh(md->dhc, 
-                                    enerd->term[F_DVDL]+ enerd->term[F_DKDL]+
-                                    enerd->term[F_DHDL_CON],
-                                    enerd->enerpart_lambda, time, 
+                                    store_dhdl,
+                                    enerd->enerpart_lambda, 
+                                    time, 
                                     state->lambda);
         }
->>>>>>> be66ba7f
     }
 }
 

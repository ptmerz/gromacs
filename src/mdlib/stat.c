/* -*- mode: c; tab-width: 4; indent-tabs-mode: nil; c-basic-offset: 4; c-file-style: "stroustrup"; -*-
 *
 * 
 *                This source code is part of
 * 
 *                 G   R   O   M   A   C   S
 * 
 *          GROningen MAchine for Chemical Simulations
 * 
 *                        VERSION 3.2.0
 * Written by David van der Spoel, Erik Lindahl, Berk Hess, and others.
 * Copyright (c) 1991-2000, University of Groningen, The Netherlands.
 * Copyright (c) 2001-2004, The GROMACS development team,
 * check out http://www.gromacs.org for more information.

 * This program is free software; you can redistribute it and/or
 * modify it under the terms of the GNU General Public License
 * as published by the Free Software Foundation; either version 2
 * of the License, or (at your option) any later version.
 * 
 * If you want to redistribute modifications, please consider that
 * scientific software is very special. Version control is crucial -
 * bugs must be traceable. We will be happy to consider code for
 * inclusion in the official distribution, but derived work must not
 * be called official GROMACS. Details are found in the README & COPYING
 * files - if they are missing, get the official version at www.gromacs.org.
 * 
 * To help us fund GROMACS development, we humbly ask that you cite
 * the papers on the package - you can find them in the top README file.
 * 
 * For more info, check our website at http://www.gromacs.org
 * 
 * And Hey:
 * GROningen Mixture of Alchemy and Childrens' Stories
 */
#ifdef HAVE_CONFIG_H
#include <config.h>
#endif

#include <string.h>
#include <stdio.h>
#include "typedefs.h"
#include "sysstuff.h"
#include "gmx_fatal.h"
#include "network.h"
#include "txtdump.h"
#include "names.h"
#include "physics.h"
#include "vec.h"
#include "maths.h"
#include "mvdata.h"
#include "main.h"
#include "force.h"
#include "vcm.h"
#include "smalloc.h"
#include "futil.h"
#include "network.h"
#include "rbin.h"
#include "tgroup.h"
#include "xtcio.h"
#include "gmxfio.h"
#include "trnio.h"
#include "statutil.h"
#include "domdec.h"
#include "partdec.h"
#include "constr.h"
#include "checkpoint.h"
#include "mdrun.h"
#include "xvgr.h"

typedef struct gmx_global_stat
{
    t_bin *rb;
    int   *itc0;
    int   *itc1;
} t_gmx_global_stat;

gmx_global_stat_t global_stat_init(t_inputrec *ir)
{
    gmx_global_stat_t gs;

    snew(gs,1);
    
    gs->rb = mk_bin();
    snew(gs->itc0,ir->opts.ngtc);
    snew(gs->itc1,ir->opts.ngtc);

    return gs;
}

void global_stat_destroy(gmx_global_stat_t gs)
{
    destroy_bin(gs->rb);
    sfree(gs->itc0);
    sfree(gs->itc1);
    sfree(gs);
}

static int filter_enerdterm(real *afrom, gmx_bool bToBuffer, real *ato,
                            gmx_bool bTemp, gmx_bool bPres, gmx_bool bEner) {
    int i,to,from;

    from = 0;
    to   = 0;
    for (i=0;i<F_NRE;i++)
    {
        if (bToBuffer)
        {
            from = i;
        }
        else
        {
            to = i;
        }
        switch (i) {
        case F_EKIN:
        case F_TEMP:
        case F_DKDL:
            if (bTemp)
            {
                ato[to++] = afrom[from++];
            }
            break;
        case F_PRES:    
        case F_PDISPCORR:
        case F_VTEMP:
            if (bPres)
            {
                ato[to++] = afrom[from++];
            }
            break;
        default:
            if (bEner)
            {
                ato[to++] = afrom[from++];
            }
            break;
        }
    }

    return to;
}

void global_stat(FILE *fplog,gmx_global_stat_t gs,
                 t_commrec *cr,gmx_enerdata_t *enerd,
                 tensor fvir,tensor svir,rvec mu_tot,
                 t_inputrec *inputrec,
                 gmx_ekindata_t *ekind,gmx_constr_t constr,
                 t_vcm *vcm,
                 int nsig,real *sig,
                 gmx_mtop_t *top_global, t_state *state_local, 
                 gmx_bool bSumEkinhOld, int flags)
/* instead of current system, gmx_booleans for summing virial, kinetic energy, and other terms */
{
  t_bin  *rb;
  int    *itc0,*itc1;
  int    ie=0,ifv=0,isv=0,irmsd=0,imu=0;
  int    idedl=0,idvdll=0,idvdlnl=0,iepl=0,icm=0,imass=0,ica=0,inb=0;
  int    isig=-1;
  int    icj=-1,ici=-1,icx=-1;
  int    inn[egNR];
  real   copyenerd[F_NRE];
  int    nener,j;
  real   *rmsd_data=NULL;
  double nb;
  gmx_bool   bVV,bTemp,bEner,bPres,bConstrVir,bEkinAveVel,bFirstIterate,bReadEkin;

  bVV           = EI_VV(inputrec->eI);
  bTemp         = flags & CGLO_TEMPERATURE;
  bEner         = flags & CGLO_ENERGY;
  bPres         = (flags & CGLO_PRESSURE); 
  bConstrVir    = (flags & CGLO_CONSTRAINT);
  bFirstIterate = (flags & CGLO_FIRSTITERATE);
  bEkinAveVel   = (inputrec->eI==eiVV || (inputrec->eI==eiVVAK && bPres));
  bReadEkin     = (flags & CGLO_READEKIN);

  rb   = gs->rb;
  itc0 = gs->itc0;
  itc1 = gs->itc1;
  

  reset_bin(rb);
  /* This routine copies all the data to be summed to one big buffer
   * using the t_bin struct. 
   */

  /* First, we neeed to identify which enerd->term should be
     communicated.  Temperature and pressure terms should only be
     communicated and summed when they need to be, to avoid repeating
     the sums and overcounting. */

  nener = filter_enerdterm(enerd->term,TRUE,copyenerd,bTemp,bPres,bEner);
  
  /* First, the data that needs to be communicated with velocity verlet every time
     This is just the constraint virial.*/
  if (bConstrVir) {
      isv = add_binr(rb,DIM*DIM,svir[0]);
      where();
  }
  
/* We need the force virial and the kinetic energy for the first time through with velocity verlet */
  if (bTemp || !bVV)
  {
      if (ekind) 
      {
          for(j=0; (j<inputrec->opts.ngtc); j++) 
          {
              if (bSumEkinhOld) 
              {
                  itc0[j]=add_binr(rb,DIM*DIM,ekind->tcstat[j].ekinh_old[0]);
              }
              if (bEkinAveVel && !bReadEkin) 
              {
                  itc1[j]=add_binr(rb,DIM*DIM,ekind->tcstat[j].ekinf[0]);
              } 
              else if (!bReadEkin)
              {
                  itc1[j]=add_binr(rb,DIM*DIM,ekind->tcstat[j].ekinh[0]);
              }
          }
          /* these probably need to be put into one of these categories */
          where();
          idedl = add_binr(rb,1,&(ekind->dekindl));
          where();
          ica   = add_binr(rb,1,&(ekind->cosacc.mvcos));
          where();
      }  
  }      
  where();
  
  if ((bPres || !bVV) && bFirstIterate)
  {
      ifv = add_binr(rb,DIM*DIM,fvir[0]);
  }


  if (bEner) 
  { 
      where();
      if (bFirstIterate) 
      {
          ie  = add_binr(rb,nener,copyenerd);
      }
      where();
      if (constr) 
      {
          rmsd_data = constr_rmsd_data(constr);
          if (rmsd_data) 
          {
              irmsd = add_binr(rb,inputrec->eI==eiSD2 ? 3 : 2,rmsd_data);
          }
      } 
      if (!NEED_MUTOT(*inputrec)) 
      {
          imu = add_binr(rb,DIM,mu_tot);
          where();
      }
      
      if (bFirstIterate) 
      {
          for(j=0; (j<egNR); j++)
          {
              inn[j]=add_binr(rb,enerd->grpp.nener,enerd->grpp.ener[j]);
          }
          where();
          if (inputrec->efep != efepNO) 
          {
              idvdll  = add_bind(rb,efptNR,enerd->dvdl_lin);
              idvdlnl = add_bind(rb,efptNR,enerd->dvdl_nonlin);
              if (enerd->n_lambda > 0) 
              {
                  iepl = add_bind(rb,enerd->n_lambda,enerd->enerpart_lambda);
              }
          }
      }

      if (vcm) 
      {
          icm   = add_binr(rb,DIM*vcm->nr,vcm->group_p[0]);
          where();
          imass = add_binr(rb,vcm->nr,vcm->group_mass);
          where();
          if (vcm->mode == ecmANGULAR) 
          {
              icj   = add_binr(rb,DIM*vcm->nr,vcm->group_j[0]);
              where();
              icx   = add_binr(rb,DIM*vcm->nr,vcm->group_x[0]);
              where();
              ici   = add_binr(rb,DIM*DIM*vcm->nr,vcm->group_i[0][0]);
              where();
          }
      }
  }
  if (DOMAINDECOMP(cr)) 
  {
      nb = cr->dd->nbonded_local;
      inb = add_bind(rb,1,&nb);
      }
  where();
  if (nsig > 0) 
  {
      isig = add_binr(rb,nsig,sig);
  }

  /* Global sum it all */
  if (debug)
  {
      fprintf(debug,"Summing %d energies\n",rb->maxreal);
  }
  sum_bin(rb,cr);
  where();

  /* Extract all the data locally */

  if (bConstrVir) 
  {
      extract_binr(rb,isv ,DIM*DIM,svir[0]);
  }

  /* We need the force virial and the kinetic energy for the first time through with velocity verlet */
  if (bTemp || !bVV)
  {
      if (ekind) 
      {
          for(j=0; (j<inputrec->opts.ngtc); j++) 
          {
              if (bSumEkinhOld)
              {
                  extract_binr(rb,itc0[j],DIM*DIM,ekind->tcstat[j].ekinh_old[0]);
              }
              if (bEkinAveVel && !bReadEkin) {
                  extract_binr(rb,itc1[j],DIM*DIM,ekind->tcstat[j].ekinf[0]);
              }
              else if (!bReadEkin)
              {
                  extract_binr(rb,itc1[j],DIM*DIM,ekind->tcstat[j].ekinh[0]);              
              }
          }
          extract_binr(rb,idedl,1,&(ekind->dekindl));
          extract_binr(rb,ica,1,&(ekind->cosacc.mvcos));
          where();
      }
  }
  if ((bPres || !bVV) && bFirstIterate)
  {
      extract_binr(rb,ifv ,DIM*DIM,fvir[0]);
  }

  if (bEner) 
  {
      if (bFirstIterate) 
      {
          extract_binr(rb,ie,nener,copyenerd);
          if (rmsd_data) 
          {
              extract_binr(rb,irmsd,inputrec->eI==eiSD2 ? 3 : 2,rmsd_data);
          }
          if (!NEED_MUTOT(*inputrec))
          {
              extract_binr(rb,imu,DIM,mu_tot);
          }

          for(j=0; (j<egNR); j++)
          {
              extract_binr(rb,inn[j],enerd->grpp.nener,enerd->grpp.ener[j]);
          }
          if (inputrec->efep != efepNO) 
          {
              extract_bind(rb,idvdll ,efptNR,enerd->dvdl_lin);
              extract_bind(rb,idvdlnl,efptNR,enerd->dvdl_nonlin);
              if (enerd->n_lambda > 0) 
              {
                  extract_bind(rb,iepl,enerd->n_lambda,enerd->enerpart_lambda);
              }
          }
          /* should this be here, or with ekin?*/
          if (vcm) 
          {
              extract_binr(rb,icm,DIM*vcm->nr,vcm->group_p[0]);
              where();
              extract_binr(rb,imass,vcm->nr,vcm->group_mass);
              where();
              if (vcm->mode == ecmANGULAR) 
              {
                  extract_binr(rb,icj,DIM*vcm->nr,vcm->group_j[0]);
                  where();
                  extract_binr(rb,icx,DIM*vcm->nr,vcm->group_x[0]);
                  where();
                  extract_binr(rb,ici,DIM*DIM*vcm->nr,vcm->group_i[0][0]);
                  where();
              }
          }
          if (DOMAINDECOMP(cr)) 
          {
              extract_bind(rb,inb,1,&nb);
              if ((int)(nb + 0.5) != cr->dd->nbonded_global) 
              {
                  dd_print_missing_interactions(fplog,cr,(int)(nb + 0.5),top_global,state_local);
              }
          }
          where();

          filter_enerdterm(copyenerd,FALSE,enerd->term,bTemp,bPres,bEner);    
          /* enerd->term[F_TEMP] /= (cr->nnodes - cr->npmenodes); */
      }
  }

  if (nsig > 0) 
  {
      extract_binr(rb,isig,nsig,sig);
  }
  where();
}

int do_per_step(gmx_large_int_t step,gmx_large_int_t nstep)
{
  if (nstep != 0) 
    return ((step % nstep)==0); 
  else 
    return 0;
}

static void moveit(t_commrec *cr,
		   int left,int right,const char *s,rvec xx[])
{
  if (!xx) 
    return;

  move_rvecs(cr,FALSE,FALSE,left,right,
	     xx,NULL,(cr->nnodes-cr->npmenodes)-1,NULL);
}

gmx_mdoutf_t *init_mdoutf(int nfile,const t_filenm fnm[],int mdrun_flags,
                          const t_commrec *cr,const t_inputrec *ir,
                          const output_env_t oenv)
{
    gmx_mdoutf_t *of;
    char filemode[3];
    gmx_bool bAppendFiles;

    snew(of,1);

    of->fp_trn   = NULL;
    of->fp_ene   = NULL;
    of->fp_xtc   = NULL;
    of->fp_dhdl  = NULL;
    of->fp_field = NULL;
    
    of->eIntegrator     = ir->eI;
    of->efep            = ir->efep;
    of->simulation_part = ir->simulation_part;
    of->fep.elamstats = ir->fepvals->elamstats;
    of->fep.n_lambda   = ir->fepvals->n_lambda;

    if (MASTER(cr))
    {
        bAppendFiles = (mdrun_flags & MD_APPENDFILES);

        of->bKeepAndNumCPT = (mdrun_flags & MD_KEEPANDNUMCPT);

        sprintf(filemode, bAppendFiles ? "a+" : "w+");  
        
        if ((EI_DYNAMICS(ir->eI) || EI_ENERGY_MINIMIZATION(ir->eI))
#ifndef GMX_FAHCORE
            &&
            !(EI_DYNAMICS(ir->eI) &&
              ir->nstxout == 0 &&
              ir->nstvout == 0 &&
              ir->nstfout == 0)
#endif
	    )
        {
            of->fp_trn = open_trn(ftp2fn(efTRN,nfile,fnm), filemode);
        }
        if (EI_DYNAMICS(ir->eI) &&
            ir->nstxtcout > 0)
        {
            of->fp_xtc = open_xtc(ftp2fn(efXTC,nfile,fnm), filemode);
            of->xtc_prec = ir->xtcprec;
        }
        if (EI_DYNAMICS(ir->eI) || EI_ENERGY_MINIMIZATION(ir->eI))
        {
            of->fp_ene = open_enx(ftp2fn(efEDR,nfile,fnm), filemode);
        }
        of->fn_cpt = opt2fn("-cpo",nfile,fnm);
        
        if (ir->efep != efepNO && ir->nstdhdl > 0 &&
<<<<<<< HEAD
            (ir->fepvals->separate_dhdl_file == sepdhdlfileYES ) && 
            !EI_ENERGY_MINIMIZATION(ir->eI))
=======
            (ir->separate_dhdl_file == sepdhdlfileYES ) && 
            EI_DYNAMICS(ir->eI))
>>>>>>> 8d886773
        {
            if (bAppendFiles)
            {
                of->fp_dhdl = gmx_fio_fopen(opt2fn("-dhdl",nfile,fnm),filemode);
            }
            else
            {
                of->fp_dhdl = open_dhdl(opt2fn("-dhdl",nfile,fnm),ir,oenv);
            }
        }
        
        if (opt2bSet("-field",nfile,fnm) &&
            (ir->ex[XX].n || ir->ex[YY].n || ir->ex[ZZ].n))
        {
            if (bAppendFiles)
            {
                of->fp_dhdl = gmx_fio_fopen(opt2fn("-field",nfile,fnm),
                                            filemode);
            }
            else
            {				  
                of->fp_field = xvgropen(opt2fn("-field",nfile,fnm),
                                        "Applied electric field","Time (ps)",
                                        "E (V/nm)",oenv);
            }
        }
    }

    return of;
}

void done_mdoutf(gmx_mdoutf_t *of)
{
    if (of->fp_ene != NULL)
    {
        close_enx(of->fp_ene);
    }
    if (of->fp_xtc)
    {
        close_xtc(of->fp_xtc);
    }
    if (of->fp_trn)
    {
        close_trn(of->fp_trn);
    }
    if (of->fp_dhdl != NULL)
    {
        gmx_fio_fclose(of->fp_dhdl);
    }
    if (of->fp_field != NULL)
    {
        gmx_fio_fclose(of->fp_field);
    }

    sfree(of);
}

void write_traj(FILE *fplog,t_commrec *cr,
                gmx_mdoutf_t *of,
                int mdof_flags,
                gmx_mtop_t *top_global,
                gmx_large_int_t step,double t,
                t_state *state_local,t_state *state_global,
                rvec *f_local,rvec *f_global,
                int *n_xtc,rvec **x_xtc)
{
    int     i,j;
    gmx_groups_t *groups;
    rvec    *xxtc;
    rvec *local_v;
    rvec *global_v;
    
#define MX(xvf) moveit(cr,GMX_LEFT,GMX_RIGHT,#xvf,xvf)

    /* MRS -- defining these variables is to manage the difference
     * between half step and full step velocities, but there must be a better way . . . */

    local_v  = state_local->v;
    global_v = state_global->v;
    
    if (DOMAINDECOMP(cr))
    {
        if (mdof_flags & MDOF_CPT)
        {
            dd_collect_state(cr->dd,state_local,state_global);
        }
        else
        {
            if (mdof_flags & (MDOF_X | MDOF_XTC))
            {
                dd_collect_vec(cr->dd,state_local,state_local->x,
                               state_global->x);
            }
            if (mdof_flags & MDOF_V)
            {
                dd_collect_vec(cr->dd,state_local,local_v,
                               global_v);
            }
        }
        if (mdof_flags & MDOF_F)
        {
            dd_collect_vec(cr->dd,state_local,f_local,f_global);
        }
    }
    else
    {
        if (mdof_flags & MDOF_CPT)
        {
            /* All pointers in state_local are equal to state_global,
             * but we need to copy the non-pointer entries.
             */
            state_global->lambda = state_local->lambda;
            state_global->veta = state_local->veta;
            state_global->vol0 = state_local->vol0;
            copy_mat(state_local->box,state_global->box);
            copy_mat(state_local->boxv,state_global->boxv);
            copy_mat(state_local->svir_prev,state_global->svir_prev);
            copy_mat(state_local->fvir_prev,state_global->fvir_prev);
            copy_mat(state_local->pres_prev,state_global->pres_prev);
        }
        if (cr->nnodes > 1)
        {
            /* Particle decomposition, collect the data on the master node */
            if (mdof_flags & MDOF_CPT)
            {
                if (state_local->flags & (1<<estX))   MX(state_global->x);
                if (state_local->flags & (1<<estV))   MX(state_global->v);
                if (state_local->flags & (1<<estSDX)) MX(state_global->sd_X);
                if (state_global->nrngi > 1) {
                    if (state_local->flags & (1<<estLD_RNG)) {
#ifdef GMX_MPI
                        MPI_Gather(state_local->ld_rng ,
                                   state_local->nrng*sizeof(state_local->ld_rng[0]),MPI_BYTE,
                                   state_global->ld_rng,
                                   state_local->nrng*sizeof(state_local->ld_rng[0]),MPI_BYTE,
                                   MASTERRANK(cr),cr->mpi_comm_mygroup);
#endif
                    }
                    if (state_local->flags & (1<<estLD_RNGI))
                    {
#ifdef GMX_MPI
                        MPI_Gather(state_local->ld_rngi,
                                   sizeof(state_local->ld_rngi[0]),MPI_BYTE,
                                   state_global->ld_rngi,
                                   sizeof(state_local->ld_rngi[0]),MPI_BYTE,
                                   MASTERRANK(cr),cr->mpi_comm_mygroup);
#endif
                    }
                }
            }
            else
            {
                if (mdof_flags & (MDOF_X | MDOF_XTC)) MX(state_global->x);
                if (mdof_flags & MDOF_V)              MX(global_v);
            }
            if (mdof_flags & MDOF_F) MX(f_global);
         }
     }

     if (MASTER(cr))
     {
         if (mdof_flags & MDOF_CPT)
         {
             write_checkpoint(of->fn_cpt,of->bKeepAndNumCPT,
                              fplog,cr,of->eIntegrator,of->efep,&(of->fep),
                              of->simulation_part,step,t,state_global);
         }

         if (mdof_flags & (MDOF_X | MDOF_V | MDOF_F))
         {
            fwrite_trn(of->fp_trn,step,t,state_local->lambda[efptFEP],
                       state_local->box,top_global->natoms,
                       (mdof_flags & MDOF_X) ? state_global->x : NULL,
                       (mdof_flags & MDOF_V) ? global_v : NULL,
                       (mdof_flags & MDOF_F) ? f_global : NULL);
            if (gmx_fio_flush(of->fp_trn) != 0)
            {
                gmx_file("Cannot write trajectory; maybe you are out of quota?");
            }
            gmx_fio_check_file_position(of->fp_trn);
        }      
        if (mdof_flags & MDOF_XTC) {
            groups = &top_global->groups;
            if (*n_xtc == -1)
            {
                *n_xtc = 0;
                for(i=0; (i<top_global->natoms); i++)
                {
                    if (ggrpnr(groups,egcXTC,i) == 0)
                    {
                        (*n_xtc)++;
                    }
                }
                if (*n_xtc != top_global->natoms)
                {
                    snew(*x_xtc,*n_xtc);
                }
            }
            if (*n_xtc == top_global->natoms)
            {
                xxtc = state_global->x;
            }
            else
            {
                xxtc = *x_xtc;
                j = 0;
                for(i=0; (i<top_global->natoms); i++)
                {
                    if (ggrpnr(groups,egcXTC,i) == 0)
                    {
                        copy_rvec(state_global->x[i],xxtc[j++]);
                    }
                }
            }
            if (write_xtc(of->fp_xtc,*n_xtc,step,t,
                          state_local->box,xxtc,of->xtc_prec) == 0)
            {
                gmx_fatal(FARGS,"XTC error - maybe you are out of quota?");
            }
            gmx_fio_check_file_position(of->fp_xtc);
        }
    }
}
<|MERGE_RESOLUTION|>--- conflicted
+++ resolved
@@ -485,13 +485,8 @@
         of->fn_cpt = opt2fn("-cpo",nfile,fnm);
         
         if (ir->efep != efepNO && ir->nstdhdl > 0 &&
-<<<<<<< HEAD
             (ir->fepvals->separate_dhdl_file == sepdhdlfileYES ) && 
-            !EI_ENERGY_MINIMIZATION(ir->eI))
-=======
-            (ir->separate_dhdl_file == sepdhdlfileYES ) && 
             EI_DYNAMICS(ir->eI))
->>>>>>> 8d886773
         {
             if (bAppendFiles)
             {

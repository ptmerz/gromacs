/*
 * This file is part of the GROMACS molecular simulation package.
 *
 * Copyright (c) 1991-2000, University of Groningen, The Netherlands.
 * Copyright (c) 2001-2004, The GROMACS development team.
 * Copyright (c) 2011,2012,2013,2014,2015, by the GROMACS development team, led by
 * Mark Abraham, David van der Spoel, Berk Hess, and Erik Lindahl,
 * and including many others, as listed in the AUTHORS file in the
 * top-level source directory and at http://www.gromacs.org.
 *
 * GROMACS is free software; you can redistribute it and/or
 * modify it under the terms of the GNU Lesser General Public License
 * as published by the Free Software Foundation; either version 2.1
 * of the License, or (at your option) any later version.
 *
 * GROMACS is distributed in the hope that it will be useful,
 * but WITHOUT ANY WARRANTY; without even the implied warranty of
 * MERCHANTABILITY or FITNESS FOR A PARTICULAR PURPOSE.  See the GNU
 * Lesser General Public License for more details.
 *
 * You should have received a copy of the GNU Lesser General Public
 * License along with GROMACS; if not, see
 * http://www.gnu.org/licenses, or write to the Free Software Foundation,
 * Inc., 51 Franklin Street, Fifth Floor, Boston, MA  02110-1301  USA.
 *
 * If you want to redistribute modifications to GROMACS, please
 * consider that scientific software is very special. Version
 * control is crucial - bugs must be traceable. We will be happy to
 * consider code for inclusion in the official distribution, but
 * derived work must not be called official GROMACS. Details are found
 * in the README & COPYING files - if they are missing, get the
 * official version at http://www.gromacs.org.
 *
 * To help us fund GROMACS development, we humbly ask that you cite
 * the research papers on the package. Check out http://www.gromacs.org.
 */
#include "gmxpre.h"

#include "md.h"

#include "config.h"

#include <math.h>
#include <stdio.h>
#include <stdlib.h>

#include "thread_mpi/threads.h"

#include "gromacs/commandline/filenm.h"
#include "gromacs/domdec/domdec.h"
#include "gromacs/domdec/domdec_network.h"
#include "gromacs/domdec/domdec_struct.h"
#include "gromacs/ewald/pme.h"
#include "gromacs/ewald/pme-load-balancing.h"
#include "gromacs/fileio/trxio.h"
#include "gromacs/gmxlib/md_logging.h"
#include "gromacs/gmxlib/network.h"
#include "gromacs/gmxlib/nrnb.h"
#include "gromacs/imd/imd.h"
#include "gromacs/listed-forces/manage-threading.h"
#include "gromacs/math/functions.h"
#include "gromacs/math/utilities.h"
#include "gromacs/math/vec.h"
#include "gromacs/math/vectypes.h"
#include "gromacs/mdlib/compute_io.h"
#include "gromacs/mdlib/constr.h"
#include "gromacs/mdlib/ebin.h"
#include "gromacs/mdlib/force.h"
#include "gromacs/mdlib/force_flags.h"
#include "gromacs/mdlib/forcerec.h"
#include "gromacs/mdlib/md_support.h"
#include "gromacs/mdlib/mdatoms.h"
#include "gromacs/mdlib/mdebin.h"
#include "gromacs/mdlib/mdoutf.h"
#include "gromacs/mdlib/mdrun.h"
#include "gromacs/mdlib/mdrun_signalling.h"
#include "gromacs/mdlib/nb_verlet.h"
#include "gromacs/mdlib/nbnxn_gpu_data_mgmt.h"
#include "gromacs/mdlib/ns.h"
#include "gromacs/mdlib/shellfc.h"
#include "gromacs/mdlib/sighandler.h"
#include "gromacs/mdlib/sim_util.h"
#include "gromacs/mdlib/tgroup.h"
#include "gromacs/mdlib/trajectory_writing.h"
#include "gromacs/mdlib/update.h"
#include "gromacs/mdlib/vcm.h"
#include "gromacs/mdlib/vsite.h"
#include "gromacs/mdtypes/commrec.h"
#include "gromacs/mdtypes/df_history.h"
#include "gromacs/mdtypes/energyhistory.h"
#include "gromacs/mdtypes/fcdata.h"
#include "gromacs/mdtypes/forcerec.h"
#include "gromacs/mdtypes/group.h"
#include "gromacs/mdtypes/inputrec.h"
#include "gromacs/mdtypes/interaction_const.h"
#include "gromacs/mdtypes/md_enums.h"
#include "gromacs/mdtypes/mdatom.h"
#include "gromacs/mdtypes/state.h"
#include "gromacs/pbcutil/mshift.h"
#include "gromacs/pbcutil/pbc.h"
#include "gromacs/pulling/pull.h"
#include "gromacs/swap/swapcoords.h"
#include "gromacs/timing/wallcycle.h"
#include "gromacs/timing/walltime_accounting.h"
#include "gromacs/topology/atoms.h"
#include "gromacs/topology/idef.h"
#include "gromacs/topology/mtop_util.h"
#include "gromacs/topology/topology.h"
#include "gromacs/trajectory/trajectoryframe.h"
#include "gromacs/utility/basedefinitions.h"
#include "gromacs/utility/cstringutil.h"
#include "gromacs/utility/fatalerror.h"
#include "gromacs/utility/real.h"
#include "gromacs/utility/smalloc.h"

#include "deform.h"
#include "membed.h"
#include "repl_ex.h"

#ifdef GMX_FAHCORE
#include "corewrap.h"
#endif

static void reset_all_counters(FILE *fplog, t_commrec *cr,
                               gmx_int64_t step,
                               gmx_int64_t *step_rel, t_inputrec *ir,
                               gmx_wallcycle_t wcycle, t_nrnb *nrnb,
                               gmx_walltime_accounting_t walltime_accounting,
                               struct nonbonded_verlet_t *nbv)
{
    char sbuf[STEPSTRSIZE];

    /* Reset all the counters related to performance over the run */
    md_print_warn(cr, fplog, "step %s: resetting all time and cycle counters\n",
                  gmx_step_str(step, sbuf));

    if (use_GPU(nbv))
    {
        nbnxn_gpu_reset_timings(nbv);
    }

    wallcycle_stop(wcycle, ewcRUN);
    wallcycle_reset_all(wcycle);
    if (DOMAINDECOMP(cr))
    {
        reset_dd_statistics_counters(cr->dd);
    }
    init_nrnb(nrnb);
    ir->init_step += *step_rel;
    ir->nsteps    -= *step_rel;
    *step_rel      = 0;
    wallcycle_start(wcycle, ewcRUN);
    walltime_accounting_start(walltime_accounting);
    print_date_and_time(fplog, cr->nodeid, "Restarted time", gmx_gettime());
}

/*! \libinternal
    \copydoc integrator_t (FILE *fplog, t_commrec *cr,
                           int nfile, const t_filenm fnm[],
                           const gmx_output_env_t *oenv, gmx_bool bVerbose,
<<<<<<< HEAD
                           gmx_bool bCompact, int nstglobalcomm,
                           gmx_vsite_t *vsite, gmx_shellfc_t shellfc, gmx_constr_t constr,
=======
                           int nstglobalcomm,
                           gmx_vsite_t *vsite, gmx_constr_t constr,
>>>>>>> 5a7bb7e2
                           int stepout,
                           t_inputrec *inputrec,
                           gmx_mtop_t *top_global, t_fcdata *fcd,
                           t_state *state_global,
                           t_mdatoms *mdatoms,
                           t_nrnb *nrnb, gmx_wallcycle_t wcycle,
                           gmx_edsam_t ed,
                           t_forcerec *fr,
                           int repl_ex_nst, int repl_ex_nex, int repl_ex_seed,
                           gmx_membed_t *membed,
                           real cpt_period, real max_hours,
                           int imdport,
                           unsigned long Flags,
                           gmx_walltime_accounting_t walltime_accounting)
 */
double gmx::do_md(FILE *fplog, t_commrec *cr, int nfile, const t_filenm fnm[],
                  const gmx_output_env_t *oenv, gmx_bool bVerbose,
                  int nstglobalcomm,
                  gmx_vsite_t *vsite, gmx_shellfc_t shellfc, gmx_constr_t constr,
                  int stepout, t_inputrec *ir,
                  gmx_mtop_t *top_global,
                  t_fcdata *fcd,
                  t_state *state_global,
                  t_mdatoms *mdatoms,
                  t_nrnb *nrnb, gmx_wallcycle_t wcycle,
                  gmx_edsam_t ed, t_forcerec *fr,
                  int repl_ex_nst, int repl_ex_nex, int repl_ex_seed, gmx_membed_t *membed,
                  real cpt_period, real max_hours,
                  int imdport,
                  unsigned long Flags,
                  gmx_walltime_accounting_t walltime_accounting)
{
    gmx_mdoutf_t    outf = NULL;
    gmx_int64_t     step, step_rel;
    double          elapsed_time;
    double          t, t0, lam0[efptNR];
    gmx_bool        bGStatEveryStep, bGStat, bCalcVir, bCalcEner;
    gmx_bool        bNS, bNStList, bSimAnn, bStopCM, bRerunMD, bNotLastFrame = FALSE,
                    bFirstStep, startingFromCheckpoint, bInitStep, bLastStep,
                    bBornRadii;
    gmx_bool          bDoDHDL = FALSE, bDoFEP = FALSE, bDoExpanded = FALSE;
    gmx_bool          do_ene, do_log, do_verbose, bRerunWarnNoV = TRUE,
                      bForceUpdate = FALSE, bCPT;
    gmx_bool          bMasterState;
    int               force_flags, cglo_flags;
    tensor            force_vir, shake_vir, total_vir, tmp_vir, pres;
    int               i, m;
    t_trxstatus      *status;
    rvec              mu_tot;
    t_vcm            *vcm;
    matrix            pcoupl_mu, M;
    t_trxframe        rerun_fr;
    gmx_repl_ex_t     repl_ex = NULL;
    int               nchkpt  = 1;
    gmx_localtop_t   *top;
    t_mdebin         *mdebin   = NULL;
    t_state          *state    = NULL;
    rvec             *f_global = NULL;
    gmx_enerdata_t   *enerd;
    rvec             *f = NULL;
    gmx_global_stat_t gstat;
    gmx_update_t      upd   = NULL;
    t_graph          *graph = NULL;
    gmx_signalling_t  gs;
    gmx_groups_t     *groups;
    gmx_ekindata_t   *ekind;
    /* gmx_shellfc_t     shellfc; */
    int               count, nconverged = 0;
    double            tcount                 = 0;
    gmx_bool          bConverged             = TRUE, bSumEkinhOld, bDoReplEx, bExchanged, bNeedRepartition;
    gmx_bool          bResetCountersHalfMaxH = FALSE;
    gmx_bool          bTemp, bPres, bTrotter;
    real              dvdl_constr;
    rvec             *cbuf        = NULL;
    int               cbuf_nalloc = 0;
    matrix            lastbox;
    int               lamnew  = 0;
    /* for FEP */
    int               nstfep = 0;
    double            cycles;
    real              saved_conserved_quantity = 0;
    real              last_ekin                = 0;
    t_extmass         MassQ;
    int             **trotter_seq;
    char              sbuf[STEPSTRSIZE], sbuf2[STEPSTRSIZE];
    int               handled_stop_condition = gmx_stop_cond_none; /* compare to get_stop_condition*/
    gmx_int64_t       multisim_nsteps        = -1;                 /* number of steps to do  before first multisim
                                                                          simulation stops. If equal to zero, don't
                                                                          communicate any more between multisims.*/
    /* PME load balancing data for GPU kernels */
    pme_load_balancing_t *pme_loadbal      = NULL;
    gmx_bool              bPMETune         = FALSE;
    gmx_bool              bPMETunePrinting = FALSE;

    /* Interactive MD */
    gmx_bool          bIMDstep = FALSE;

#ifdef GMX_FAHCORE
    /* Temporary addition for FAHCORE checkpointing */
    int chkpt_ret;
#endif

    /* Check for special mdrun options */
    bRerunMD = (Flags & MD_RERUN);
    if (Flags & MD_RESETCOUNTERSHALFWAY)
    {
        if (ir->nsteps > 0)
        {
            /* Signal to reset the counters half the simulation steps. */
            wcycle_set_reset_counters(wcycle, ir->nsteps/2);
        }
        /* Signal to reset the counters halfway the simulation time. */
        bResetCountersHalfMaxH = (max_hours > 0);
    }

    /* md-vv uses averaged full step velocities for T-control
       md-vv-avek uses averaged half step velocities for T-control (but full step ekin for P control)
       md uses averaged half step kinetic energies to determine temperature unless defined otherwise by GMX_EKIN_AVE_VEL; */
    bTrotter = (EI_VV(ir->eI) && (inputrecNptTrotter(ir) || inputrecNphTrotter(ir) || inputrecNvtTrotter(ir)));

    if (bRerunMD)
    {
        /* Since we don't know if the frames read are related in any way,
         * rebuild the neighborlist at every step.
         */
        ir->nstlist       = 1;
        ir->nstcalcenergy = 1;
        nstglobalcomm     = 1;
    }

    nstglobalcomm   = check_nstglobalcomm(fplog, cr, nstglobalcomm, ir);
    bGStatEveryStep = (nstglobalcomm == 1);

    if (bRerunMD)
    {
        ir->nstxout_compressed = 0;
    }
    groups = &top_global->groups;

    /* Initial values */
    init_md(fplog, cr, ir, oenv, &t, &t0, state_global->lambda,
            &(state_global->fep_state), lam0,
            nrnb, top_global, &upd,
            nfile, fnm, &outf, &mdebin,
            force_vir, shake_vir, mu_tot, &bSimAnn, &vcm, Flags, wcycle);

    clear_mat(total_vir);
    clear_mat(pres);
    /* Energy terms and groups */
    snew(enerd, 1);
    init_enerdata(top_global->groups.grps[egcENER].nr, ir->fepvals->n_lambda,
                  enerd);
    if (DOMAINDECOMP(cr))
    {
        f = NULL;
    }
    else
    {
        snew(f, top_global->natoms);
    }

    /* Kinetic energy data */
    snew(ekind, 1);
    init_ekindata(fplog, top_global, &(ir->opts), ekind);
    /* Copy the cos acceleration to the groups struct */
    ekind->cosacc.cos_accel = ir->cos_accel;

    gstat = global_stat_init(ir);

    init_shell_flexcon(fplog, shellfc, ir, top_global, n_flexible_constraints(constr),
                       (ir->bContinuation || (DOMAINDECOMP(cr) && !MASTER(cr))) ?
                       NULL : state_global->x);

    if (vsite && ir->eI == eiNM)
    {
        /* Currently virtual sites don't work with Normal Modes */
        gmx_fatal(FARGS, "Normal Mode analysis is not supported with virtual sites.\nIf you'd like to help with adding support, we have an open discussion at http://redmine.gromacs.org/issues/879\n");
    }

    if (inputrecDeform(ir))
    {
        tMPI_Thread_mutex_lock(&deform_init_box_mutex);
        set_deform_reference_box(upd,
                                 deform_init_init_step_tpx,
                                 deform_init_box_tpx);
        tMPI_Thread_mutex_unlock(&deform_init_box_mutex);
    }

    {
        double io = compute_io(ir, top_global->natoms, groups, mdebin->ebin->nener, 1);
        if ((io > 2000) && MASTER(cr))
        {
            fprintf(stderr,
                    "\nWARNING: This run will generate roughly %.0f Mb of data\n\n",
                    io);
        }
    }

    if (DOMAINDECOMP(cr))
    {
        top = dd_init_local_top(top_global);

        snew(state, 1);
        dd_init_local_state(cr->dd, state_global, state);

        if (DDMASTER(cr->dd) && ir->nstfout)
        {
            snew(f_global, state_global->natoms);
        }
    }
    else
    {
        top = gmx_mtop_generate_local_top(top_global, ir->efep != efepNO);

        forcerec_set_excl_load(fr, top);

        state    = serial_init_local_state(state_global);
        f_global = f;

        atoms2md(top_global, ir, 0, NULL, top_global->natoms, mdatoms);

        if (vsite)
        {
            set_vsite_top(vsite, top, mdatoms, cr);
        }

        if (ir->ePBC != epbcNONE && !fr->bMolPBC)
        {
            graph = mk_graph(fplog, &(top->idef), 0, top_global->natoms, FALSE, FALSE);
        }

        /* TODO: check to see if this is still even necessary... */
        if (shellfc)
        {
            make_local_shells(cr, mdatoms, shellfc);
        }

        setup_bonded_threading(fr, &top->idef);
    }

    /* Set up interactive MD (IMD) */
    init_IMD(ir, cr, top_global, fplog, ir->nstcalcenergy, state_global->x,
             nfile, fnm, oenv, imdport, Flags);

    if (DOMAINDECOMP(cr))
    {
        /* Distribute the charge groups over the nodes from the master node */
        dd_partition_system(fplog, ir->init_step, cr, TRUE, 1,
                            state_global, top_global, ir,
                            state, &f, mdatoms, top, fr,
                            vsite, shellfc, constr,
                            nrnb, NULL, FALSE);
    }

    update_mdatoms(mdatoms, state->lambda[efptMASS]);

    startingFromCheckpoint = Flags & MD_STARTFROMCPT;

    if (ir->bExpanded)
    {
        init_expanded_ensemble(startingFromCheckpoint, ir, &state->dfhist);
    }

    if (MASTER(cr))
    {
        if (startingFromCheckpoint)
        {
            /* Update mdebin with energy history if appending to output files */
            if (Flags & MD_APPENDFILES)
            {
                restore_energyhistory_from_state(mdebin, state_global->enerhist);
            }
            else
            {
                /* We might have read an energy history from checkpoint,
                 * free the allocated memory and reset the counts.
                 */
                done_energyhistory(state_global->enerhist);
                init_energyhistory(state_global->enerhist);
            }
        }
        /* Set the initial energy history in state by updating once */
        update_energyhistory(state_global->enerhist, mdebin);
    }

    /* Initialize constraints */
    if (constr && !DOMAINDECOMP(cr))
    {
        set_constraints(constr, top, ir, mdatoms, cr);
    }

    if (repl_ex_nst > 0 && MASTER(cr))
    {
        repl_ex = init_replica_exchange(fplog, cr->ms, state_global, ir,
                                        repl_ex_nst, repl_ex_nex, repl_ex_seed);
    }

    /* PME tuning is only supported with PME for Coulomb. Is is not supported
     * with only LJ PME, or for reruns.
     */
    bPMETune = ((Flags & MD_TUNEPME) && EEL_PME(fr->eeltype) && !bRerunMD &&
                !(Flags & MD_REPRODUCIBLE));
    if (bPMETune)
    {
        pme_loadbal_init(&pme_loadbal, cr, fplog, ir, state->box,
                         fr->ic, fr->pmedata, use_GPU(fr->nbv),
                         &bPMETunePrinting);
    }

    if (!ir->bContinuation && !bRerunMD)
    {
        if (mdatoms->cFREEZE && (state->flags & (1<<estV)))
        {
            /* Set the velocities of frozen particles to zero */
            for (i = 0; i < mdatoms->homenr; i++)
            {
                for (m = 0; m < DIM; m++)
                {
                    if (ir->opts.nFreeze[mdatoms->cFREEZE[i]][m])
                    {
                        state->v[i][m] = 0;
                    }
                }
            }
        }

        if (constr)
        {
            /* Constrain the initial coordinates and velocities */
            do_constrain_first(fplog, constr, ir, mdatoms, state,
                               cr, nrnb, fr, top);
        }
        if (vsite)
        {
            /* Construct the virtual sites for the initial configuration */
            construct_vsites(vsite, state->x, ir->delta_t, NULL,
                             top->idef.iparams, top->idef.il,
                             fr->ePBC, fr->bMolPBC, cr, state->box);
        }
    }

    if (ir->efep != efepNO)
    {
        /* Set free energy calculation frequency as the greatest common
         * denominator of nstdhdl and repl_ex_nst. */
        nstfep = ir->fepvals->nstdhdl;
        if (ir->bExpanded)
        {
            nstfep = gmx_greatest_common_divisor(ir->expandedvals->nstexpanded, nstfep);
        }
        if (repl_ex_nst > 0)
        {
            nstfep = gmx_greatest_common_divisor(repl_ex_nst, nstfep);
        }
    }

    /* Be REALLY careful about what flags you set here. You CANNOT assume
     * this is the first step, since we might be restarting from a checkpoint,
     * and in that case we should not do any modifications to the state.
     */
    bStopCM = (ir->comm_mode != ecmNO && !ir->bContinuation);

    if (Flags & MD_READ_EKIN)
    {
        restore_ekinstate_from_state(cr, ekind, &state_global->ekinstate);
    }

    cglo_flags = (CGLO_TEMPERATURE | CGLO_GSTAT
                  | (bStopCM ? CGLO_STOPCM : 0)
                  | (EI_VV(ir->eI) ? CGLO_PRESSURE : 0)
                  | (EI_VV(ir->eI) ? CGLO_CONSTRAINT : 0)
                  | ((Flags & MD_READ_EKIN) ? CGLO_READEKIN : 0));

    bSumEkinhOld = FALSE;
    compute_globals(fplog, gstat, cr, ir, fr, ekind, state, mdatoms, nrnb, vcm,
                    NULL, enerd, force_vir, shake_vir, total_vir, pres, mu_tot,
                    constr, NULL, FALSE, state->box,
                    top_global, &(top->idef), &bSumEkinhOld, cglo_flags);
    if (ir->eI == eiVVAK)
    {
        /* a second call to get the half step temperature initialized as well */
        /* we do the same call as above, but turn the pressure off -- internally to
           compute_globals, this is recognized as a velocity verlet half-step
           kinetic energy calculation.  This minimized excess variables, but
           perhaps loses some logic?*/

        compute_globals(fplog, gstat, cr, ir, fr, ekind, state, mdatoms, nrnb, vcm,
                        NULL, enerd, force_vir, shake_vir, total_vir, pres, mu_tot,
                        constr, NULL, FALSE, state->box,
                        top_global, &(top->idef), &bSumEkinhOld,
                        cglo_flags &~(CGLO_STOPCM | CGLO_PRESSURE));
    }

    /* Calculate the initial half step temperature, and save the ekinh_old */
    if (!(Flags & MD_STARTFROMCPT))
    {
        for (i = 0; (i < ir->opts.ngtc); i++)
        {
            copy_mat(ekind->tcstat[i].ekinh, ekind->tcstat[i].ekinh_old);
        }
    }
    if (ir->eI != eiVV)
    {
        enerd->term[F_TEMP] *= 2; /* result of averages being done over previous and current step,
                                     and there is no previous step */
    }

    /* need to make an initiation call to get the Trotter variables set, as well as other constants for non-trotter
       temperature control */
    trotter_seq = init_npt_vars(ir, state, &MassQ, bTrotter);

    if (MASTER(cr))
    {
        if (constr && !ir->bContinuation && ir->eConstrAlg == econtLINCS)
        {
            fprintf(fplog,
                    "RMS relative constraint deviation after constraining: %.2e\n",
                    constr_rmsd(constr, FALSE));
        }
        if (EI_STATE_VELOCITY(ir->eI))
        {
            fprintf(fplog, "Initial temperature: %g K\n", enerd->term[F_TEMP]);
        }
        if (bRerunMD)
        {
            fprintf(stderr, "starting md rerun '%s', reading coordinates from"
                    " input trajectory '%s'\n\n",
                    *(top_global->name), opt2fn("-rerun", nfile, fnm));
            if (bVerbose)
            {
                fprintf(stderr, "Calculated time to finish depends on nsteps from "
                        "run input file,\nwhich may not correspond to the time "
                        "needed to process input trajectory.\n\n");
            }
        }
        else
        {
            char tbuf[20];
            fprintf(stderr, "starting mdrun '%s'\n",
                    *(top_global->name));
            if (ir->nsteps >= 0)
            {
                sprintf(tbuf, "%8.1f", (ir->init_step+ir->nsteps)*ir->delta_t);
            }
            else
            {
                sprintf(tbuf, "%s", "infinite");
            }
            if (ir->init_step > 0)
            {
                fprintf(stderr, "%s steps, %s ps (continuing from step %s, %8.1f ps).\n",
                        gmx_step_str(ir->init_step+ir->nsteps, sbuf), tbuf,
                        gmx_step_str(ir->init_step, sbuf2),
                        ir->init_step*ir->delta_t);
            }
            else
            {
                fprintf(stderr, "%s steps, %s ps.\n",
                        gmx_step_str(ir->nsteps, sbuf), tbuf);
            }
        }
        fprintf(fplog, "\n");
    }

    walltime_accounting_start(walltime_accounting);
    wallcycle_start(wcycle, ewcRUN);
    print_start(fplog, cr, walltime_accounting, "mdrun");

    /* safest point to do file checkpointing is here.  More general point would be immediately before integrator call */
#ifdef GMX_FAHCORE
    chkpt_ret = fcCheckPointParallel( cr->nodeid,
                                      NULL, 0);
    if (chkpt_ret == 0)
    {
        gmx_fatal( 3, __FILE__, __LINE__, "Checkpoint error on step %d\n", 0 );
    }
#endif

    /***********************************************************
     *
     *             Loop over MD steps
     *
     ************************************************************/

    /* if rerunMD then read coordinates and velocities from input trajectory */
    if (bRerunMD)
    {
        if (getenv("GMX_FORCE_UPDATE"))
        {
            bForceUpdate = TRUE;
        }

        rerun_fr.natoms = 0;
        if (MASTER(cr))
        {
            bNotLastFrame = read_first_frame(oenv, &status,
                                             opt2fn("-rerun", nfile, fnm),
                                             &rerun_fr, TRX_NEED_X | TRX_READ_V);
            if (rerun_fr.natoms != top_global->natoms)
            {
                gmx_fatal(FARGS,
                          "Number of atoms in trajectory (%d) does not match the "
                          "run input file (%d)\n",
                          rerun_fr.natoms, top_global->natoms);
            }
            if (ir->ePBC != epbcNONE)
            {
                if (!rerun_fr.bBox)
                {
                    gmx_fatal(FARGS, "Rerun trajectory frame step %d time %f does not contain a box, while pbc is used", rerun_fr.step, rerun_fr.time);
                }
                if (max_cutoff2(ir->ePBC, rerun_fr.box) < gmx::square(fr->rlist))
                {
                    gmx_fatal(FARGS, "Rerun trajectory frame step %d time %f has too small box dimensions", rerun_fr.step, rerun_fr.time);
                }
            }
        }

        if (PAR(cr))
        {
            rerun_parallel_comm(cr, &rerun_fr, &bNotLastFrame);
        }

        if (ir->ePBC != epbcNONE)
        {
            /* Set the shift vectors.
             * Necessary here when have a static box different from the tpr box.
             */
            calc_shifts(rerun_fr.box, fr->shift_vec);
        }
    }

    /* loop over MD steps or if rerunMD to end of input trajectory */
    bFirstStep = TRUE;
    /* Skip the first Nose-Hoover integration when we get the state from tpx */
    bInitStep        = !startingFromCheckpoint || EI_VV(ir->eI);
    bSumEkinhOld     = FALSE;
    bExchanged       = FALSE;
    bNeedRepartition = FALSE;

    init_global_signals(&gs, cr, ir, repl_ex_nst);

    step     = ir->init_step;
    step_rel = 0;

    if (MULTISIM(cr) && (repl_ex_nst <= 0 ))
    {
        /* check how many steps are left in other sims */
        multisim_nsteps = get_multisim_nsteps(cr, ir->nsteps);
    }


    /* and stop now if we should */
    bLastStep = (bRerunMD || (ir->nsteps >= 0 && step_rel > ir->nsteps) ||
                 ((multisim_nsteps >= 0) && (step_rel >= multisim_nsteps )));
    while (!bLastStep || (bRerunMD && bNotLastFrame))
    {

        /* Determine if this is a neighbor search step */
        bNStList = (ir->nstlist > 0  && step % ir->nstlist == 0);

        if (bPMETune && bNStList)
        {
            /* PME grid + cut-off optimization with GPUs or PME nodes */
            pme_loadbal_do(pme_loadbal, cr,
                           (bVerbose && MASTER(cr)) ? stderr : NULL,
                           fplog,
                           ir, fr, state,
                           wcycle,
                           step, step_rel,
                           &bPMETunePrinting);
        }

        wallcycle_start(wcycle, ewcSTEP);

        if (bRerunMD)
        {
            if (rerun_fr.bStep)
            {
                step     = rerun_fr.step;
                step_rel = step - ir->init_step;
            }
            if (rerun_fr.bTime)
            {
                t = rerun_fr.time;
            }
            else
            {
                t = step;
            }
        }
        else
        {
            bLastStep = (step_rel == ir->nsteps);
            t         = t0 + step*ir->delta_t;
        }

        if (ir->efep != efepNO || ir->bSimTemp)
        {
            /* find and set the current lambdas.  If rerunning, we either read in a state, or a lambda value,
               requiring different logic. */

            set_current_lambdas(step, ir->fepvals, bRerunMD, &rerun_fr, state_global, state, lam0);
            bDoDHDL      = do_per_step(step, ir->fepvals->nstdhdl);
            bDoFEP       = ((ir->efep != efepNO) && do_per_step(step, nstfep));
            bDoExpanded  = (do_per_step(step, ir->expandedvals->nstexpanded)
                            && (ir->bExpanded) && (step > 0) && (!startingFromCheckpoint));
        }

        bDoReplEx = ((repl_ex_nst > 0) && (step > 0) && !bLastStep &&
                     do_per_step(step, repl_ex_nst));

        if (bSimAnn)
        {
            update_annealing_target_temp(&(ir->opts), t);
        }

        if (bRerunMD)
        {
            if (!DOMAINDECOMP(cr) || MASTER(cr))
            {
                for (i = 0; i < state_global->natoms; i++)
                {
                    copy_rvec(rerun_fr.x[i], state_global->x[i]);
                }
                if (rerun_fr.bV)
                {
                    for (i = 0; i < state_global->natoms; i++)
                    {
                        copy_rvec(rerun_fr.v[i], state_global->v[i]);
                    }
                }
                else
                {
                    for (i = 0; i < state_global->natoms; i++)
                    {
                        clear_rvec(state_global->v[i]);
                    }
                    if (bRerunWarnNoV)
                    {
                        fprintf(stderr, "\nWARNING: Some frames do not contain velocities.\n"
                                "         Ekin, temperature and pressure are incorrect,\n"
                                "         the virial will be incorrect when constraints are present.\n"
                                "\n");
                        bRerunWarnNoV = FALSE;
                    }
                }
            }
            copy_mat(rerun_fr.box, state_global->box);
            copy_mat(state_global->box, state->box);

            if (vsite && (Flags & MD_RERUN_VSITE))
            {
                if (DOMAINDECOMP(cr))
                {
                    gmx_fatal(FARGS, "Vsite recalculation with -rerun is not implemented with domain decomposition, use a single rank");
                }
                if (graph)
                {
                    /* Following is necessary because the graph may get out of sync
                     * with the coordinates if we only have every N'th coordinate set
                     */
                    mk_mshift(fplog, graph, fr->ePBC, state->box, state->x);
                    shift_self(graph, state->box, state->x);
                }
                construct_vsites(vsite, state->x, ir->delta_t, state->v,
                                 top->idef.iparams, top->idef.il,
                                 fr->ePBC, fr->bMolPBC, cr, state->box);
                if (graph)
                {
                    unshift_self(graph, state->box, state->x);
                }
            }
        }

        /* Stop Center of Mass motion */
        bStopCM = (ir->comm_mode != ecmNO && do_per_step(step, ir->nstcomm));

        if (bRerunMD)
        {
            /* for rerun MD always do Neighbour Searching */
            bNS      = (bFirstStep || ir->nstlist != 0);
            bNStList = bNS;
        }
        else
        {
            /* Determine whether or not to do Neighbour Searching */
            bNS = (bFirstStep || bNStList || bExchanged || bNeedRepartition);
        }

        /* check whether we should stop because another simulation has
           stopped. */
        if (MULTISIM(cr))
        {
            if ( (multisim_nsteps >= 0) &&  (step_rel >= multisim_nsteps)  &&
                 (multisim_nsteps != ir->nsteps) )
            {
                if (bNS)
                {
                    if (MASTER(cr))
                    {
                        fprintf(stderr,
                                "Stopping simulation %d because another one has finished\n",
                                cr->ms->sim);
                    }
                    bLastStep         = TRUE;
                    gs.sig[eglsCHKPT] = 1;
                }
            }
        }

        /* < 0 means stop at next step, > 0 means stop at next NS step */
        if ( (gs.set[eglsSTOPCOND] < 0) ||
             ( (gs.set[eglsSTOPCOND] > 0) && (bNStList || ir->nstlist == 0) ) )
        {
            bLastStep = TRUE;
        }

        /* Determine whether or not to update the Born radii if doing GB */
        bBornRadii = bFirstStep;
        if (ir->implicit_solvent && (step % ir->nstgbradii == 0))
        {
            bBornRadii = TRUE;
        }

        do_log     = do_per_step(step, ir->nstlog) || bFirstStep || bLastStep;
        do_verbose = bVerbose &&
            (step % stepout == 0 || bFirstStep || bLastStep);

        if (bNS && !(bFirstStep && ir->bContinuation && !bRerunMD))
        {
            if (bRerunMD)
            {
                bMasterState = TRUE;
            }
            else
            {
                bMasterState = FALSE;
                /* Correct the new box if it is too skewed */
                if (inputrecDynamicBox(ir))
                {
                    if (correct_box(fplog, step, state->box, graph))
                    {
                        bMasterState = TRUE;
                    }
                }
                if (DOMAINDECOMP(cr) && bMasterState)
                {
                    dd_collect_state(cr->dd, state, state_global);
                }
            }

            if (DOMAINDECOMP(cr))
            {
                /* Repartition the domain decomposition */
                dd_partition_system(fplog, step, cr,
                                    bMasterState, nstglobalcomm,
                                    state_global, top_global, ir,
                                    state, &f, mdatoms, top, fr,
                                    vsite, shellfc, constr,
                                    nrnb, wcycle,
                                    do_verbose && !bPMETunePrinting);
            }
        }

        if (MASTER(cr) && do_log)
        {
            print_ebin_header(fplog, step, t); /* can we improve the information printed here? */
        }

        if (ir->efep != efepNO)
        {
            update_mdatoms(mdatoms, state->lambda[efptMASS]);
        }

        if ((bRerunMD && rerun_fr.bV) || bExchanged)
        {

            /* We need the kinetic energy at minus the half step for determining
             * the full step kinetic energy and possibly for T-coupling.*/
            /* This may not be quite working correctly yet . . . . */
            compute_globals(fplog, gstat, cr, ir, fr, ekind, state, mdatoms, nrnb, vcm,
                            wcycle, enerd, NULL, NULL, NULL, NULL, mu_tot,
                            constr, NULL, FALSE, state->box,
                            top_global, &(top->idef), &bSumEkinhOld,
                            CGLO_GSTAT | CGLO_TEMPERATURE);
        }
        clear_mat(force_vir);

        /* We write a checkpoint at this MD step when:
         * either at an NS step when we signalled through gs,
         * or at the last step (but not when we do not want confout),
         * but never at the first step or with rerun.
         */
        bCPT = (((gs.set[eglsCHKPT] && (bNS || ir->nstlist == 0)) ||
                 (bLastStep && (Flags & MD_CONFOUT))) &&
                step > ir->init_step && !bRerunMD);
        if (bCPT)
        {
            gs.set[eglsCHKPT] = 0;
        }

        /* Determine the energy and pressure:
         * at nstcalcenergy steps and at energy output steps (set below).
         */
        if (EI_VV(ir->eI) && (!bInitStep))
        {
            /* for vv, the first half of the integration actually corresponds
               to the previous step.  bCalcEner is only required to be evaluated on the 'next' step,
               but the virial needs to be calculated on both the current step and the 'next' step. Future
               reorganization may be able to get rid of one of the bCalcVir=TRUE steps. */

            bCalcEner = do_per_step(step-1, ir->nstcalcenergy);
            bCalcVir  = bCalcEner ||
                (ir->epc != epcNO && (do_per_step(step, ir->nstpcouple) || do_per_step(step-1, ir->nstpcouple)));
        }
        else
        {
            bCalcEner = do_per_step(step, ir->nstcalcenergy);
            bCalcVir  = bCalcEner ||
                (ir->epc != epcNO && do_per_step(step, ir->nstpcouple));
        }

        /* Do we need global communication ? */
        bGStat = (bCalcVir || bCalcEner || bStopCM ||
                  do_per_step(step, nstglobalcomm) ||
                  (EI_VV(ir->eI) && inputrecNvtTrotter(ir) && do_per_step(step-1, nstglobalcomm)));

        do_ene = (do_per_step(step, ir->nstenergy) || bLastStep);

        if (do_ene || do_log || bDoReplEx)
        {
            bCalcVir  = TRUE;
            bCalcEner = TRUE;
            bGStat    = TRUE;
        }

        force_flags = (GMX_FORCE_STATECHANGED |
                       ((inputrecDynamicBox(ir) || bRerunMD) ? GMX_FORCE_DYNAMICBOX : 0) |
                       GMX_FORCE_ALLFORCES |
                       (bCalcVir ? GMX_FORCE_VIRIAL : 0) |
                       (bCalcEner ? GMX_FORCE_ENERGY : 0) |
                       (bDoFEP ? GMX_FORCE_DHDL : 0)
                       );

<<<<<<< HEAD
        if (fr->bTwinRange)
        {
            if (do_per_step(step, ir->nstcalclr))
            {
                force_flags |= GMX_FORCE_DO_LR;
            }
        }

        /* TODO */
        /* if (shellfc) */
        if (ir->bDrude && ir->drude->drudemode == edrudeSCF)
=======
        if (shellfc)
>>>>>>> 5a7bb7e2
        {
            /* Now is the time to relax the shells */
            relax_shell_flexcon(fplog, cr, bVerbose, step,
                                ir, bNS, force_flags,
                                top,
                                constr, enerd, fcd,
                                state, f, force_vir, mdatoms,
                                nrnb, wcycle, graph, groups,
                                shellfc, fr, bBornRadii, t, mu_tot,
                                &bConverged, vsite,
                                mdoutf_get_fp_field(outf), &count);
            tcount += count;

            if (bConverged)
            {
                nconverged++;
            }
        }
        else
        {
            /* The coordinates (x) are shifted (to get whole molecules)
             * in do_force.
             * This is parallellized as well, and does communication too.
             * Check comments in sim_util.c
             */
            do_force(fplog, cr, ir, step, nrnb, wcycle, top, groups,
                     state->box, state->x, &state->hist,
                     f, force_vir, mdatoms, enerd, fcd,
                     state->lambda, graph,
                     fr, vsite, mu_tot, t, mdoutf_get_fp_field(outf), ed, bBornRadii,
                     (bNS ? GMX_FORCE_NS : 0) | force_flags);
        }

<<<<<<< HEAD
        /* additional restraining force, if requested */
        if (ir->bDrude && ir->drude->bHyper && shellfc)
        {
            add_quartic_restraint_force(ir, shellfc, state->x, f);
        }

        if (bVV && !bStartingFromCpt && !bRerunMD)
=======
        if (EI_VV(ir->eI) && !startingFromCheckpoint && !bRerunMD)
>>>>>>> 5a7bb7e2
        /*  ############### START FIRST UPDATE HALF-STEP FOR VV METHODS############### */
        {
            rvec *vbuf = NULL;

            wallcycle_start(wcycle, ewcUPDATE);
            if (ir->eI == eiVV && bInitStep)
            {
                /* if using velocity verlet with full time step Ekin,
                 * take the first half step only to compute the
                 * virial for the first step. From there,
                 * revert back to the initial coordinates
                 * so that the input is actually the initial step.
                 */
                snew(vbuf, state->natoms);
                copy_rvecn(state->v, vbuf, 0, state->natoms); /* should make this better for parallelizing? */
            }
            else
            {
                /* this is for NHC in the Ekin(t+dt/2) version of vv */
                trotter_update(cr, ir, &top->idef, step, ekind, enerd, state, total_vir, mdatoms, vcm, &MassQ, trotter_seq, ettTSEQ1);

            }

            update_coords(fplog, step, ir, mdatoms, state, f, fcd,
                          ekind, M, upd, bInitStep, etrtVELOCITY1,
                          cr, constr);

            if (!bRerunMD || rerun_fr.bV || bForceUpdate)         /* Why is rerun_fr.bV here?  Unclear. */
            {
                wallcycle_stop(wcycle, ewcUPDATE);
                update_constraints(fplog, step, NULL, ir, mdatoms,
                                   state, fr->bMolPBC, graph, f,
                                   &top->idef, shake_vir,
                                   cr, nrnb, wcycle, upd, constr,
                                   TRUE, bCalcVir);
                wallcycle_start(wcycle, ewcUPDATE);
            }
            else if (graph)
            {
                /* Need to unshift here if a do_force has been
                   called in the previous step */
                unshift_self(graph, state->box, state->x);
            }
            /* if VV, compute the pressure and constraints */
            /* For VV2, we strictly only need this if using pressure
             * control, but we really would like to have accurate pressures
             * printed out.
             * Think about ways around this in the future?
             * For now, keep this choice in comments.
             */
            /*bPres = (ir->eI==eiVV || inputrecNptTrotter(ir)); */
            /*bTemp = ((ir->eI==eiVV &&(!bInitStep)) || (ir->eI==eiVVAK && inputrecNptTrotter(ir)));*/
            bPres = TRUE;
            bTemp = ((ir->eI == eiVV && (!bInitStep)) || (ir->eI == eiVVAK));
            if (bCalcEner && ir->eI == eiVVAK)
            {
                bSumEkinhOld = TRUE;
            }
            /* for vv, the first half of the integration actually corresponds to the previous step.
               So we need information from the last step in the first half of the integration */
            if (bGStat || do_per_step(step-1, nstglobalcomm))
            {
                wallcycle_stop(wcycle, ewcUPDATE);
                compute_globals(fplog, gstat, cr, ir, fr, ekind, state, mdatoms, nrnb, vcm,
                                wcycle, enerd, force_vir, shake_vir, total_vir, pres, mu_tot,
                                constr, NULL, FALSE, state->box,
                                top_global, &(top->idef), &bSumEkinhOld,
                                (bGStat ? CGLO_GSTAT : 0)
                                | CGLO_ENERGY
                                | (bTemp ? CGLO_TEMPERATURE : 0)
                                | (bPres ? CGLO_PRESSURE : 0)
                                | (bPres ? CGLO_CONSTRAINT : 0)
                                | (bStopCM ? CGLO_STOPCM : 0)
                                | CGLO_SCALEEKIN
                                );
                /* explanation of above:
                   a) We compute Ekin at the full time step
                   if 1) we are using the AveVel Ekin, and it's not the
                   initial step, or 2) if we are using AveEkin, but need the full
                   time step kinetic energy for the pressure (always true now, since we want accurate statistics).
                   b) If we are using EkinAveEkin for the kinetic energy for the temperature control, we still feed in
                   EkinAveVel because it's needed for the pressure */
                wallcycle_start(wcycle, ewcUPDATE);
            }
            /* temperature scaling and pressure scaling to produce the extended variables at t+dt */
            if (!bInitStep)
            {
                if (bTrotter)
                {
                    m_add(force_vir, shake_vir, total_vir);     /* we need the un-dispersion corrected total vir here */
<<<<<<< HEAD
                    trotter_update(cr, ir, &top->idef, step, ekind, enerd, state, total_vir, mdatoms, vcm, &MassQ, trotter_seq, ettTSEQ2);
                }
                else
                {
                    if (bExchanged)
                    {
                        wallcycle_stop(wcycle, ewcUPDATE);
                        /* We need the kinetic energy at minus the half step for determining
                         * the full step kinetic energy and possibly for T-coupling.*/
                        /* This may not be quite working correctly yet . . . . */
                        compute_globals(fplog, gstat, cr, ir, fr, ekind, state, state_global, mdatoms, nrnb, vcm,
                                        wcycle, enerd, NULL, NULL, NULL, NULL, mu_tot,
                                        constr, NULL, FALSE, state->box,
                                        top_global, &(top->idef), &bSumEkinhOld,
                                        CGLO_GSTAT | CGLO_TEMPERATURE);
                        wallcycle_start(wcycle, ewcUPDATE);
=======
                    trotter_update(ir, step, ekind, enerd, state, total_vir, mdatoms, &MassQ, trotter_seq, ettTSEQ2);

                    copy_mat(shake_vir, state->svir_prev);
                    copy_mat(force_vir, state->fvir_prev);
                    if (inputrecNvtTrotter(ir) && ir->eI == eiVV)
                    {
                        /* update temperature and kinetic energy now that step is over - this is the v(t+dt) point */
                        enerd->term[F_TEMP] = sum_ekin(&(ir->opts), ekind, NULL, (ir->eI == eiVV), FALSE);
                        enerd->term[F_EKIN] = trace(ekind->ekin);
>>>>>>> 5a7bb7e2
                    }
                }
                else if (bExchanged)
                {
                    wallcycle_stop(wcycle, ewcUPDATE);
                    /* We need the kinetic energy at minus the half step for determining
                     * the full step kinetic energy and possibly for T-coupling.*/
                    /* This may not be quite working correctly yet . . . . */
                    compute_globals(fplog, gstat, cr, ir, fr, ekind, state, mdatoms, nrnb, vcm,
                                    wcycle, enerd, NULL, NULL, NULL, NULL, mu_tot,
                                    constr, NULL, FALSE, state->box,
                                    top_global, &bSumEkinhOld,
                                    CGLO_GSTAT | CGLO_TEMPERATURE);
                    wallcycle_start(wcycle, ewcUPDATE);
                }
            }
            /* if it's the initial step, we performed this first step just to get the constraint virial */
            if (ir->eI == eiVV && bInitStep)
            {
                copy_rvecn(vbuf, state->v, 0, state->natoms);
                sfree(vbuf);
            }
            wallcycle_stop(wcycle, ewcUPDATE);
        }

        /* compute the conserved quantity */
        if (EI_VV(ir->eI))
        {
            saved_conserved_quantity = compute_conserved_from_auxiliary(ir, state, &MassQ);
            if (ir->eI == eiVV)
            {
                last_ekin = enerd->term[F_EKIN];
            }
            if ((ir->eDispCorr != edispcEnerPres) && (ir->eDispCorr != edispcAllEnerPres))
            {
                saved_conserved_quantity -= enerd->term[F_DISPCORR];
            }
            /* sum up the foreign energy and dhdl terms for vv.  currently done every step so that dhdl is correct in the .edr */
            if (ir->efep != efepNO && !bRerunMD)
            {
                sum_dhdl(enerd, state->lambda, ir->fepvals);
            }
        }

        /* ########  END FIRST UPDATE STEP  ############## */
        /* ########  If doing VV, we now have v(dt) ###### */
        if (bDoExpanded)
        {
            /* perform extended ensemble sampling in lambda - we don't
               actually move to the new state before outputting
               statistics, but if performing simulated tempering, we
               do update the velocities and the tau_t. */

            lamnew = ExpandedEnsembleDynamics(fplog, ir, enerd, state, &MassQ, state->fep_state, &state->dfhist, step, state->v, mdatoms);
            /* history is maintained in state->dfhist, but state_global is what is sent to trajectory and log output */
            copy_df_history(&state_global->dfhist, &state->dfhist);
        }

        /* Now we have the energies and forces corresponding to the
         * coordinates at time t. We must output all of this before
         * the update.
         */
        do_md_trajectory_writing(fplog, cr, nfile, fnm, step, step_rel, t,
                                 ir, state, state_global, top_global, fr,
                                 outf, mdebin, ekind, f, f_global,
                                 &nchkpt,
                                 bCPT, bRerunMD, bLastStep, (Flags & MD_CONFOUT),
                                 bSumEkinhOld);
        /* Check if IMD step and do IMD communication, if bIMD is TRUE. */
        bIMDstep = do_IMD(ir->bIMD, step, cr, bNS, state->box, state->x, ir, t, wcycle);

        /* kludge -- virial is lost with restart for NPT control. Must restart */
        if (startingFromCheckpoint && EI_VV(ir->eI))
        {
            copy_mat(state->svir_prev, shake_vir);
            copy_mat(state->fvir_prev, force_vir);
        }

        elapsed_time = walltime_accounting_get_current_elapsed_time(walltime_accounting);

        /* Check whether everything is still allright */
        if (((int)gmx_get_stop_condition() > handled_stop_condition)
#ifdef GMX_THREAD_MPI
            && MASTER(cr)
#endif
            )
        {
            /* this is just make gs.sig compatible with the hack
               of sending signals around by MPI_Reduce with together with
               other floats */
            if (gmx_get_stop_condition() == gmx_stop_cond_next_ns)
            {
                gs.sig[eglsSTOPCOND] = 1;
            }
            if (gmx_get_stop_condition() == gmx_stop_cond_next)
            {
                gs.sig[eglsSTOPCOND] = -1;
            }
            /* < 0 means stop at next step, > 0 means stop at next NS step */
            if (fplog)
            {
                fprintf(fplog,
                        "\n\nReceived the %s signal, stopping at the next %sstep\n\n",
                        gmx_get_signal_name(),
                        gs.sig[eglsSTOPCOND] == 1 ? "NS " : "");
                fflush(fplog);
            }
            fprintf(stderr,
                    "\n\nReceived the %s signal, stopping at the next %sstep\n\n",
                    gmx_get_signal_name(),
                    gs.sig[eglsSTOPCOND] == 1 ? "NS " : "");
            fflush(stderr);
            handled_stop_condition = (int)gmx_get_stop_condition();
        }
        else if (MASTER(cr) && (bNS || ir->nstlist <= 0) &&
                 (max_hours > 0 && elapsed_time > max_hours*60.0*60.0*0.99) &&
                 gs.sig[eglsSTOPCOND] == 0 && gs.set[eglsSTOPCOND] == 0)
        {
            /* Signal to terminate the run */
            gs.sig[eglsSTOPCOND] = 1;
            if (fplog)
            {
                fprintf(fplog, "\nStep %s: Run time exceeded %.3f hours, will terminate the run\n", gmx_step_str(step, sbuf), max_hours*0.99);
            }
            fprintf(stderr, "\nStep %s: Run time exceeded %.3f hours, will terminate the run\n", gmx_step_str(step, sbuf), max_hours*0.99);
        }

        if (bResetCountersHalfMaxH && MASTER(cr) &&
            elapsed_time > max_hours*60.0*60.0*0.495)
        {
            /* Set flag that will communicate the signal to all ranks in the simulation */
            gs.sig[eglsRESETCOUNTERS] = 1;
        }

        /* In parallel we only have to check for checkpointing in steps
         * where we do global communication,
         *  otherwise the other nodes don't know.
         */
        if (MASTER(cr) && ((bGStat || !PAR(cr)) &&
                           cpt_period >= 0 &&
                           (cpt_period == 0 ||
                            elapsed_time >= nchkpt*cpt_period*60.0)) &&
            gs.set[eglsCHKPT] == 0)
        {
            gs.sig[eglsCHKPT] = 1;
        }

        /* at the start of step, randomize or scale the velocities (trotter done elsewhere) */
        if (EI_VV(ir->eI))
        {
            if (!bInitStep)
            {
                update_tcouple(step, ir, state, ekind, &MassQ, mdatoms);
            }
            if (ETC_ANDERSEN(ir->etc)) /* keep this outside of update_tcouple because of the extra info required to pass */
            {
                gmx_bool bIfRandomize;
                bIfRandomize = update_randomize_velocities(ir, step, cr, mdatoms, state, upd, constr);
                /* if we have constraints, we have to remove the kinetic energy parallel to the bonds */
                if (constr && bIfRandomize)
                {
                    update_constraints(fplog, step, NULL, ir, mdatoms,
                                       state, fr->bMolPBC, graph, f,
                                       &top->idef, tmp_vir,
                                       cr, nrnb, wcycle, upd, constr,
                                       TRUE, bCalcVir);
                }
            }
        }
        /* #########   START SECOND UPDATE STEP ################# */
        /* Box is changed in update() when we do pressure coupling,
         * but we should still use the old box for energy corrections and when
         * writing it to the energy file, so it matches the trajectory files for
         * the same timestep above. Make a copy in a separate array.
         */
        copy_mat(state->box, lastbox);

        dvdl_constr = 0;

        if (!bRerunMD || rerun_fr.bV || bForceUpdate)
        {
            wallcycle_start(wcycle, ewcUPDATE);
            /* UPDATE PRESSURE VARIABLES IN TROTTER FORMULATION WITH CONSTRAINTS */
            if (bTrotter)
            {
                trotter_update(cr, ir, &top->idef, step, ekind, enerd, state, total_vir, mdatoms, vcm, &MassQ, trotter_seq, ettTSEQ3);
                /* We can only do Berendsen coupling after we have summed
                 * the kinetic energy or virial. Since the happens
                 * in global_state after update, we should only do it at
                 * step % nstlist = 1 with bGStatEveryStep=FALSE.
                 */
            }
            else
            {
                update_tcouple(step, ir, state, ekind, &MassQ, mdatoms);
                update_pcouple(fplog, step, ir, state, pcoupl_mu, M, bInitStep);
            }

            if (EI_VV(ir->eI))
            {
                /* velocity half-step update */
                update_coords(fplog, step, ir, mdatoms, state, f, fcd,
                              ekind, M, upd, FALSE, etrtVELOCITY2,
                              cr, constr);
            }

            /* Above, initialize just copies ekinh into ekin,
             * it doesn't copy position (for VV),
             * and entire integrator for MD.
             */

            if (ir->eI == eiVVAK)
            {
                /* We probably only need md->homenr, not state->natoms */
                if (state->natoms > cbuf_nalloc)
                {
                    cbuf_nalloc = state->natoms;
                    srenew(cbuf, cbuf_nalloc);
                }
                copy_rvecn(state->x, cbuf, 0, state->natoms);
            }

            update_coords(fplog, step, ir, mdatoms, state, f, fcd,
                          ekind, M, upd, bInitStep, etrtPOSITION, cr, constr);
            wallcycle_stop(wcycle, ewcUPDATE);

            if (ir->bDrude && ir->drude->bHardWall)
            {
                apply_drude_hardwall(cr, &top->idef, ir, mdatoms, state, fr->fshift);
            }

            update_constraints(fplog, step, &dvdl_constr, ir, mdatoms, state,
                               fr->bMolPBC, graph, f,
                               &top->idef, shake_vir,
                               cr, nrnb, wcycle, upd, constr,
                               FALSE, bCalcVir);

            if (ir->eI == eiVVAK)
            {
                /* erase F_EKIN and F_TEMP here? */
                /* just compute the kinetic energy at the half step to perform a trotter step */
                compute_globals(fplog, gstat, cr, ir, fr, ekind, state, mdatoms, nrnb, vcm,
                                wcycle, enerd, force_vir, shake_vir, total_vir, pres, mu_tot,
                                constr, NULL, FALSE, lastbox,
                                top_global, &(top->idef), &bSumEkinhOld,
                                (bGStat ? CGLO_GSTAT : 0) | CGLO_TEMPERATURE
                                );
                wallcycle_start(wcycle, ewcUPDATE);
                trotter_update(cr, ir, &top->idef, step, ekind, enerd, state, total_vir, mdatoms, vcm, &MassQ, trotter_seq, ettTSEQ4);
                /* now we know the scaling, we can compute the positions again again */
                copy_rvecn(cbuf, state->x, 0, state->natoms);

<<<<<<< HEAD
                bUpdateDoLR = (fr->bTwinRange && do_per_step(step, ir->nstcalclr));

                update_coords(fplog, step, ir, mdatoms, state, fr->bMolPBC, f,
                              bUpdateDoLR, fr->f_twin, bCalcVir ? &fr->vir_twin_constr: NULL, fcd,
                              ekind, M, upd, bInitStep, etrtPOSITION, cr, nrnb, constr, &top->idef);
=======
                update_coords(fplog, step, ir, mdatoms, state, f, fcd,
                              ekind, M, upd, bInitStep, etrtPOSITION, cr, constr);
>>>>>>> 5a7bb7e2
                wallcycle_stop(wcycle, ewcUPDATE);

                if (ir->bDrude && ir->drude->bHardWall)
                {
                    apply_drude_hardwall(cr, &top->idef, ir, mdatoms, state, fr->fshift);
                }

                /* do we need an extra constraint here? just need to copy out of state->v to upd->xp? */
                /* are the small terms in the shake_vir here due
                 * to numerical errors, or are they important
                 * physically? I'm thinking they are just errors, but not completely sure.
                 * For now, will call without actually constraining, constr=NULL*/
                update_constraints(fplog, step, NULL, ir, mdatoms,
                                   state, fr->bMolPBC, graph, f,
                                   &top->idef, tmp_vir,
                                   cr, nrnb, wcycle, upd, NULL,
                                   FALSE, bCalcVir);
            }
            if (EI_VV(ir->eI))
            {
                /* this factor or 2 correction is necessary
                   because half of the constraint force is removed
                   in the vv step, so we have to double it.  See
                   the Redmine issue #1255.  It is not yet clear
                   if the factor of 2 is exact, or just a very
                   good approximation, and this will be
                   investigated.  The next step is to see if this
                   can be done adding a dhdl contribution from the
                   rattle step, but this is somewhat more
                   complicated with the current code. Will be
                   investigated, hopefully for 4.6.3. However,
                   this current solution is much better than
                   having it completely wrong.
                 */
                enerd->term[F_DVDL_CONSTR] += 2*dvdl_constr;
            }
            else
            {
                enerd->term[F_DVDL_CONSTR] += dvdl_constr;
            }
        }
        else if (graph)
        {
            /* Need to unshift here */
            unshift_self(graph, state->box, state->x);
        }

        if (vsite != NULL)
        {
            wallcycle_start(wcycle, ewcVSITECONSTR);
            if (graph != NULL)
            {
                shift_self(graph, state->box, state->x);
            }
            construct_vsites(vsite, state->x, ir->delta_t, state->v,
                             top->idef.iparams, top->idef.il,
                             fr->ePBC, fr->bMolPBC, cr, state->box);

            if (graph != NULL)
            {
                unshift_self(graph, state->box, state->x);
            }
            wallcycle_stop(wcycle, ewcVSITECONSTR);
        }

        /* ############## IF NOT VV, Calculate globals HERE  ############ */
        /* With Leap-Frog we can skip compute_globals at
         * non-communication steps, but we need to calculate
         * the kinetic energy one step before communication.
         */
        if (bGStat || (!EI_VV(ir->eI) && do_per_step(step+1, nstglobalcomm)))
        {
            compute_globals(fplog, gstat, cr, ir, fr, ekind, state, mdatoms, nrnb, vcm,
                            wcycle, enerd, force_vir, shake_vir, total_vir, pres, mu_tot,
                            constr, &gs,
                            (step_rel % gs.nstms == 0) &&
                            (multisim_nsteps < 0 || (step_rel < multisim_nsteps)),
                            lastbox,
                            top_global, &(top->idef), &bSumEkinhOld,
                            (bGStat ? CGLO_GSTAT : 0)
                            | (!EI_VV(ir->eI) || bRerunMD ? CGLO_ENERGY : 0)
                            | (!EI_VV(ir->eI) && bStopCM ? CGLO_STOPCM : 0)
                            | (!EI_VV(ir->eI) ? CGLO_TEMPERATURE : 0)
                            | (!EI_VV(ir->eI) || bRerunMD ? CGLO_PRESSURE : 0)
                            | CGLO_CONSTRAINT
                            );
        }

        /* #############  END CALC EKIN AND PRESSURE ################# */

        /* Note: this is OK, but there are some numerical precision issues with using the convergence of
           the virial that should probably be addressed eventually. state->veta has better properies,
           but what we actually need entering the new cycle is the new shake_vir value. Ideally, we could
           generate the new shake_vir, but test the veta value for convergence.  This will take some thought. */

        if (ir->efep != efepNO && (!EI_VV(ir->eI) || bRerunMD))
        {
            /* Sum up the foreign energy and dhdl terms for md and sd.
               Currently done every step so that dhdl is correct in the .edr */
            sum_dhdl(enerd, state->lambda, ir->fepvals);
        }
        update_box(fplog, step, ir, mdatoms, state, f,
                   pcoupl_mu, nrnb, upd);

        /* ################# END UPDATE STEP 2 ################# */
        /* #### We now have r(t+dt) and v(t+dt/2)  ############# */

        /* The coordinates (x) were unshifted in update */
        if (!bGStat)
        {
            /* We will not sum ekinh_old,
             * so signal that we still have to do it.
             */
            bSumEkinhOld = TRUE;
        }

        /* #########  BEGIN PREPARING EDR OUTPUT  ###########  */

        /* use the directly determined last velocity, not actually the averaged half steps */
        if (bTrotter && ir->eI == eiVV)
        {
            enerd->term[F_EKIN] = last_ekin;
        }
        enerd->term[F_ETOT] = enerd->term[F_EPOT] + enerd->term[F_EKIN];

        if (EI_VV(ir->eI))
        {
            enerd->term[F_ECONSERVED] = enerd->term[F_ETOT] + saved_conserved_quantity;
        }
        else
        {
            enerd->term[F_ECONSERVED] = enerd->term[F_ETOT] + compute_conserved_from_auxiliary(ir, state, &MassQ);
        }
        /* #########  END PREPARING EDR OUTPUT  ###########  */

        /* Output stuff */
        if (MASTER(cr))
        {
            gmx_bool do_dr, do_or;

            if (fplog && do_log && bDoExpanded)
            {
                /* only needed if doing expanded ensemble */
                PrintFreeEnergyInfoToFile(fplog, ir->fepvals, ir->expandedvals, ir->bSimTemp ? ir->simtempvals : NULL,
                                          &state_global->dfhist, state->fep_state, ir->nstlog, step);
            }
            if (!(startingFromCheckpoint && (EI_VV(ir->eI))))
            {
                if (bCalcEner)
                {
                    upd_mdebin(mdebin, bDoDHDL, TRUE,
                               t, mdatoms->tmass, enerd, state,
                               ir->fepvals, ir->expandedvals, lastbox,
                               shake_vir, force_vir, total_vir, pres,
                               ekind, mu_tot, constr);
                }
                else
                {
                    upd_mdebin_step(mdebin);
                }

                do_dr  = do_per_step(step, ir->nstdisreout);
                do_or  = do_per_step(step, ir->nstorireout);

                print_ebin(mdoutf_get_fp_ene(outf), do_ene, do_dr, do_or, do_log ? fplog : NULL,
                           step, t,
                           eprNORMAL, mdebin, fcd, groups, &(ir->opts));
            }
            if (ir->bPull)
            {
                pull_print_output(ir->pull_work, step, t);
            }

            if (do_per_step(step, ir->nstlog))
            {
                if (fflush(fplog) != 0)
                {
                    gmx_fatal(FARGS, "Cannot flush logfile - maybe you are out of disk space?");
                }
            }
        }
        if (bDoExpanded)
        {
            /* Have to do this part _after_ outputting the logfile and the edr file */
            /* Gets written into the state at the beginning of next loop*/
            state->fep_state = lamnew;
        }
        /* Print the remaining wall clock time for the run */
        if (MULTIMASTER(cr) &&
            (do_verbose || gmx_got_usr_signal()) &&
            !bPMETunePrinting)
        {
            if (shellfc)
            {
                fprintf(stderr, "\n");
            }
            print_time(stderr, walltime_accounting, step, ir, cr);
        }

        /* Ion/water position swapping.
         * Not done in last step since trajectory writing happens before this call
         * in the MD loop and exchanges would be lost anyway. */
        bNeedRepartition = FALSE;
        if ((ir->eSwapCoords != eswapNO) && (step > 0) && !bLastStep &&
            do_per_step(step, ir->swap->nstswap))
        {
            bNeedRepartition = do_swapcoords(cr, step, t, ir, wcycle,
                                             bRerunMD ? rerun_fr.x   : state->x,
                                             bRerunMD ? rerun_fr.box : state->box,
                                             top_global, MASTER(cr) && bVerbose, bRerunMD);

            if (bNeedRepartition && DOMAINDECOMP(cr))
            {
                dd_collect_state(cr->dd, state, state_global);
            }
        }

        /* Replica exchange */
        bExchanged = FALSE;
        if (bDoReplEx)
        {
            bExchanged = replica_exchange(fplog, cr, repl_ex,
                                          state_global, enerd,
                                          state, step, t);
        }

        if ( (bExchanged || bNeedRepartition) && DOMAINDECOMP(cr) )
        {
            dd_partition_system(fplog, step, cr, TRUE, 1,
                                state_global, top_global, ir,
                                state, &f, mdatoms, top, fr,
                                vsite, shellfc, constr,
                                nrnb, wcycle, FALSE);
        }

        bFirstStep             = FALSE;
        bInitStep              = FALSE;
        startingFromCheckpoint = FALSE;

        /* #######  SET VARIABLES FOR NEXT ITERATION IF THEY STILL NEED IT ###### */
        /* With all integrators, except VV, we need to retain the pressure
         * at the current step for coupling at the next step.
         */
        if ((state->flags & (1<<estPRES_PREV)) &&
            (bGStatEveryStep ||
             (ir->nstpcouple > 0 && step % ir->nstpcouple == 0)))
        {
            /* Store the pressure in t_state for pressure coupling
             * at the next MD step.
             */
            copy_mat(pres, state->pres_prev);
        }

        /* #######  END SET VARIABLES FOR NEXT ITERATION ###### */

        if ( (membed != NULL) && (!bLastStep) )
        {
            rescale_membed(step_rel, membed, state_global->x);
        }

        if (bRerunMD)
        {
            if (MASTER(cr))
            {
                /* read next frame from input trajectory */
                bNotLastFrame = read_next_frame(oenv, status, &rerun_fr);
            }

            if (PAR(cr))
            {
                rerun_parallel_comm(cr, &rerun_fr, &bNotLastFrame);
            }
        }

        cycles = wallcycle_stop(wcycle, ewcSTEP);
        if (DOMAINDECOMP(cr) && wcycle)
        {
            dd_cycles_add(cr->dd, cycles, ddCyclStep);
        }

        if (!bRerunMD || !rerun_fr.bStep)
        {
            /* increase the MD step number */
            step++;
            step_rel++;
        }

        /* TODO make a counter-reset module */
        /* If it is time to reset counters, set a flag that remains
           true until counters actually get reset */
        if (step_rel == wcycle_get_reset_counters(wcycle) ||
            gs.set[eglsRESETCOUNTERS] != 0)
        {
            if (pme_loadbal_is_active(pme_loadbal))
            {
                /* Do not permit counter reset while PME load
                 * balancing is active. The only purpose for resetting
                 * counters is to measure reliable performance data,
                 * and that can't be done before balancing
                 * completes.
                 *
                 * TODO consider fixing this by delaying the reset
                 * until after load balancing completes,
                 * e.g. https://gerrit.gromacs.org/#/c/4964/2 */
                gmx_fatal(FARGS, "PME tuning was still active when attempting to "
                          "reset mdrun counters at step %" GMX_PRId64 ". Try "
                          "resetting counters later in the run, e.g. with gmx "
                          "mdrun -resetstep.", step);
            }
            reset_all_counters(fplog, cr, step, &step_rel, ir, wcycle, nrnb, walltime_accounting,
                               use_GPU(fr->nbv) ? fr->nbv : NULL);
            wcycle_set_reset_counters(wcycle, -1);
            if (!(cr->duty & DUTY_PME))
            {
                /* Tell our PME node to reset its counters */
                gmx_pme_send_resetcounters(cr, step);
            }
            /* Correct max_hours for the elapsed time */
            max_hours                -= elapsed_time/(60.0*60.0);
            /* If mdrun -maxh -resethway was active, it can only trigger once */
            bResetCountersHalfMaxH    = FALSE; /* TODO move this to where gs.sig[eglsRESETCOUNTERS] is set */
            /* Reset can only happen once, so clear the triggering flag. */
            gs.set[eglsRESETCOUNTERS] = 0;
        }

        /* If bIMD is TRUE, the master updates the IMD energy record and sends positions to VMD client */
        IMD_prep_energies_send_positions(ir->bIMD && MASTER(cr), bIMDstep, ir->imd, enerd, step, bCalcEner, wcycle);

    }
    /* End of main MD loop */

    /* Closing TNG files can include compressing data. Therefore it is good to do that
     * before stopping the time measurements. */
    mdoutf_tng_close(outf);

    /* Stop measuring walltime */
    walltime_accounting_end(walltime_accounting);

    if (bRerunMD && MASTER(cr))
    {
        close_trj(status);
    }

    if (!(cr->duty & DUTY_PME))
    {
        /* Tell the PME only node to finish */
        gmx_pme_send_finish(cr);
    }

    if (MASTER(cr))
    {
        if (ir->nstcalcenergy > 0 && !bRerunMD)
        {
            print_ebin(mdoutf_get_fp_ene(outf), FALSE, FALSE, FALSE, fplog, step, t,
                       eprAVER, mdebin, fcd, groups, &(ir->opts));
        }
    }

    done_mdoutf(outf);

    if (bPMETune)
    {
        pme_loadbal_done(pme_loadbal, cr, fplog, use_GPU(fr->nbv));
    }

    if (ir->bDrude && (ir->drude->drudemode == edrudeSCF) && fplog)
    {
        fprintf(fplog, "Fraction of iterations that converged:           %.2f %%\n",
                (nconverged*100.0)/step_rel);
        fprintf(fplog, "Average number of force evaluations per MD step: %.2f\n\n",
                tcount/step_rel);
    }

    if (repl_ex_nst > 0 && MASTER(cr))
    {
        print_replica_exchange_statistics(fplog, repl_ex);
    }

    /* IMD cleanup, if bIMD is TRUE. */
    IMD_finalize(ir->bIMD, ir->imd);

    walltime_accounting_set_nsteps_done(walltime_accounting, step_rel);

    return 0;
}<|MERGE_RESOLUTION|>--- conflicted
+++ resolved
@@ -158,13 +158,8 @@
     \copydoc integrator_t (FILE *fplog, t_commrec *cr,
                            int nfile, const t_filenm fnm[],
                            const gmx_output_env_t *oenv, gmx_bool bVerbose,
-<<<<<<< HEAD
-                           gmx_bool bCompact, int nstglobalcomm,
+                           int nstglobalcomm,
                            gmx_vsite_t *vsite, gmx_shellfc_t shellfc, gmx_constr_t constr,
-=======
-                           int nstglobalcomm,
-                           gmx_vsite_t *vsite, gmx_constr_t constr,
->>>>>>> 5a7bb7e2
                            int stepout,
                            t_inputrec *inputrec,
                            gmx_mtop_t *top_global, t_fcdata *fcd,
@@ -1010,21 +1005,7 @@
                        (bDoFEP ? GMX_FORCE_DHDL : 0)
                        );
 
-<<<<<<< HEAD
-        if (fr->bTwinRange)
-        {
-            if (do_per_step(step, ir->nstcalclr))
-            {
-                force_flags |= GMX_FORCE_DO_LR;
-            }
-        }
-
-        /* TODO */
-        /* if (shellfc) */
         if (ir->bDrude && ir->drude->drudemode == edrudeSCF)
-=======
-        if (shellfc)
->>>>>>> 5a7bb7e2
         {
             /* Now is the time to relax the shells */
             relax_shell_flexcon(fplog, cr, bVerbose, step,
@@ -1058,17 +1039,13 @@
                      (bNS ? GMX_FORCE_NS : 0) | force_flags);
         }
 
-<<<<<<< HEAD
         /* additional restraining force, if requested */
         if (ir->bDrude && ir->drude->bHyper && shellfc)
         {
             add_quartic_restraint_force(ir, shellfc, state->x, f);
         }
 
-        if (bVV && !bStartingFromCpt && !bRerunMD)
-=======
         if (EI_VV(ir->eI) && !startingFromCheckpoint && !bRerunMD)
->>>>>>> 5a7bb7e2
         /*  ############### START FIRST UPDATE HALF-STEP FOR VV METHODS############### */
         {
             rvec *vbuf = NULL;
@@ -1159,26 +1136,7 @@
                 if (bTrotter)
                 {
                     m_add(force_vir, shake_vir, total_vir);     /* we need the un-dispersion corrected total vir here */
-<<<<<<< HEAD
                     trotter_update(cr, ir, &top->idef, step, ekind, enerd, state, total_vir, mdatoms, vcm, &MassQ, trotter_seq, ettTSEQ2);
-                }
-                else
-                {
-                    if (bExchanged)
-                    {
-                        wallcycle_stop(wcycle, ewcUPDATE);
-                        /* We need the kinetic energy at minus the half step for determining
-                         * the full step kinetic energy and possibly for T-coupling.*/
-                        /* This may not be quite working correctly yet . . . . */
-                        compute_globals(fplog, gstat, cr, ir, fr, ekind, state, state_global, mdatoms, nrnb, vcm,
-                                        wcycle, enerd, NULL, NULL, NULL, NULL, mu_tot,
-                                        constr, NULL, FALSE, state->box,
-                                        top_global, &(top->idef), &bSumEkinhOld,
-                                        CGLO_GSTAT | CGLO_TEMPERATURE);
-                        wallcycle_start(wcycle, ewcUPDATE);
-=======
-                    trotter_update(ir, step, ekind, enerd, state, total_vir, mdatoms, &MassQ, trotter_seq, ettTSEQ2);
-
                     copy_mat(shake_vir, state->svir_prev);
                     copy_mat(force_vir, state->fvir_prev);
                     if (inputrecNvtTrotter(ir) && ir->eI == eiVV)
@@ -1186,7 +1144,6 @@
                         /* update temperature and kinetic energy now that step is over - this is the v(t+dt) point */
                         enerd->term[F_TEMP] = sum_ekin(&(ir->opts), ekind, NULL, (ir->eI == eiVV), FALSE);
                         enerd->term[F_EKIN] = trace(ekind->ekin);
->>>>>>> 5a7bb7e2
                     }
                 }
                 else if (bExchanged)
@@ -1198,7 +1155,7 @@
                     compute_globals(fplog, gstat, cr, ir, fr, ekind, state, mdatoms, nrnb, vcm,
                                     wcycle, enerd, NULL, NULL, NULL, NULL, mu_tot,
                                     constr, NULL, FALSE, state->box,
-                                    top_global, &bSumEkinhOld,
+                                    top_global, &(top->idef), &bSumEkinhOld,
                                     CGLO_GSTAT | CGLO_TEMPERATURE);
                     wallcycle_start(wcycle, ewcUPDATE);
                 }
@@ -1439,16 +1396,8 @@
                 /* now we know the scaling, we can compute the positions again again */
                 copy_rvecn(cbuf, state->x, 0, state->natoms);
 
-<<<<<<< HEAD
-                bUpdateDoLR = (fr->bTwinRange && do_per_step(step, ir->nstcalclr));
-
-                update_coords(fplog, step, ir, mdatoms, state, fr->bMolPBC, f,
-                              bUpdateDoLR, fr->f_twin, bCalcVir ? &fr->vir_twin_constr: NULL, fcd,
-                              ekind, M, upd, bInitStep, etrtPOSITION, cr, nrnb, constr, &top->idef);
-=======
                 update_coords(fplog, step, ir, mdatoms, state, f, fcd,
                               ekind, M, upd, bInitStep, etrtPOSITION, cr, constr);
->>>>>>> 5a7bb7e2
                 wallcycle_stop(wcycle, ewcUPDATE);
 
                 if (ir->bDrude && ir->drude->bHardWall)

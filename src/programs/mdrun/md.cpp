/*
 * This file is part of the GROMACS molecular simulation package.
 *
 * Copyright (c) 1991-2000, University of Groningen, The Netherlands.
 * Copyright (c) 2001-2004, The GROMACS development team.
 * Copyright (c) 2011,2012,2013,2014,2015,2016, by the GROMACS development team, led by
 * Mark Abraham, David van der Spoel, Berk Hess, and Erik Lindahl,
 * and including many others, as listed in the AUTHORS file in the
 * top-level source directory and at http://www.gromacs.org.
 *
 * GROMACS is free software; you can redistribute it and/or
 * modify it under the terms of the GNU Lesser General Public License
 * as published by the Free Software Foundation; either version 2.1
 * of the License, or (at your option) any later version.
 *
 * GROMACS is distributed in the hope that it will be useful,
 * but WITHOUT ANY WARRANTY; without even the implied warranty of
 * MERCHANTABILITY or FITNESS FOR A PARTICULAR PURPOSE.  See the GNU
 * Lesser General Public License for more details.
 *
 * You should have received a copy of the GNU Lesser General Public
 * License along with GROMACS; if not, see
 * http://www.gnu.org/licenses, or write to the Free Software Foundation,
 * Inc., 51 Franklin Street, Fifth Floor, Boston, MA  02110-1301  USA.
 *
 * If you want to redistribute modifications to GROMACS, please
 * consider that scientific software is very special. Version
 * control is crucial - bugs must be traceable. We will be happy to
 * consider code for inclusion in the official distribution, but
 * derived work must not be called official GROMACS. Details are found
 * in the README & COPYING files - if they are missing, get the
 * official version at http://www.gromacs.org.
 *
 * To help us fund GROMACS development, we humbly ask that you cite
 * the research papers on the package. Check out http://www.gromacs.org.
 */
#include "gmxpre.h"

#include "md.h"

#include "config.h"

#include <math.h>
#include <stdio.h>
#include <stdlib.h>

#include "thread_mpi/threads.h"

#include "gromacs/commandline/filenm.h"
#include "gromacs/domdec/domdec.h"
#include "gromacs/domdec/domdec_network.h"
#include "gromacs/domdec/domdec_struct.h"
#include "gromacs/ewald/pme.h"
#include "gromacs/ewald/pme-load-balancing.h"
#include "gromacs/fileio/trxio.h"
#include "gromacs/gmxlib/md_logging.h"
#include "gromacs/gmxlib/network.h"
#include "gromacs/gmxlib/nrnb.h"
#include "gromacs/imd/imd.h"
#include "gromacs/listed-forces/manage-threading.h"
#include "gromacs/math/functions.h"
#include "gromacs/math/utilities.h"
#include "gromacs/math/vec.h"
#include "gromacs/math/vectypes.h"
#include "gromacs/mdlib/compute_io.h"
#include "gromacs/mdlib/constr.h"
#include "gromacs/mdlib/ebin.h"
#include "gromacs/mdlib/force.h"
#include "gromacs/mdlib/force_flags.h"
#include "gromacs/mdlib/forcerec.h"
#include "gromacs/mdlib/md_support.h"
#include "gromacs/mdlib/mdatoms.h"
#include "gromacs/mdlib/mdebin.h"
#include "gromacs/mdlib/mdoutf.h"
#include "gromacs/mdlib/mdrun.h"
#include "gromacs/mdlib/mdrun_signalling.h"
#include "gromacs/mdlib/nb_verlet.h"
#include "gromacs/mdlib/nbnxn_gpu_data_mgmt.h"
#include "gromacs/mdlib/ns.h"
#include "gromacs/mdlib/shellfc.h"
#include "gromacs/mdlib/sighandler.h"
#include "gromacs/mdlib/sim_util.h"
#include "gromacs/mdlib/tgroup.h"
#include "gromacs/mdlib/trajectory_writing.h"
#include "gromacs/mdlib/update.h"
#include "gromacs/mdlib/vcm.h"
#include "gromacs/mdlib/vsite.h"
#include "gromacs/mdtypes/commrec.h"
#include "gromacs/mdtypes/df_history.h"
#include "gromacs/mdtypes/energyhistory.h"
#include "gromacs/mdtypes/fcdata.h"
#include "gromacs/mdtypes/forcerec.h"
#include "gromacs/mdtypes/group.h"
#include "gromacs/mdtypes/inputrec.h"
#include "gromacs/mdtypes/interaction_const.h"
#include "gromacs/mdtypes/md_enums.h"
#include "gromacs/mdtypes/mdatom.h"
#include "gromacs/mdtypes/state.h"
#include "gromacs/pbcutil/mshift.h"
#include "gromacs/pbcutil/pbc.h"
#include "gromacs/pulling/pull.h"
#include "gromacs/swap/swapcoords.h"
#include "gromacs/timing/wallcycle.h"
#include "gromacs/timing/walltime_accounting.h"
#include "gromacs/topology/atoms.h"
#include "gromacs/topology/idef.h"
#include "gromacs/topology/mtop_util.h"
#include "gromacs/topology/topology.h"
#include "gromacs/trajectory/trajectoryframe.h"
#include "gromacs/utility/basedefinitions.h"
#include "gromacs/utility/cstringutil.h"
#include "gromacs/utility/fatalerror.h"
#include "gromacs/utility/real.h"
#include "gromacs/utility/smalloc.h"

#include "deform.h"
#include "membed.h"
#include "repl_ex.h"

#ifdef GMX_FAHCORE
#include "corewrap.h"
#endif

/*! \brief Check whether bonded interactions are missing, if appropriate
 *
 * \param[in]    fplog                                  Log file pointer
 * \param[in]    cr                                     Communication object
 * \param[in]    totalNumberOfBondedInteractions        Result of the global reduction over the number of bonds treated in each domain
 * \param[in]    top_global                             Global topology for the error message
 * \param[in]    top_local                              Local topology for the error message
 * \param[in]    state                                  Global state for the error message
 * \param[inout] shouldCheckNumberOfBondedInteractions  Whether we should do the check.
 *
 * \return Nothing, except that shouldCheckNumberOfBondedInteractions
 * is always set to false after exit.
 */
static void checkNumberOfBondedInteractions(FILE *fplog, t_commrec *cr, int totalNumberOfBondedInteractions,
                                            gmx_mtop_t *top_global, gmx_localtop_t *top_local, t_state *state,
                                            bool *shouldCheckNumberOfBondedInteractions)
{
    if (*shouldCheckNumberOfBondedInteractions)
    {
        if (totalNumberOfBondedInteractions != cr->dd->nbonded_global)
        {
            dd_print_missing_interactions(fplog, cr, totalNumberOfBondedInteractions, top_global, top_local, state); // Does not return
        }
        *shouldCheckNumberOfBondedInteractions = false;
    }
}

static void reset_all_counters(FILE *fplog, t_commrec *cr,
                               gmx_int64_t step,
                               gmx_int64_t *step_rel, t_inputrec *ir,
                               gmx_wallcycle_t wcycle, t_nrnb *nrnb,
                               gmx_walltime_accounting_t walltime_accounting,
                               struct nonbonded_verlet_t *nbv)
{
    char sbuf[STEPSTRSIZE];

    /* Reset all the counters related to performance over the run */
    md_print_warn(cr, fplog, "step %s: resetting all time and cycle counters\n",
                  gmx_step_str(step, sbuf));

    if (use_GPU(nbv))
    {
        nbnxn_gpu_reset_timings(nbv);
    }

    wallcycle_stop(wcycle, ewcRUN);
    wallcycle_reset_all(wcycle);
    if (DOMAINDECOMP(cr))
    {
        reset_dd_statistics_counters(cr->dd);
    }
    init_nrnb(nrnb);
    ir->init_step += *step_rel;
    ir->nsteps    -= *step_rel;
    *step_rel      = 0;
    wallcycle_start(wcycle, ewcRUN);
    walltime_accounting_start(walltime_accounting);
    print_date_and_time(fplog, cr->nodeid, "Restarted time", gmx_gettime());
}

/*! \libinternal
    \copydoc integrator_t (FILE *fplog, t_commrec *cr,
                           int nfile, const t_filenm fnm[],
                           const gmx_output_env_t *oenv, gmx_bool bVerbose,
                           int nstglobalcomm,
                           gmx_vsite_t *vsite, gmx_shellfc_t shellfc, gmx_constr_t constr,
                           int stepout,
                           t_inputrec *inputrec,
                           gmx_mtop_t *top_global, t_fcdata *fcd,
                           t_state *state_global,
                           t_mdatoms *mdatoms,
                           t_nrnb *nrnb, gmx_wallcycle_t wcycle,
                           gmx_edsam_t ed,
                           t_forcerec *fr,
                           int repl_ex_nst, int repl_ex_nex, int repl_ex_seed,
                           gmx_membed_t *membed,
                           real cpt_period, real max_hours,
                           int imdport,
                           unsigned long Flags,
                           gmx_walltime_accounting_t walltime_accounting)
 */
double gmx::do_md(FILE *fplog, t_commrec *cr, int nfile, const t_filenm fnm[],
                  const gmx_output_env_t *oenv, gmx_bool bVerbose,
                  int nstglobalcomm,
                  gmx_vsite_t *vsite, gmx_shellfc_t shellfc, gmx_constr_t constr,
                  int stepout, t_inputrec *ir,
                  gmx_mtop_t *top_global,
                  t_fcdata *fcd,
                  t_state *state_global,
                  t_mdatoms *mdatoms,
                  t_nrnb *nrnb, gmx_wallcycle_t wcycle,
                  gmx_edsam_t ed, t_forcerec *fr,
                  int repl_ex_nst, int repl_ex_nex, int repl_ex_seed, gmx_membed_t *membed,
                  real cpt_period, real max_hours,
                  int imdport,
                  unsigned long Flags,
                  gmx_walltime_accounting_t walltime_accounting)
{
    gmx_mdoutf_t    outf = NULL;
    gmx_int64_t     step, step_rel;
    double          elapsed_time;
    double          t, t0, lam0[efptNR];
    gmx_bool        bGStatEveryStep, bGStat, bCalcVir, bCalcEnerStep, bCalcEner;
    gmx_bool        bNS, bNStList, bSimAnn, bStopCM, bRerunMD,
                    bFirstStep, startingFromCheckpoint, bInitStep, bLastStep = FALSE,
                    bBornRadii;
    gmx_bool          bDoDHDL = FALSE, bDoFEP = FALSE, bDoExpanded = FALSE;
    gmx_bool          do_ene, do_log, do_verbose, bRerunWarnNoV = TRUE,
                      bForceUpdate = FALSE, bCPT;
    gmx_bool          bMasterState;
    int               force_flags, cglo_flags;
    tensor            force_vir, shake_vir, total_vir, tmp_vir, pres;
    int               i, j, m;
    t_trxstatus      *status;
    rvec              mu_tot;
    t_vcm            *vcm;
    matrix            pcoupl_mu, M;
    t_trxframe        rerun_fr;
    gmx_repl_ex_t     repl_ex = NULL;
    int               nchkpt  = 1;
    gmx_localtop_t   *top;
    t_mdebin         *mdebin   = NULL;
    t_state          *state    = NULL;
    gmx_enerdata_t   *enerd;
    rvec             *f = NULL;
    gmx_global_stat_t gstat;
    gmx_update_t     *upd   = NULL;
    t_graph          *graph = NULL;
    gmx_signalling_t  gs;
    gmx_groups_t     *groups;
    gmx_ekindata_t   *ekind;
    /* gmx_shellfc_t     shellfc; */
    gmx_bool          bSumEkinhOld, bDoReplEx, bExchanged, bNeedRepartition;
    gmx_bool          bResetCountersHalfMaxH = FALSE;
    gmx_bool          bTemp, bPres, bTrotter;
    real              dvdl_constr;
    rvec             *cbuf        = NULL;
    int               cbuf_nalloc = 0;
    matrix            lastbox;
    int               lamnew  = 0;
    /* for FEP */
    int               nstfep = 0;
    double            cycles;
    real              saved_conserved_quantity = 0;
    real              last_ekin                = 0;
    real             *grpmass;
    t_extmass         MassQ;
    int             **trotter_seq;
    char              sbuf[STEPSTRSIZE], sbuf2[STEPSTRSIZE];
    int               handled_stop_condition = gmx_stop_cond_none; /* compare to get_stop_condition*/
    gmx_int64_t       multisim_nsteps        = -1;                 /* number of steps to do  before first multisim
                                                                          simulation stops. If equal to zero, don't
                                                                          communicate any more between multisims.*/
    /* PME load balancing data for GPU kernels */
    pme_load_balancing_t *pme_loadbal      = NULL;
    gmx_bool              bPMETune         = FALSE;
    gmx_bool              bPMETunePrinting = FALSE;

    /* Interactive MD */
    gmx_bool          bIMDstep = FALSE;

#ifdef GMX_FAHCORE
    /* Temporary addition for FAHCORE checkpointing */
    int chkpt_ret;
#endif
    /* Domain decomposition could incorrectly miss a bonded
       interaction, but checking for that requires a global
       communication stage, which does not otherwise happen in DD
       code. So we do that alongside the first global energy reduction
       after a new DD is made. These variables handle whether the
       check happens, and the result it returns. */
    bool shouldCheckNumberOfBondedInteractions = false;
    int  totalNumberOfBondedInteractions       = -1;

    /* Check for special mdrun options */
    bRerunMD = (Flags & MD_RERUN);
    if (Flags & MD_RESETCOUNTERSHALFWAY)
    {
        if (ir->nsteps > 0)
        {
            /* Signal to reset the counters half the simulation steps. */
            wcycle_set_reset_counters(wcycle, ir->nsteps/2);
        }
        /* Signal to reset the counters halfway the simulation time. */
        bResetCountersHalfMaxH = (max_hours > 0);
    }

    /* md-vv uses averaged full step velocities for T-control
       md-vv-avek uses averaged half step velocities for T-control (but full step ekin for P control)
       md uses averaged half step kinetic energies to determine temperature unless defined otherwise by GMX_EKIN_AVE_VEL; */
    bTrotter = (EI_VV(ir->eI) && (inputrecNptTrotter(ir) || inputrecNphTrotter(ir) || inputrecNvtTrotter(ir)));

    if (bRerunMD)
    {
        /* Since we don't know if the frames read are related in any way,
         * rebuild the neighborlist at every step.
         */
        ir->nstlist       = 1;
        ir->nstcalcenergy = 1;
        nstglobalcomm     = 1;
    }

    nstglobalcomm   = check_nstglobalcomm(fplog, cr, nstglobalcomm, ir);
    bGStatEveryStep = (nstglobalcomm == 1);

    if (bRerunMD)
    {
        ir->nstxout_compressed = 0;
    }
    groups = &top_global->groups;

    /* Initial values */
    init_md(fplog, cr, ir, oenv, &t, &t0, state_global->lambda,
            &(state_global->fep_state), lam0,
            nrnb, top_global, &upd,
            nfile, fnm, &outf, &mdebin,
            force_vir, shake_vir, mu_tot, &bSimAnn, &vcm, Flags, wcycle);

    clear_mat(total_vir);
    clear_mat(pres);
    /* Energy terms and groups */
    snew(enerd, 1);
    init_enerdata(top_global->groups.grps[egcENER].nr, ir->fepvals->n_lambda,
                  enerd);
    if (DOMAINDECOMP(cr))
    {
        f = NULL;
    }
    else
    {
        snew(f, top_global->natoms);
    }

    /* Kinetic energy data */
    snew(ekind, 1);
    init_ekindata(fplog, top_global, &(ir->opts), ekind);
    /* Copy the cos acceleration to the groups struct */
    ekind->cosacc.cos_accel = ir->cos_accel;

    gstat = global_stat_init(ir);

    init_shell_flexcon(fplog, shellfc, ir, 
                       top_global, n_flexible_constraints(constr),
                       ir->nstcalcenergy);

    if (vsite && ir->eI == eiNM)
    {
        /* Currently virtual sites don't work with Normal Modes */
        gmx_fatal(FARGS, "Normal Mode analysis is not supported with virtual sites.\nIf you'd like to help with adding support, we have an open discussion at http://redmine.gromacs.org/issues/879\n");
    }

    if (inputrecDeform(ir))
    {
        tMPI_Thread_mutex_lock(&deform_init_box_mutex);
        set_deform_reference_box(upd,
                                 deform_init_init_step_tpx,
                                 deform_init_box_tpx);
        tMPI_Thread_mutex_unlock(&deform_init_box_mutex);
    }

    {
        double io = compute_io(ir, top_global->natoms, groups, mdebin->ebin->nener, 1);
        if ((io > 2000) && MASTER(cr))
        {
            fprintf(stderr,
                    "\nWARNING: This run will generate roughly %.0f Mb of data\n\n",
                    io);
        }
    }

    if (DOMAINDECOMP(cr))
    {
        top = dd_init_local_top(top_global);

        snew(state, 1);
        dd_init_local_state(cr->dd, state_global, state);
    }
    else
    {
        top = gmx_mtop_generate_local_top(top_global, ir->efep != efepNO);

        forcerec_set_excl_load(fr, top);

        state    = serial_init_local_state(state_global);

        atoms2md(top_global, ir, 0, NULL, top_global->natoms, mdatoms);

        if (vsite)
        {
            set_vsite_top(vsite, top, mdatoms, cr);
        }

        if (ir->ePBC != epbcNONE && !fr->bMolPBC)
        {
            graph = mk_graph(fplog, &(top->idef), 0, top_global->natoms, FALSE, FALSE);
        }

        /* TODO: check to see if this is still even necessary... */
        if (shellfc)
        {
            make_local_shells(cr, mdatoms, shellfc);
        }

        setup_bonded_threading(fr, &top->idef);
    }

    /* Set up interactive MD (IMD) */
    init_IMD(ir, cr, top_global, fplog, ir->nstcalcenergy, state_global->x,
             nfile, fnm, oenv, imdport, Flags);

    if (DOMAINDECOMP(cr))
    {
        /* Distribute the charge groups over the nodes from the master node */
        dd_partition_system(fplog, ir->init_step, cr, TRUE, 1,
                            state_global, top_global, ir,
                            state, &f, mdatoms, top, fr,
                            vsite, shellfc, constr,
                            nrnb, NULL, FALSE);
        shouldCheckNumberOfBondedInteractions = true;
        /* TODO: REMOVE */
        if (shellfc)
        {
            fprintf(stderr, "After DD partition, shell->nshell = %d\n", shellfc->nshell);
        }
    }

    /* Total group masses with Drude extended Lagrangian, used by thermostats */
    snew(grpmass, ir->opts.ngtc);
    if ((ir->bDrude) && (ir->drude->drudemode == edrudeLagrangian))
    {
        /* we need the total mass of each tc-grp in several functions
         * so we compute it here, as it requires md->cTC to be populated,
         * and we can also only do this after DD partitioning has been completed */
        for (i=0; i<ir->opts.ngtc; i++)
        {
            /* initialize */
            grpmass[i] = 0;
            /* sum */
            for (j=0; j<mdatoms->homenr; j++)
            {
                if (mdatoms->cTC[j] == i)
                {
                    grpmass[i] += mdatoms->massT[j];
                }
            }
        }
        /* sum in parallel w/DD */
        if (DOMAINDECOMP(cr))
        {
            for (i=0; i<ir->opts.ngtc; i++)
            {
                gmx_sum(1, &grpmass[i], cr);
            }
        }
    }
    else
    {
        sfree(grpmass);
    }

    update_mdatoms(mdatoms, state->lambda[efptMASS]);

    startingFromCheckpoint = Flags & MD_STARTFROMCPT;

    if (ir->bExpanded)
    {
        init_expanded_ensemble(startingFromCheckpoint, ir, &state->dfhist);
    }

    if (MASTER(cr))
    {
        if (startingFromCheckpoint)
        {
            /* Update mdebin with energy history if appending to output files */
            if (Flags & MD_APPENDFILES)
            {
                restore_energyhistory_from_state(mdebin, state_global->enerhist);
            }
            else
            {
                /* We might have read an energy history from checkpoint,
                 * free the allocated memory and reset the counts.
                 */
                done_energyhistory(state_global->enerhist);
                init_energyhistory(state_global->enerhist);
            }
        }
        /* Set the initial energy history in state by updating once */
        update_energyhistory(state_global->enerhist, mdebin);
    }

    /* Initialize constraints */
    if (constr && !DOMAINDECOMP(cr))
    {
        set_constraints(constr, top, ir, mdatoms, cr);
    }

    if (repl_ex_nst > 0 && MASTER(cr))
    {
        repl_ex = init_replica_exchange(fplog, cr->ms, state_global, ir,
                                        repl_ex_nst, repl_ex_nex, repl_ex_seed);
    }

    /* PME tuning is only supported with PME for Coulomb. Is is not supported
     * with only LJ PME, or for reruns.
     */
    bPMETune = ((Flags & MD_TUNEPME) && EEL_PME(fr->eeltype) && !bRerunMD &&
                !(Flags & MD_REPRODUCIBLE));
    if (bPMETune)
    {
        pme_loadbal_init(&pme_loadbal, cr, fplog, ir, state->box,
                         fr->ic, fr->pmedata, use_GPU(fr->nbv),
                         &bPMETunePrinting);
    }

    if (!ir->bContinuation && !bRerunMD)
    {
        if (mdatoms->cFREEZE && (state->flags & (1<<estV)))
        {
            /* Set the velocities of frozen particles to zero */
            for (i = 0; i < mdatoms->homenr; i++)
            {
                for (m = 0; m < DIM; m++)
                {
                    if (ir->opts.nFreeze[mdatoms->cFREEZE[i]][m])
                    {
                        state->v[i][m] = 0;
                    }
                }
            }
        }

        if (constr)
        {
            /* Constrain the initial coordinates and velocities */
            do_constrain_first(fplog, constr, ir, mdatoms, state,
                               cr, nrnb, fr, top);
        }
        if (vsite)
        {
            /* Construct the virtual sites for the initial configuration */
            construct_vsites(vsite, state->x, ir->delta_t, NULL,
                             top->idef.iparams, top->idef.il,
                             fr->ePBC, fr->bMolPBC, cr, state->box);
        }
    }

    if (ir->efep != efepNO)
    {
        /* Set free energy calculation frequency as the greatest common
         * denominator of nstdhdl and repl_ex_nst. */
        nstfep = ir->fepvals->nstdhdl;
        if (ir->bExpanded)
        {
            nstfep = gmx_greatest_common_divisor(ir->expandedvals->nstexpanded, nstfep);
        }
        if (repl_ex_nst > 0)
        {
            nstfep = gmx_greatest_common_divisor(repl_ex_nst, nstfep);
        }
    }

    /* Be REALLY careful about what flags you set here. You CANNOT assume
     * this is the first step, since we might be restarting from a checkpoint,
     * and in that case we should not do any modifications to the state.
     */
    bStopCM = (ir->comm_mode != ecmNO && !ir->bContinuation);

    if (Flags & MD_READ_EKIN)
    {
        restore_ekinstate_from_state(cr, ekind, &state_global->ekinstate);
    }

    cglo_flags = (CGLO_TEMPERATURE | CGLO_GSTAT
                  | (bStopCM ? CGLO_STOPCM : 0)
                  | (EI_VV(ir->eI) ? CGLO_PRESSURE : 0)
                  | (EI_VV(ir->eI) ? CGLO_CONSTRAINT : 0)
                  | ((Flags & MD_READ_EKIN) ? CGLO_READEKIN : 0));

    bSumEkinhOld = FALSE;
    compute_globals(fplog, gstat, cr, ir, fr, ekind, state, mdatoms, nrnb, vcm,
                    NULL, enerd, force_vir, shake_vir, total_vir, grpmass, pres, mu_tot,
                    constr, NULL, FALSE, state->box,
                    &(top->idef), 
                    &totalNumberOfBondedInteractions,
                    &bSumEkinhOld, cglo_flags
                    | (shouldCheckNumberOfBondedInteractions ? CGLO_CHECK_NUMBER_OF_BONDED_INTERACTIONS : 0));
    checkNumberOfBondedInteractions(fplog, cr, totalNumberOfBondedInteractions,
                                    top_global, top, state,
                                    &shouldCheckNumberOfBondedInteractions);
    if (ir->eI == eiVVAK)
    {
        /* a second call to get the half step temperature initialized as well */
        /* we do the same call as above, but turn the pressure off -- internally to
           compute_globals, this is recognized as a velocity verlet half-step
           kinetic energy calculation.  This minimized excess variables, but
           perhaps loses some logic?*/

        compute_globals(fplog, gstat, cr, ir, fr, ekind, state, mdatoms, nrnb, vcm,
                        NULL, enerd, force_vir, shake_vir, total_vir, grpmass, pres, mu_tot,
                        constr, NULL, FALSE, state->box,
                        &(top->idef), NULL, &bSumEkinhOld,
                        cglo_flags &~(CGLO_STOPCM | CGLO_PRESSURE));
    }

    /* Calculate the initial half step temperature, and save the ekinh_old */
    if (!(Flags & MD_STARTFROMCPT))
    {
        for (i = 0; (i < ir->opts.ngtc); i++)
        {
            copy_mat(ekind->tcstat[i].ekinh, ekind->tcstat[i].ekinh_old);
        }
    }
    if (ir->eI != eiVV)
    {
        enerd->term[F_TEMP] *= 2; /* result of averages being done over previous and current step,
                                     and there is no previous step */
    }

    /* need to make an initiation call to get the Trotter variables set, as well as other constants for non-trotter
       temperature control */
    trotter_seq = init_npt_vars(ir, state, &MassQ, bTrotter);

    if (MASTER(cr))
    {
        if (constr && !ir->bContinuation && ir->eConstrAlg == econtLINCS)
        {
            fprintf(fplog,
                    "RMS relative constraint deviation after constraining: %.2e\n",
                    constr_rmsd(constr));
        }
        if (EI_STATE_VELOCITY(ir->eI))
        {
            fprintf(fplog, "Initial temperature: %g K\n", enerd->term[F_TEMP]);
        }
        if (bRerunMD)
        {
            fprintf(stderr, "starting md rerun '%s', reading coordinates from"
                    " input trajectory '%s'\n\n",
                    *(top_global->name), opt2fn("-rerun", nfile, fnm));
            if (bVerbose)
            {
                fprintf(stderr, "Calculated time to finish depends on nsteps from "
                        "run input file,\nwhich may not correspond to the time "
                        "needed to process input trajectory.\n\n");
            }
        }
        else
        {
            char tbuf[20];
            fprintf(stderr, "starting mdrun '%s'\n",
                    *(top_global->name));
            if (ir->nsteps >= 0)
            {
                sprintf(tbuf, "%8.1f", (ir->init_step+ir->nsteps)*ir->delta_t);
            }
            else
            {
                sprintf(tbuf, "%s", "infinite");
            }
            if (ir->init_step > 0)
            {
                fprintf(stderr, "%s steps, %s ps (continuing from step %s, %8.1f ps).\n",
                        gmx_step_str(ir->init_step+ir->nsteps, sbuf), tbuf,
                        gmx_step_str(ir->init_step, sbuf2),
                        ir->init_step*ir->delta_t);
            }
            else
            {
                fprintf(stderr, "%s steps, %s ps.\n",
                        gmx_step_str(ir->nsteps, sbuf), tbuf);
            }
        }
        fprintf(fplog, "\n");
    }

    walltime_accounting_start(walltime_accounting);
    wallcycle_start(wcycle, ewcRUN);
    print_start(fplog, cr, walltime_accounting, "mdrun");

    /* safest point to do file checkpointing is here.  More general point would be immediately before integrator call */
#ifdef GMX_FAHCORE
    chkpt_ret = fcCheckPointParallel( cr->nodeid,
                                      NULL, 0);
    if (chkpt_ret == 0)
    {
        gmx_fatal( 3, __FILE__, __LINE__, "Checkpoint error on step %d\n", 0 );
    }
#endif

    /***********************************************************
     *
     *             Loop over MD steps
     *
     ************************************************************/

    /* if rerunMD then read coordinates and velocities from input trajectory */
    if (bRerunMD)
    {
        if (getenv("GMX_FORCE_UPDATE"))
        {
            bForceUpdate = TRUE;
        }

        rerun_fr.natoms = 0;
        if (MASTER(cr))
        {
            bLastStep = !read_first_frame(oenv, &status,
                                          opt2fn("-rerun", nfile, fnm),
                                          &rerun_fr, TRX_NEED_X | TRX_READ_V);
            if (rerun_fr.natoms != top_global->natoms)
            {
                gmx_fatal(FARGS,
                          "Number of atoms in trajectory (%d) does not match the "
                          "run input file (%d)\n",
                          rerun_fr.natoms, top_global->natoms);
            }
            if (ir->ePBC != epbcNONE)
            {
                if (!rerun_fr.bBox)
                {
                    gmx_fatal(FARGS, "Rerun trajectory frame step %d time %f does not contain a box, while pbc is used", rerun_fr.step, rerun_fr.time);
                }
                if (max_cutoff2(ir->ePBC, rerun_fr.box) < gmx::square(fr->rlist))
                {
                    gmx_fatal(FARGS, "Rerun trajectory frame step %d time %f has too small box dimensions", rerun_fr.step, rerun_fr.time);
                }
            }
        }

        if (PAR(cr))
        {
            rerun_parallel_comm(cr, &rerun_fr, &bLastStep);
        }

        if (ir->ePBC != epbcNONE)
        {
            /* Set the shift vectors.
             * Necessary here when have a static box different from the tpr box.
             */
            calc_shifts(rerun_fr.box, fr->shift_vec);
        }
    }

    /* loop over MD steps or if rerunMD to end of input trajectory */
    bFirstStep = TRUE;
    /* Skip the first Nose-Hoover integration when we get the state from tpx */
    bInitStep        = !startingFromCheckpoint || EI_VV(ir->eI);
    bSumEkinhOld     = FALSE;
    bExchanged       = FALSE;
    bNeedRepartition = FALSE;

    init_global_signals(&gs, cr, ir, repl_ex_nst);

    step     = ir->init_step;
    step_rel = 0;

    if (MULTISIM(cr) && (repl_ex_nst <= 0 ))
    {
        /* check how many steps are left in other sims */
        multisim_nsteps = get_multisim_nsteps(cr, ir->nsteps);
    }


    /* and stop now if we should */
    bLastStep = (bLastStep || (ir->nsteps >= 0 && step_rel > ir->nsteps) ||
                 ((multisim_nsteps >= 0) && (step_rel >= multisim_nsteps )));
    while (!bLastStep)
    {

        /* Determine if this is a neighbor search step */
        bNStList = (ir->nstlist > 0  && step % ir->nstlist == 0);

        if (bPMETune && bNStList)
        {
            /* PME grid + cut-off optimization with GPUs or PME nodes */
            pme_loadbal_do(pme_loadbal, cr,
                           (bVerbose && MASTER(cr)) ? stderr : NULL,
                           fplog,
                           ir, fr, state,
                           wcycle,
                           step, step_rel,
                           &bPMETunePrinting);
        }

        wallcycle_start(wcycle, ewcSTEP);

        if (bRerunMD)
        {
            if (rerun_fr.bStep)
            {
                step     = rerun_fr.step;
                step_rel = step - ir->init_step;
            }
            if (rerun_fr.bTime)
            {
                t = rerun_fr.time;
            }
            else
            {
                t = step;
            }
        }
        else
        {
            bLastStep = (step_rel == ir->nsteps);
            t         = t0 + step*ir->delta_t;
        }

        if (ir->efep != efepNO || ir->bSimTemp)
        {
            /* find and set the current lambdas.  If rerunning, we either read in a state, or a lambda value,
               requiring different logic. */

            set_current_lambdas(step, ir->fepvals, bRerunMD, &rerun_fr, state_global, state, lam0);
            bDoDHDL      = do_per_step(step, ir->fepvals->nstdhdl);
            bDoFEP       = ((ir->efep != efepNO) && do_per_step(step, nstfep));
            bDoExpanded  = (do_per_step(step, ir->expandedvals->nstexpanded)
                            && (ir->bExpanded) && (step > 0) && (!startingFromCheckpoint));
        }

        bDoReplEx = ((repl_ex_nst > 0) && (step > 0) && !bLastStep &&
                     do_per_step(step, repl_ex_nst));

        if (bSimAnn)
        {
            update_annealing_target_temp(ir, t, upd);
        }

        if (bRerunMD)
        {
            if (!DOMAINDECOMP(cr) || MASTER(cr))
            {
                for (i = 0; i < state_global->natoms; i++)
                {
                    copy_rvec(rerun_fr.x[i], state_global->x[i]);
                }
                if (rerun_fr.bV)
                {
                    for (i = 0; i < state_global->natoms; i++)
                    {
                        copy_rvec(rerun_fr.v[i], state_global->v[i]);
                    }
                }
                else
                {
                    for (i = 0; i < state_global->natoms; i++)
                    {
                        clear_rvec(state_global->v[i]);
                    }
                    if (bRerunWarnNoV)
                    {
                        fprintf(stderr, "\nWARNING: Some frames do not contain velocities.\n"
                                "         Ekin, temperature and pressure are incorrect,\n"
                                "         the virial will be incorrect when constraints are present.\n"
                                "\n");
                        bRerunWarnNoV = FALSE;
                    }
                }
            }
            copy_mat(rerun_fr.box, state_global->box);
            copy_mat(state_global->box, state->box);

            if (vsite && (Flags & MD_RERUN_VSITE))
            {
                if (DOMAINDECOMP(cr))
                {
                    gmx_fatal(FARGS, "Vsite recalculation with -rerun is not implemented with domain decomposition, use a single rank");
                }
                if (graph)
                {
                    /* Following is necessary because the graph may get out of sync
                     * with the coordinates if we only have every N'th coordinate set
                     */
                    mk_mshift(fplog, graph, fr->ePBC, state->box, state->x);
                    shift_self(graph, state->box, state->x);
                }
                construct_vsites(vsite, state->x, ir->delta_t, state->v,
                                 top->idef.iparams, top->idef.il,
                                 fr->ePBC, fr->bMolPBC, cr, state->box);
                if (graph)
                {
                    unshift_self(graph, state->box, state->x);
                }
            }
        }

        /* Stop Center of Mass motion */
        bStopCM = (ir->comm_mode != ecmNO && do_per_step(step, ir->nstcomm));

        if (bRerunMD)
        {
            /* for rerun MD always do Neighbour Searching */
            bNS      = (bFirstStep || ir->nstlist != 0);
            bNStList = bNS;
        }
        else
        {
            /* Determine whether or not to do Neighbour Searching */
            bNS = (bFirstStep || bNStList || bExchanged || bNeedRepartition);
        }

        /* check whether we should stop because another simulation has
           stopped. */
        if (MULTISIM(cr))
        {
            if ( (multisim_nsteps >= 0) &&  (step_rel >= multisim_nsteps)  &&
                 (multisim_nsteps != ir->nsteps) )
            {
                if (bNS)
                {
                    if (MASTER(cr))
                    {
                        fprintf(stderr,
                                "Stopping simulation %d because another one has finished\n",
                                cr->ms->sim);
                    }
                    bLastStep         = TRUE;
                    gs.sig[eglsCHKPT] = 1;
                }
            }
        }

        /* < 0 means stop at next step, > 0 means stop at next NS step */
        if ( (gs.set[eglsSTOPCOND] < 0) ||
             ( (gs.set[eglsSTOPCOND] > 0) && (bNStList || ir->nstlist == 0) ) )
        {
            bLastStep = TRUE;
        }

        /* Determine whether or not to update the Born radii if doing GB */
        bBornRadii = bFirstStep;
        if (ir->implicit_solvent && (step % ir->nstgbradii == 0))
        {
            bBornRadii = TRUE;
        }

        /* do_log triggers energy and virial calculation. Because this leads
         * to different code paths, forces can be different. Thus for exact
         * continuation we should avoid extra log output.
         * Note that the || bLastStep can result in non-exact continuation
         * beyond the last step. But we don't consider that to be an issue.
         */
        do_log     = do_per_step(step, ir->nstlog) || (bFirstStep && !startingFromCheckpoint) || bLastStep || bRerunMD;
        do_verbose = bVerbose &&
            (step % stepout == 0 || bFirstStep || bLastStep || bRerunMD);

        if (bNS && !(bFirstStep && ir->bContinuation && !bRerunMD))
        {
            if (bRerunMD)
            {
                bMasterState = TRUE;
            }
            else
            {
                bMasterState = FALSE;
                /* Correct the new box if it is too skewed */
                if (inputrecDynamicBox(ir))
                {
                    if (correct_box(fplog, step, state->box, graph))
                    {
                        bMasterState = TRUE;
                    }
                }
                if (DOMAINDECOMP(cr) && bMasterState)
                {
                    dd_collect_state(cr->dd, state, state_global);
                }
            }

            if (DOMAINDECOMP(cr))
            {
                /* Repartition the domain decomposition */
                dd_partition_system(fplog, step, cr,
                                    bMasterState, nstglobalcomm,
                                    state_global, top_global, ir,
                                    state, &f, mdatoms, top, fr,
                                    vsite, shellfc, constr,
                                    nrnb, wcycle,
                                    do_verbose && !bPMETunePrinting);
                shouldCheckNumberOfBondedInteractions = true;
            }
        }

        if (MASTER(cr) && do_log)
        {
            print_ebin_header(fplog, step, t); /* can we improve the information printed here? */
        }

        if (ir->efep != efepNO)
        {
            update_mdatoms(mdatoms, state->lambda[efptMASS]);
        }

        if ((bRerunMD && rerun_fr.bV) || bExchanged)
        {

            /* We need the kinetic energy at minus the half step for determining
             * the full step kinetic energy and possibly for T-coupling.*/
            /* This may not be quite working correctly yet . . . . */
            compute_globals(fplog, gstat, cr, ir, fr, ekind, state, mdatoms, nrnb, vcm,
                            wcycle, enerd, NULL, NULL, NULL, grpmass, NULL, mu_tot,
                            constr, NULL, FALSE, state->box,
                            &(top->idef),
                            &totalNumberOfBondedInteractions, &bSumEkinhOld,
                            CGLO_GSTAT | CGLO_TEMPERATURE | CGLO_CHECK_NUMBER_OF_BONDED_INTERACTIONS);
            checkNumberOfBondedInteractions(fplog, cr, totalNumberOfBondedInteractions,
                                            top_global, top, state,
                                            &shouldCheckNumberOfBondedInteractions);
        }
        clear_mat(force_vir);

        /* We write a checkpoint at this MD step when:
         * either at an NS step when we signalled through gs,
         * or at the last step (but not when we do not want confout),
         * but never at the first step or with rerun.
         */
        bCPT = (((gs.set[eglsCHKPT] && (bNS || ir->nstlist == 0)) ||
                 (bLastStep && (Flags & MD_CONFOUT))) &&
                step > ir->init_step && !bRerunMD);
        if (bCPT)
        {
            gs.set[eglsCHKPT] = 0;
        }

        /* Determine the energy and pressure:
         * at nstcalcenergy steps and at energy output steps (set below).
         */
        if (EI_VV(ir->eI) && (!bInitStep))
        {
            /* for vv, the first half of the integration actually corresponds
               to the previous step.  bCalcEner is only required to be evaluated on the 'next' step,
               but the virial needs to be calculated on both the current step and the 'next' step. Future
               reorganization may be able to get rid of one of the bCalcVir=TRUE steps. */

            /* TODO: This is probably not what we want, we will write to energy file one step after nstcalcenergy steps. */
            bCalcEnerStep = do_per_step(step - 1, ir->nstcalcenergy);
            bCalcVir      = bCalcEnerStep ||
                (ir->epc != epcNO && (do_per_step(step, ir->nstpcouple) || do_per_step(step-1, ir->nstpcouple)));
        }
        else
        {
            bCalcEnerStep = do_per_step(step, ir->nstcalcenergy);
            bCalcVir      = bCalcEnerStep ||
                (ir->epc != epcNO && do_per_step(step, ir->nstpcouple));
        }
        bCalcEner = bCalcEnerStep;

        do_ene = (do_per_step(step, ir->nstenergy) || bLastStep || bRerunMD);

        if (do_ene || do_log || bDoReplEx)
        {
            bCalcVir  = TRUE;
            bCalcEner = TRUE;
        }

        /* Do we need global communication ? */
        bGStat = (bCalcVir || bCalcEner || bStopCM ||
                  do_per_step(step, nstglobalcomm) ||
                  (EI_VV(ir->eI) && inputrecNvtTrotter(ir) && do_per_step(step-1, nstglobalcomm)));

        force_flags = (GMX_FORCE_STATECHANGED |
                       ((inputrecDynamicBox(ir) || bRerunMD) ? GMX_FORCE_DYNAMICBOX : 0) |
                       GMX_FORCE_ALLFORCES |
                       (bCalcVir ? GMX_FORCE_VIRIAL : 0) |
                       (bCalcEner ? GMX_FORCE_ENERGY : 0) |
                       (bDoFEP ? GMX_FORCE_DHDL : 0)
                       );

        /* Do not re-relax the shells if we are doing a rerun! */
        if (ir->bDrude && (ir->drude->drudemode == edrudeSCF) && !bRerunMD)
        {
            /* Now is the time to relax the shells */
            relax_shell_flexcon(fplog, cr, bVerbose, step,
                                ir, bNS, force_flags, top,
                                constr, enerd, fcd,
                                state, f, force_vir, mdatoms,
                                nrnb, wcycle, graph, groups,
                                shellfc, fr, bBornRadii, t, mu_tot,
                                vsite,
                                mdoutf_get_fp_field(outf));
        }
        else
        {
            /* The coordinates (x) are shifted (to get whole molecules)
             * in do_force.
             * This is parallellized as well, and does communication too.
             * Check comments in sim_util.c
             */
            do_force(fplog, cr, ir, step, nrnb, wcycle, top, groups,
                     state->box, state->x, &state->hist,
                     f, force_vir, mdatoms, enerd, fcd,
                     state->lambda, graph,
                     fr, vsite, shellfc, mu_tot, t, mdoutf_get_fp_field(outf), ed, bBornRadii,
                     (bNS ? GMX_FORCE_NS : 0) | force_flags);
        }

        if (EI_VV(ir->eI) && !startingFromCheckpoint && !bRerunMD)
        /*  ############### START FIRST UPDATE HALF-STEP FOR VV METHODS############### */
        {
            rvec *vbuf = NULL;

            wallcycle_start(wcycle, ewcUPDATE);
            if (ir->eI == eiVV && bInitStep)
            {
                /* if using velocity verlet with full time step Ekin,
                 * take the first half step only to compute the
                 * virial for the first step. From there,
                 * revert back to the initial coordinates
                 * so that the input is actually the initial step.
                 */
                snew(vbuf, state->natoms);
                copy_rvecn(state->v, vbuf, 0, state->natoms); /* should make this better for parallelizing? */
            }
            else
            {
                /* this is for NHC in the Ekin(t+dt/2) version of vv */
                trotter_update(cr, ir, &top->idef, step, ekind, enerd, state, grpmass, total_vir, mdatoms, vcm, &MassQ, trotter_seq, ettTSEQ1);
            }

            update_coords(fplog, step, ir, mdatoms, state, f, fcd,
                          ekind, M, upd, etrtVELOCITY1,
                          cr, constr);

            if (!bRerunMD || rerun_fr.bV || bForceUpdate)         /* Why is rerun_fr.bV here?  Unclear. */
            {
                wallcycle_stop(wcycle, ewcUPDATE);
                update_constraints(fplog, step, NULL, ir, mdatoms,
                                   state, fr->bMolPBC, graph, f,
                                   &top->idef, shake_vir,
                                   cr, nrnb, wcycle, upd, constr,
                                   TRUE, bCalcVir);
                wallcycle_start(wcycle, ewcUPDATE);
            }
            else if (graph)
            {
                /* Need to unshift here if a do_force has been
                   called in the previous step */
                unshift_self(graph, state->box, state->x);
            }
            /* if VV, compute the pressure and constraints */
            /* For VV2, we strictly only need this if using pressure
             * control, but we really would like to have accurate pressures
             * printed out.
             * Think about ways around this in the future?
             * For now, keep this choice in comments.
             */
            /*bPres = (ir->eI==eiVV || inputrecNptTrotter(ir)); */
            /*bTemp = ((ir->eI==eiVV &&(!bInitStep)) || (ir->eI==eiVVAK && inputrecNptTrotter(ir)));*/
            bPres = TRUE;
            bTemp = ((ir->eI == eiVV && (!bInitStep)) || (ir->eI == eiVVAK));
            if (bCalcEner && ir->eI == eiVVAK)
            {
                bSumEkinhOld = TRUE;
            }
            /* for vv, the first half of the integration actually corresponds to the previous step.
               So we need information from the last step in the first half of the integration */
            if (bGStat || do_per_step(step-1, nstglobalcomm))
            {
                wallcycle_stop(wcycle, ewcUPDATE);
                compute_globals(fplog, gstat, cr, ir, fr, ekind, state, mdatoms, nrnb, vcm,
                                wcycle, enerd, force_vir, shake_vir, total_vir, grpmass, pres, mu_tot,
                                constr, NULL, FALSE, state->box,
                                &(top->idef),
                                &totalNumberOfBondedInteractions, &bSumEkinhOld, 
                                (bGStat ? CGLO_GSTAT : 0)
                                | CGLO_ENERGY
                                | (bTemp ? CGLO_TEMPERATURE : 0)
                                | (bPres ? CGLO_PRESSURE : 0)
                                | (bPres ? CGLO_CONSTRAINT : 0)
                                | (bStopCM ? CGLO_STOPCM : 0)
                                | (shouldCheckNumberOfBondedInteractions ? CGLO_CHECK_NUMBER_OF_BONDED_INTERACTIONS : 0)
                                | CGLO_SCALEEKIN
                                );
                /* explanation of above:
                   a) We compute Ekin at the full time step
                   if 1) we are using the AveVel Ekin, and it's not the
                   initial step, or 2) if we are using AveEkin, but need the full
                   time step kinetic energy for the pressure (always true now, since we want accurate statistics).
                   b) If we are using EkinAveEkin for the kinetic energy for the temperature control, we still feed in
                   EkinAveVel because it's needed for the pressure */
                checkNumberOfBondedInteractions(fplog, cr, totalNumberOfBondedInteractions,
                                                top_global, top, state,
                                                &shouldCheckNumberOfBondedInteractions);
                wallcycle_start(wcycle, ewcUPDATE);
            }
            /* temperature scaling and pressure scaling to produce the extended variables at t+dt */
            if (!bInitStep)
            {
                if (bTrotter)
                {
                    m_add(force_vir, shake_vir, total_vir);     /* we need the un-dispersion corrected total vir here */
                    trotter_update(cr, ir, &top->idef, step, ekind, enerd, state, grpmass, total_vir, mdatoms, vcm, &MassQ, trotter_seq, ettTSEQ2);
                    copy_mat(shake_vir, state->svir_prev);
                    copy_mat(force_vir, state->fvir_prev);
                    if (inputrecNvtTrotter(ir) && ir->eI == eiVV)
                    {
                        /* update temperature and kinetic energy now that step is over - this is the v(t+dt) point */
                        enerd->term[F_TEMP] = sum_ekin(&(ir->opts), ekind, NULL, (ir->eI == eiVV), FALSE);
                        enerd->term[F_EKIN] = trace(ekind->ekin);
                    }
                }
                else if (bExchanged)
                {
                    wallcycle_stop(wcycle, ewcUPDATE);
                    /* We need the kinetic energy at minus the half step for determining
                     * the full step kinetic energy and possibly for T-coupling.*/
                    /* This may not be quite working correctly yet . . . . */
                    compute_globals(fplog, gstat, cr, ir, fr, ekind, state, mdatoms, nrnb, vcm,
                                    wcycle, enerd, NULL, NULL, NULL, grpmass, NULL, mu_tot,
                                    constr, NULL, FALSE, state->box,
                                    &(top->idef), NULL, &bSumEkinhOld,
                                    CGLO_GSTAT | CGLO_TEMPERATURE);
                    wallcycle_start(wcycle, ewcUPDATE);
                }
            }
            /* if it's the initial step, we performed this first step just to get the constraint virial */
            if (ir->eI == eiVV && bInitStep)
            {
                copy_rvecn(vbuf, state->v, 0, state->natoms);
                sfree(vbuf);
            }
            wallcycle_stop(wcycle, ewcUPDATE);
        }

        /* compute the conserved quantity */
        if (EI_VV(ir->eI))
        {
            saved_conserved_quantity = compute_conserved_from_auxiliary(ir, state, &MassQ);
            if (ir->eI == eiVV)
            {
                last_ekin = enerd->term[F_EKIN];
            }
            if ((ir->eDispCorr != edispcEnerPres) && (ir->eDispCorr != edispcAllEnerPres))
            {
                saved_conserved_quantity -= enerd->term[F_DISPCORR];
            }
            /* sum up the foreign energy and dhdl terms for vv.  currently done every step so that dhdl is correct in the .edr */
            if (ir->efep != efepNO && !bRerunMD)
            {
                sum_dhdl(enerd, state->lambda, ir->fepvals);
            }
        }

        /* ########  END FIRST UPDATE STEP  ############## */
        /* ########  If doing VV, we now have v(dt) ###### */
        if (bDoExpanded)
        {
            /* perform extended ensemble sampling in lambda - we don't
               actually move to the new state before outputting
               statistics, but if performing simulated tempering, we
               do update the velocities and the tau_t. */

            lamnew = ExpandedEnsembleDynamics(fplog, ir, enerd, state, &MassQ, state->fep_state, &state->dfhist, step, state->v, mdatoms);
            /* history is maintained in state->dfhist, but state_global is what is sent to trajectory and log output */
            copy_df_history(&state_global->dfhist, &state->dfhist);
        }

        /* Now we have the energies and forces corresponding to the
         * coordinates at time t. We must output all of this before
         * the update.
         */
        do_md_trajectory_writing(fplog, cr, nfile, fnm, step, step_rel, t,
                                 ir, state, state_global, top_global, fr,
                                 outf, mdebin, ekind, f,
                                 &nchkpt,
                                 bCPT, bRerunMD, bLastStep, (Flags & MD_CONFOUT),
                                 bSumEkinhOld);
        /* Check if IMD step and do IMD communication, if bIMD is TRUE. */
        bIMDstep = do_IMD(ir->bIMD, step, cr, bNS, state->box, state->x, ir, t, wcycle);

        /* kludge -- virial is lost with restart for MTTK NPT control. Must reload (saved earlier). */
        if (startingFromCheckpoint && bTrotter)
        {
            copy_mat(state->svir_prev, shake_vir);
            copy_mat(state->fvir_prev, force_vir);
        }

        elapsed_time = walltime_accounting_get_current_elapsed_time(walltime_accounting);

        /* Check whether everything is still allright */
        if (((int)gmx_get_stop_condition() > handled_stop_condition)
#if GMX_THREAD_MPI
            && MASTER(cr)
#endif
            )
        {
            /* this is just make gs.sig compatible with the hack
               of sending signals around by MPI_Reduce with together with
               other floats */
            if (gmx_get_stop_condition() == gmx_stop_cond_next_ns)
            {
                gs.sig[eglsSTOPCOND] = 1;
            }
            if (gmx_get_stop_condition() == gmx_stop_cond_next)
            {
                gs.sig[eglsSTOPCOND] = -1;
            }
            /* < 0 means stop at next step, > 0 means stop at next NS step */
            if (fplog)
            {
                fprintf(fplog,
                        "\n\nReceived the %s signal, stopping at the next %sstep\n\n",
                        gmx_get_signal_name(),
                        gs.sig[eglsSTOPCOND] == 1 ? "NS " : "");
                fflush(fplog);
            }
            fprintf(stderr,
                    "\n\nReceived the %s signal, stopping at the next %sstep\n\n",
                    gmx_get_signal_name(),
                    gs.sig[eglsSTOPCOND] == 1 ? "NS " : "");
            fflush(stderr);
            handled_stop_condition = (int)gmx_get_stop_condition();
        }
        else if (MASTER(cr) && (bNS || ir->nstlist <= 0) &&
                 (max_hours > 0 && elapsed_time > max_hours*60.0*60.0*0.99) &&
                 gs.sig[eglsSTOPCOND] == 0 && gs.set[eglsSTOPCOND] == 0)
        {
            /* Signal to terminate the run */
            gs.sig[eglsSTOPCOND] = 1;
            if (fplog)
            {
                fprintf(fplog, "\nStep %s: Run time exceeded %.3f hours, will terminate the run\n", gmx_step_str(step, sbuf), max_hours*0.99);
            }
            fprintf(stderr, "\nStep %s: Run time exceeded %.3f hours, will terminate the run\n", gmx_step_str(step, sbuf), max_hours*0.99);
        }

        if (bResetCountersHalfMaxH && MASTER(cr) &&
            elapsed_time > max_hours*60.0*60.0*0.495)
        {
            /* Set flag that will communicate the signal to all ranks in the simulation */
            gs.sig[eglsRESETCOUNTERS] = 1;
        }

        /* In parallel we only have to check for checkpointing in steps
         * where we do global communication,
         *  otherwise the other nodes don't know.
         */
        if (MASTER(cr) && ((bGStat || !PAR(cr)) &&
                           cpt_period >= 0 &&
                           (cpt_period == 0 ||
                            elapsed_time >= nchkpt*cpt_period*60.0)) &&
            gs.set[eglsCHKPT] == 0)
        {
            gs.sig[eglsCHKPT] = 1;
        }

        /* #########   START SECOND UPDATE STEP ################# */

        /* at the start of step, randomize or scale the velocities ((if vv. Restriction of Andersen controlled
           in preprocessing */

        if (ETC_ANDERSEN(ir->etc)) /* keep this outside of update_tcouple because of the extra info required to pass */
        {
            gmx_bool bIfRandomize;
            bIfRandomize = update_randomize_velocities(ir, step, cr, mdatoms, state, upd, constr);
            /* if we have constraints, we have to remove the kinetic energy parallel to the bonds */
            if (constr && bIfRandomize)
            {
                update_constraints(fplog, step, NULL, ir, mdatoms,
                                   state, fr->bMolPBC, graph, f,
                                   &top->idef, tmp_vir,
                                   cr, nrnb, wcycle, upd, constr,
                                   TRUE, bCalcVir);
            }
        }
        /* Box is changed in update() when we do pressure coupling,
         * but we should still use the old box for energy corrections and when
         * writing it to the energy file, so it matches the trajectory files for
         * the same timestep above. Make a copy in a separate array.
         */
        copy_mat(state->box, lastbox);

        dvdl_constr = 0;

        if (!bRerunMD || rerun_fr.bV || bForceUpdate)
        {
            wallcycle_start(wcycle, ewcUPDATE);
            /* UPDATE PRESSURE VARIABLES IN TROTTER FORMULATION WITH CONSTRAINTS */
            if (bTrotter)
            {
                trotter_update(cr, ir, &top->idef, step, ekind, enerd, state, grpmass, total_vir, mdatoms, vcm, &MassQ, trotter_seq, ettTSEQ3);
                /* We can only do Berendsen coupling after we have summed
                 * the kinetic energy or virial. Since the happens
                 * in global_state after update, we should only do it at
                 * step % nstlist = 1 with bGStatEveryStep=FALSE.
                 */
            }
            else
            {
                update_tcouple(step, ir, state, ekind, &MassQ, mdatoms);
                update_pcouple(fplog, step, ir, state, pcoupl_mu, M, bInitStep);
            }

            if (EI_VV(ir->eI))
            {
                /* velocity half-step update */
                update_coords(fplog, step, ir, mdatoms, state, f, fcd,
                              ekind, M, upd, etrtVELOCITY2,
                              cr, constr);
            }

            /* Above, initialize just copies ekinh into ekin,
             * it doesn't copy position (for VV),
             * and entire integrator for MD.
             */

            if (ir->eI == eiVVAK)
            {
                /* We probably only need md->homenr, not state->natoms */
                if (state->natoms > cbuf_nalloc)
                {
                    cbuf_nalloc = state->natoms;
                    srenew(cbuf, cbuf_nalloc);
                }
                copy_rvecn(state->x, cbuf, 0, state->natoms);
            }

            update_coords(fplog, step, ir, mdatoms, state, f, fcd,
                          ekind, M, upd, etrtPOSITION, cr, constr);
            wallcycle_stop(wcycle, ewcUPDATE);

<<<<<<< HEAD
            /* Drude "hard wall" constraint to avoid polarization catastrophe */
            if (ir->bDrude && ir->drude->bHardWall)
            {
                apply_drude_hardwall(cr, &top->idef, ir, upd->xp, state->v, 
                                     state->box, force_vir, step, bVerbose);
=======
            if (ir->bDrude && ir->drude->bHardWall)
            {
                /* TODO: TESTING */
                if (DOMAINDECOMP(cr))
                {
                    dd_move_x_shells(cr->dd, state->box, state->x);
                    dd_move_v(cr->dd, state->v);
                }
                wallcycle_start(wcycle, ewcHARDWALL);
                apply_drude_hardwall(cr, &top->idef, ir, mdatoms, state, upd, fr->fshift, step, bVerbose);
                wallcycle_stop(wcycle, ewcHARDWALL);
                /* TODO: TESTING */
                if (DOMAINDECOMP(cr))
                {
                    dd_move_x_shells(cr->dd, state->box, state->x);
                    dd_move_v(cr->dd, state->v);
                }
>>>>>>> c53d2127
            }

            update_constraints(fplog, step, &dvdl_constr, ir, mdatoms, state,
                               fr->bMolPBC, graph, f,
                               &top->idef, shake_vir,
                               cr, nrnb, wcycle, upd, constr,
                               FALSE, bCalcVir);

            if (ir->eI == eiVVAK)
            {
                /* erase F_EKIN and F_TEMP here? */
                /* just compute the kinetic energy at the half step to perform a trotter step */
                compute_globals(fplog, gstat, cr, ir, fr, ekind, state, mdatoms, nrnb, vcm,
                                wcycle, enerd, force_vir, shake_vir, total_vir, grpmass, pres, mu_tot,
                                constr, NULL, FALSE, lastbox,
                                &(top->idef), NULL, &bSumEkinhOld,
                                (bGStat ? CGLO_GSTAT : 0) | CGLO_TEMPERATURE
                                );
                wallcycle_start(wcycle, ewcUPDATE);
                trotter_update(cr, ir, &top->idef, step, ekind, enerd, state, grpmass, total_vir, mdatoms, vcm, &MassQ, trotter_seq, ettTSEQ4);
                /* now we know the scaling, we can compute the positions again again */
                copy_rvecn(cbuf, state->x, 0, state->natoms);

                update_coords(fplog, step, ir, mdatoms, state, f, fcd,
                              ekind, M, upd, etrtPOSITION, cr, constr);
                wallcycle_stop(wcycle, ewcUPDATE);

                if (ir->bDrude && ir->drude->bHardWall)
                {
                    /* TODO: TESTING */
                    if (DOMAINDECOMP(cr))
                    {
                        dd_move_x_shells(cr->dd, state->box, state->x);
                        dd_move_v(cr->dd, state->v);
                    }
                    wallcycle_start(wcycle, ewcHARDWALL);
                    apply_drude_hardwall(cr, &top->idef, ir, mdatoms, state, upd, fr->fshift, step, bVerbose);
                    wallcycle_stop(wcycle, ewcHARDWALL);
                    /* TODO: TESTING */
                    if (DOMAINDECOMP(cr))
                    {
                        dd_move_x_shells(cr->dd, state->box, state->x);
                        dd_move_v(cr->dd, state->v);
                    }
                }

                /* do we need an extra constraint here? just need to copy out of state->v to upd->xp? */
                /* are the small terms in the shake_vir here due
                 * to numerical errors, or are they important
                 * physically? I'm thinking they are just errors, but not completely sure.
                 * For now, will call without actually constraining, constr=NULL*/
                update_constraints(fplog, step, NULL, ir, mdatoms,
                                   state, fr->bMolPBC, graph, f,
                                   &top->idef, tmp_vir,
                                   cr, nrnb, wcycle, upd, NULL,
                                   FALSE, bCalcVir);

            }
            if (EI_VV(ir->eI))
            {
                /* this factor or 2 correction is necessary
                   because half of the constraint force is removed
                   in the vv step, so we have to double it.  See
                   the Redmine issue #1255.  It is not yet clear
                   if the factor of 2 is exact, or just a very
                   good approximation, and this will be
                   investigated.  The next step is to see if this
                   can be done adding a dhdl contribution from the
                   rattle step, but this is somewhat more
                   complicated with the current code. Will be
                   investigated, hopefully for 4.6.3. However,
                   this current solution is much better than
                   having it completely wrong.
                 */
                enerd->term[F_DVDL_CONSTR] += 2*dvdl_constr;
            }
            else
            {
                enerd->term[F_DVDL_CONSTR] += dvdl_constr;
            }
        }
        else if (graph)
        {
            /* Need to unshift here */
            unshift_self(graph, state->box, state->x);
        }

        if (vsite != NULL)
        {
            wallcycle_start(wcycle, ewcVSITECONSTR);
            if (graph != NULL)
            {
                shift_self(graph, state->box, state->x);
            }
            construct_vsites(vsite, state->x, ir->delta_t, state->v,
                             top->idef.iparams, top->idef.il,
                             fr->ePBC, fr->bMolPBC, cr, state->box);

            if (graph != NULL)
            {
                unshift_self(graph, state->box, state->x);
            }
            wallcycle_stop(wcycle, ewcVSITECONSTR);
        }

        /* ############## IF NOT VV, Calculate globals HERE  ############ */
        /* With Leap-Frog we can skip compute_globals at
         * non-communication steps, but we need to calculate
         * the kinetic energy one step before communication.
         */
        if (bGStat || (!EI_VV(ir->eI) && do_per_step(step+1, nstglobalcomm)))
        {
            compute_globals(fplog, gstat, cr, ir, fr, ekind, state, mdatoms, nrnb, vcm,
                            wcycle, enerd, force_vir, shake_vir, total_vir, grpmass, pres, mu_tot,
                            constr, &gs,
                            (step_rel % gs.nstms == 0) &&
                            (multisim_nsteps < 0 || (step_rel < multisim_nsteps)),
                            lastbox,
                            &(top->idef),
                            &totalNumberOfBondedInteractions, &bSumEkinhOld, 
                            (bGStat ? CGLO_GSTAT : 0)
                            | (!EI_VV(ir->eI) || bRerunMD ? CGLO_ENERGY : 0)
                            | (!EI_VV(ir->eI) && bStopCM ? CGLO_STOPCM : 0)
                            | (!EI_VV(ir->eI) ? CGLO_TEMPERATURE : 0)
                            | (!EI_VV(ir->eI) || bRerunMD ? CGLO_PRESSURE : 0)
                            | CGLO_CONSTRAINT
                            | (shouldCheckNumberOfBondedInteractions ? CGLO_CHECK_NUMBER_OF_BONDED_INTERACTIONS : 0)
                            );
            checkNumberOfBondedInteractions(fplog, cr, totalNumberOfBondedInteractions,
                                            top_global, top, state,
                                            &shouldCheckNumberOfBondedInteractions);
        }

        /* #############  END CALC EKIN AND PRESSURE ################# */

        /* Note: this is OK, but there are some numerical precision issues with using the convergence of
           the virial that should probably be addressed eventually. state->veta has better properies,
           but what we actually need entering the new cycle is the new shake_vir value. Ideally, we could
           generate the new shake_vir, but test the veta value for convergence.  This will take some thought. */

        if (ir->efep != efepNO && (!EI_VV(ir->eI) || bRerunMD))
        {
            /* Sum up the foreign energy and dhdl terms for md and sd.
               Currently done every step so that dhdl is correct in the .edr */
            sum_dhdl(enerd, state->lambda, ir->fepvals);
        }
        update_box(fplog, step, ir, mdatoms, state, f,
                   pcoupl_mu, nrnb, upd);

        /* ################# END UPDATE STEP 2 ################# */
        /* #### We now have r(t+dt) and v(t+dt/2)  ############# */

        /* The coordinates (x) were unshifted in update */
        if (!bGStat)
        {
            /* We will not sum ekinh_old,
             * so signal that we still have to do it.
             */
            bSumEkinhOld = TRUE;
        }

        /* #########  BEGIN PREPARING EDR OUTPUT  ###########  */

        /* use the directly determined last velocity, not actually the averaged half steps */
        if (bTrotter && ir->eI == eiVV)
        {
            enerd->term[F_EKIN] = last_ekin;
        }
        enerd->term[F_ETOT] = enerd->term[F_EPOT] + enerd->term[F_EKIN];

        if (EI_VV(ir->eI))
        {
            enerd->term[F_ECONSERVED] = enerd->term[F_ETOT] + saved_conserved_quantity;
        }
        else
        {
            enerd->term[F_ECONSERVED] = enerd->term[F_ETOT] + compute_conserved_from_auxiliary(ir, state, &MassQ);
        }
        /* #########  END PREPARING EDR OUTPUT  ###########  */

        /* Output stuff */
        if (MASTER(cr))
        {
            if (fplog && do_log && bDoExpanded)
            {
                /* only needed if doing expanded ensemble */
                PrintFreeEnergyInfoToFile(fplog, ir->fepvals, ir->expandedvals, ir->bSimTemp ? ir->simtempvals : NULL,
                                          &state_global->dfhist, state->fep_state, ir->nstlog, step);
            }
            if (bCalcEner)
            {
                upd_mdebin(mdebin, bDoDHDL, bCalcEnerStep,
                           t, mdatoms->tmass, enerd, state,
                           ir->fepvals, ir->expandedvals, lastbox,
                           shake_vir, force_vir, total_vir, pres,
                           ekind, mu_tot, constr);
            }
            else
            {
                upd_mdebin_step(mdebin);
            }

            gmx_bool do_dr  = do_per_step(step, ir->nstdisreout);
            gmx_bool do_or  = do_per_step(step, ir->nstorireout);

            print_ebin(mdoutf_get_fp_ene(outf), do_ene, do_dr, do_or, do_log ? fplog : NULL,
                       step, t,
                       eprNORMAL, mdebin, fcd, groups, &(ir->opts));

            if (ir->bPull)
            {
                pull_print_output(ir->pull_work, step, t);
            }

            if (do_per_step(step, ir->nstlog))
            {
                if (fflush(fplog) != 0)
                {
                    gmx_fatal(FARGS, "Cannot flush logfile - maybe you are out of disk space?");
                }
            }
        }
        if (bDoExpanded)
        {
            /* Have to do this part _after_ outputting the logfile and the edr file */
            /* Gets written into the state at the beginning of next loop*/
            state->fep_state = lamnew;
        }
        /* Print the remaining wall clock time for the run */
        if (MULTIMASTER(cr) &&
            (do_verbose || gmx_got_usr_signal()) &&
            !bPMETunePrinting)
        {
            if (shellfc)
            {
                fprintf(stderr, "\n");
            }
            print_time(stderr, walltime_accounting, step, ir, cr);
        }

        /* Ion/water position swapping.
         * Not done in last step since trajectory writing happens before this call
         * in the MD loop and exchanges would be lost anyway. */
        bNeedRepartition = FALSE;
        if ((ir->eSwapCoords != eswapNO) && (step > 0) && !bLastStep &&
            do_per_step(step, ir->swap->nstswap))
        {
            bNeedRepartition = do_swapcoords(cr, step, t, ir, wcycle,
                                             bRerunMD ? rerun_fr.x   : state->x,
                                             bRerunMD ? rerun_fr.box : state->box,
                                             top_global, MASTER(cr) && bVerbose, bRerunMD);

            if (bNeedRepartition && DOMAINDECOMP(cr))
            {
                dd_collect_state(cr->dd, state, state_global);
            }
        }

        /* Replica exchange */
        bExchanged = FALSE;
        if (bDoReplEx)
        {
            bExchanged = replica_exchange(fplog, cr, repl_ex,
                                          state_global, enerd,
                                          state, step, t);
        }

        if ( (bExchanged || bNeedRepartition) && DOMAINDECOMP(cr) )
        {
            dd_partition_system(fplog, step, cr, TRUE, 1,
                                state_global, top_global, ir,
                                state, &f, mdatoms, top, fr,
                                vsite, shellfc, constr,
                                nrnb, wcycle, FALSE);
            shouldCheckNumberOfBondedInteractions = true;
        }

        bFirstStep             = FALSE;
        bInitStep              = FALSE;
        startingFromCheckpoint = FALSE;

        /* #######  SET VARIABLES FOR NEXT ITERATION IF THEY STILL NEED IT ###### */
        /* With all integrators, except VV, we need to retain the pressure
         * at the current step for coupling at the next step.
         */
        if ((state->flags & (1<<estPRES_PREV)) &&
            (bGStatEveryStep ||
             (ir->nstpcouple > 0 && step % ir->nstpcouple == 0)))
        {
            /* Store the pressure in t_state for pressure coupling
             * at the next MD step.
             */
            copy_mat(pres, state->pres_prev);
        }

        /* #######  END SET VARIABLES FOR NEXT ITERATION ###### */

        if ( (membed != NULL) && (!bLastStep) )
        {
            rescale_membed(step_rel, membed, state_global->x);
        }

        if (bRerunMD)
        {
            if (MASTER(cr))
            {
                /* read next frame from input trajectory */
                bLastStep = !read_next_frame(oenv, status, &rerun_fr);
            }

            if (PAR(cr))
            {
                rerun_parallel_comm(cr, &rerun_fr, &bLastStep);
            }
        }

        cycles = wallcycle_stop(wcycle, ewcSTEP);
        if (DOMAINDECOMP(cr) && wcycle)
        {
            dd_cycles_add(cr->dd, cycles, ddCyclStep);
        }

        if (!bRerunMD || !rerun_fr.bStep)
        {
            /* increase the MD step number */
            step++;
            step_rel++;
        }

        /* TODO make a counter-reset module */
        /* If it is time to reset counters, set a flag that remains
           true until counters actually get reset */
        if (step_rel == wcycle_get_reset_counters(wcycle) ||
            gs.set[eglsRESETCOUNTERS] != 0)
        {
            if (pme_loadbal_is_active(pme_loadbal))
            {
                /* Do not permit counter reset while PME load
                 * balancing is active. The only purpose for resetting
                 * counters is to measure reliable performance data,
                 * and that can't be done before balancing
                 * completes.
                 *
                 * TODO consider fixing this by delaying the reset
                 * until after load balancing completes,
                 * e.g. https://gerrit.gromacs.org/#/c/4964/2 */
                gmx_fatal(FARGS, "PME tuning was still active when attempting to "
                          "reset mdrun counters at step %" GMX_PRId64 ". Try "
                          "resetting counters later in the run, e.g. with gmx "
                          "mdrun -resetstep.", step);
            }
            reset_all_counters(fplog, cr, step, &step_rel, ir, wcycle, nrnb, walltime_accounting,
                               use_GPU(fr->nbv) ? fr->nbv : NULL);
            wcycle_set_reset_counters(wcycle, -1);
            if (!(cr->duty & DUTY_PME))
            {
                /* Tell our PME node to reset its counters */
                gmx_pme_send_resetcounters(cr, step);
            }
            /* Correct max_hours for the elapsed time */
            max_hours                -= elapsed_time/(60.0*60.0);
            /* If mdrun -maxh -resethway was active, it can only trigger once */
            bResetCountersHalfMaxH    = FALSE; /* TODO move this to where gs.sig[eglsRESETCOUNTERS] is set */
            /* Reset can only happen once, so clear the triggering flag. */
            gs.set[eglsRESETCOUNTERS] = 0;
        }

        /* If bIMD is TRUE, the master updates the IMD energy record and sends positions to VMD client */
        IMD_prep_energies_send_positions(ir->bIMD && MASTER(cr), bIMDstep, ir->imd, enerd, step, bCalcEner, wcycle);

    }
    /* End of main MD loop */

    /* Closing TNG files can include compressing data. Therefore it is good to do that
     * before stopping the time measurements. */
    mdoutf_tng_close(outf);

    /* Stop measuring walltime */
    walltime_accounting_end(walltime_accounting);

    if (bRerunMD && MASTER(cr))
    {
        close_trj(status);
    }

    if (!(cr->duty & DUTY_PME))
    {
        /* Tell the PME only node to finish */
        gmx_pme_send_finish(cr);
    }

    if (MASTER(cr))
    {
        if (ir->nstcalcenergy > 0 && !bRerunMD)
        {
            print_ebin(mdoutf_get_fp_ene(outf), FALSE, FALSE, FALSE, fplog, step, t,
                       eprAVER, mdebin, fcd, groups, &(ir->opts));
        }
    }

    done_mdoutf(outf);

    if (bPMETune)
    {
        pme_loadbal_done(pme_loadbal, cr, fplog, use_GPU(fr->nbv));
    }

    if (ir->bDrude && (ir->drude->drudemode == edrudeSCF) && fplog)
    {
        done_shellfc(fplog, shellfc, step_rel);
    }

    if (repl_ex_nst > 0 && MASTER(cr))
    {
        print_replica_exchange_statistics(fplog, repl_ex);
    }

    /* IMD cleanup, if bIMD is TRUE. */
    IMD_finalize(ir->bIMD, ir->imd);

    walltime_accounting_set_nsteps_done(walltime_accounting, step_rel);

    return 0;
}<|MERGE_RESOLUTION|>--- conflicted
+++ resolved
@@ -1443,31 +1443,11 @@
                           ekind, M, upd, etrtPOSITION, cr, constr);
             wallcycle_stop(wcycle, ewcUPDATE);
 
-<<<<<<< HEAD
             /* Drude "hard wall" constraint to avoid polarization catastrophe */
             if (ir->bDrude && ir->drude->bHardWall)
             {
                 apply_drude_hardwall(cr, &top->idef, ir, upd->xp, state->v, 
                                      state->box, force_vir, step, bVerbose);
-=======
-            if (ir->bDrude && ir->drude->bHardWall)
-            {
-                /* TODO: TESTING */
-                if (DOMAINDECOMP(cr))
-                {
-                    dd_move_x_shells(cr->dd, state->box, state->x);
-                    dd_move_v(cr->dd, state->v);
-                }
-                wallcycle_start(wcycle, ewcHARDWALL);
-                apply_drude_hardwall(cr, &top->idef, ir, mdatoms, state, upd, fr->fshift, step, bVerbose);
-                wallcycle_stop(wcycle, ewcHARDWALL);
-                /* TODO: TESTING */
-                if (DOMAINDECOMP(cr))
-                {
-                    dd_move_x_shells(cr->dd, state->box, state->x);
-                    dd_move_v(cr->dd, state->v);
-                }
->>>>>>> c53d2127
             }
 
             update_constraints(fplog, step, &dvdl_constr, ir, mdatoms, state,

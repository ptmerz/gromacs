/*
 * This file is part of the GROMACS molecular simulation package.
 *
 * Copyright (c) 1991-2000, University of Groningen, The Netherlands.
 * Copyright (c) 2001-2004, The GROMACS development team.
 * Copyright (c) 2011,2012,2013,2014,2015,2016, by the GROMACS development team, led by
 * Mark Abraham, David van der Spoel, Berk Hess, and Erik Lindahl,
 * and including many others, as listed in the AUTHORS file in the
 * top-level source directory and at http://www.gromacs.org.
 *
 * GROMACS is free software; you can redistribute it and/or
 * modify it under the terms of the GNU Lesser General Public License
 * as published by the Free Software Foundation; either version 2.1
 * of the License, or (at your option) any later version.
 *
 * GROMACS is distributed in the hope that it will be useful,
 * but WITHOUT ANY WARRANTY; without even the implied warranty of
 * MERCHANTABILITY or FITNESS FOR A PARTICULAR PURPOSE.  See the GNU
 * Lesser General Public License for more details.
 *
 * You should have received a copy of the GNU Lesser General Public
 * License along with GROMACS; if not, see
 * http://www.gnu.org/licenses, or write to the Free Software Foundation,
 * Inc., 51 Franklin Street, Fifth Floor, Boston, MA  02110-1301  USA.
 *
 * If you want to redistribute modifications to GROMACS, please
 * consider that scientific software is very special. Version
 * control is crucial - bugs must be traceable. We will be happy to
 * consider code for inclusion in the official distribution, but
 * derived work must not be called official GROMACS. Details are found
 * in the README & COPYING files - if they are missing, get the
 * official version at http://www.gromacs.org.
 *
 * To help us fund GROMACS development, we humbly ask that you cite
 * the research papers on the package. Check out http://www.gromacs.org.
 */
/*! \internal \file
 *
 * \brief Implements the MD runner routine calling all integrators.
 *
 * \author David van der Spoel <david.vanderspoel@icm.uu.se>
 * \ingroup module_mdlib
 */
#include "gmxpre.h"

#include "runner.h"

#include "config.h"

#include <assert.h>
#include <signal.h>
#include <stdlib.h>
#include <string.h>

#include <algorithm>

#include "gromacs/commandline/filenm.h"
#include "gromacs/domdec/domdec.h"
#include "gromacs/domdec/domdec_struct.h"
#include "gromacs/essentialdynamics/edsam.h"
#include "gromacs/ewald/pme.h"
#include "gromacs/fileio/checkpoint.h"
#include "gromacs/fileio/oenv.h"
#include "gromacs/fileio/tpxio.h"
#include "gromacs/gmxlib/network.h"
#include "gromacs/gpu_utils/gpu_utils.h"
#include "gromacs/hardware/cpuinfo.h"
#include "gromacs/hardware/detecthardware.h"
#include "gromacs/listed-forces/disre.h"
#include "gromacs/listed-forces/orires.h"
#include "gromacs/math/calculate-ewald-splitting-coefficient.h"
#include "gromacs/math/functions.h"
#include "gromacs/math/utilities.h"
#include "gromacs/math/vec.h"
#include "gromacs/mdlib/calc_verletbuf.h"
#include "gromacs/mdlib/constr.h"
#include "gromacs/mdlib/force.h"
#include "gromacs/mdlib/forcerec.h"
#include "gromacs/mdlib/gmx_omp_nthreads.h"
#include "gromacs/mdlib/integrator.h"
#include "gromacs/mdlib/main.h"
#include "gromacs/mdlib/md_support.h"
#include "gromacs/mdlib/mdatoms.h"
#include "gromacs/mdlib/mdrun.h"
#include "gromacs/mdlib/minimize.h"
#include "gromacs/mdlib/nbnxn_search.h"
#include "gromacs/mdlib/qmmm.h"
#include "gromacs/mdlib/sighandler.h"
#include "gromacs/mdlib/sim_util.h"
#include "gromacs/mdlib/tpi.h"
#include "gromacs/mdrunutility/mdmodules.h"
#include "gromacs/mdrunutility/threadaffinity.h"
#include "gromacs/mdtypes/commrec.h"
#include "gromacs/mdtypes/inputrec.h"
#include "gromacs/mdtypes/md_enums.h"
#include "gromacs/mdtypes/state.h"
#include "gromacs/pbcutil/pbc.h"
#include "gromacs/pulling/pull.h"
#include "gromacs/pulling/pull_rotation.h"
#include "gromacs/timing/wallcycle.h"
#include "gromacs/topology/mtop_util.h"
#include "gromacs/trajectory/trajectoryframe.h"
#include "gromacs/utility/cstringutil.h"
#include "gromacs/utility/exceptions.h"
#include "gromacs/utility/fatalerror.h"
#include "gromacs/utility/filestream.h"
#include "gromacs/utility/gmxassert.h"
#include "gromacs/utility/gmxmpi.h"
#include "gromacs/utility/logger.h"
#include "gromacs/utility/loggerbuilder.h"
#include "gromacs/utility/pleasecite.h"
#include "gromacs/utility/smalloc.h"

#include "deform.h"
#include "md.h"
#include "membed.h"
#include "repl_ex.h"
#include "resource-division.h"

#ifdef GMX_FAHCORE
#include "corewrap.h"
#endif

//! First step used in pressure scaling
gmx_int64_t         deform_init_init_step_tpx;
//! Initial box for pressure scaling
matrix              deform_init_box_tpx;
//! MPI variable for use in pressure scaling
tMPI_Thread_mutex_t deform_init_box_mutex = TMPI_THREAD_MUTEX_INITIALIZER;

#if GMX_THREAD_MPI
/* The minimum number of atoms per tMPI thread. With fewer atoms than this,
 * the number of threads will get lowered.
 */
#define MIN_ATOMS_PER_MPI_THREAD    90
#define MIN_ATOMS_PER_GPU           900

struct mdrunner_arglist
{
    gmx_hw_opt_t            hw_opt;
    FILE                   *fplog;
    t_commrec              *cr;
    int                     nfile;
    const t_filenm         *fnm;
    const gmx_output_env_t *oenv;
    gmx_bool                bVerbose;
    int                     nstglobalcomm;
    ivec                    ddxyz;
    int                     dd_rank_order;
    int                     npme;
    real                    rdd;
    real                    rconstr;
    const char             *dddlb_opt;
    real                    dlb_scale;
    const char             *ddcsx;
    const char             *ddcsy;
    const char             *ddcsz;
    const char             *nbpu_opt;
    int                     nstlist_cmdline;
    gmx_int64_t             nsteps_cmdline;
    int                     nstepout;
    int                     resetstep;
    int                     nmultisim;
    int                     repl_ex_nst;
    int                     repl_ex_nex;
    int                     repl_ex_seed;
    real                    pforce;
    real                    cpt_period;
    real                    max_hours;
    int                     imdport;
    unsigned long           Flags;
};


/* The function used for spawning threads. Extracts the mdrunner()
   arguments from its one argument and calls mdrunner(), after making
   a commrec. */
static void mdrunner_start_fn(void *arg)
{
    try
    {
        struct mdrunner_arglist *mda = (struct mdrunner_arglist*)arg;
        struct mdrunner_arglist  mc  = *mda; /* copy the arg list to make sure
                                                that it's thread-local. This doesn't
                                                copy pointed-to items, of course,
                                                but those are all const. */
        t_commrec *cr;                       /* we need a local version of this */
        FILE      *fplog = NULL;
        t_filenm  *fnm;

        fnm = dup_tfn(mc.nfile, mc.fnm);

        cr = reinitialize_commrec_for_this_thread(mc.cr);

        if (MASTER(cr))
        {
            fplog = mc.fplog;
        }

        gmx::mdrunner(&mc.hw_opt, fplog, cr, mc.nfile, fnm, mc.oenv,
                      mc.bVerbose, mc.nstglobalcomm,
                      mc.ddxyz, mc.dd_rank_order, mc.npme, mc.rdd,
                      mc.rconstr, mc.dddlb_opt, mc.dlb_scale,
                      mc.ddcsx, mc.ddcsy, mc.ddcsz,
                      mc.nbpu_opt, mc.nstlist_cmdline,
                      mc.nsteps_cmdline, mc.nstepout, mc.resetstep,
                      mc.nmultisim, mc.repl_ex_nst, mc.repl_ex_nex, mc.repl_ex_seed, mc.pforce,
                      mc.cpt_period, mc.max_hours, mc.imdport, mc.Flags);
    }
    GMX_CATCH_ALL_AND_EXIT_WITH_FATAL_ERROR;
}


/* called by mdrunner() to start a specific number of threads (including
   the main thread) for thread-parallel runs. This in turn calls mdrunner()
   for each thread.
   All options besides nthreads are the same as for mdrunner(). */
static t_commrec *mdrunner_start_threads(gmx_hw_opt_t *hw_opt,
                                         FILE *fplog, t_commrec *cr, int nfile,
                                         const t_filenm fnm[], const gmx_output_env_t *oenv, gmx_bool bVerbose,
                                         int nstglobalcomm,
                                         ivec ddxyz, int dd_rank_order, int npme,
                                         real rdd, real rconstr,
                                         const char *dddlb_opt, real dlb_scale,
                                         const char *ddcsx, const char *ddcsy, const char *ddcsz,
                                         const char *nbpu_opt, int nstlist_cmdline,
                                         gmx_int64_t nsteps_cmdline,
                                         int nstepout, int resetstep,
                                         int nmultisim, int repl_ex_nst, int repl_ex_nex, int repl_ex_seed,
                                         real pforce, real cpt_period, real max_hours,
                                         unsigned long Flags)
{
    int                      ret;
    struct mdrunner_arglist *mda;
    t_commrec               *crn; /* the new commrec */
    t_filenm                *fnmn;

    /* first check whether we even need to start tMPI */
    if (hw_opt->nthreads_tmpi < 2)
    {
        return cr;
    }

    /* a few small, one-time, almost unavoidable memory leaks: */
    snew(mda, 1);
    fnmn = dup_tfn(nfile, fnm);

    /* fill the data structure to pass as void pointer to thread start fn */
    /* hw_opt contains pointers, which should all be NULL at this stage */
    mda->hw_opt          = *hw_opt;
    mda->fplog           = fplog;
    mda->cr              = cr;
    mda->nfile           = nfile;
    mda->fnm             = fnmn;
    mda->oenv            = oenv;
    mda->bVerbose        = bVerbose;
    mda->nstglobalcomm   = nstglobalcomm;
    mda->ddxyz[XX]       = ddxyz[XX];
    mda->ddxyz[YY]       = ddxyz[YY];
    mda->ddxyz[ZZ]       = ddxyz[ZZ];
    mda->dd_rank_order   = dd_rank_order;
    mda->npme            = npme;
    mda->rdd             = rdd;
    mda->rconstr         = rconstr;
    mda->dddlb_opt       = dddlb_opt;
    mda->dlb_scale       = dlb_scale;
    mda->ddcsx           = ddcsx;
    mda->ddcsy           = ddcsy;
    mda->ddcsz           = ddcsz;
    mda->nbpu_opt        = nbpu_opt;
    mda->nstlist_cmdline = nstlist_cmdline;
    mda->nsteps_cmdline  = nsteps_cmdline;
    mda->nstepout        = nstepout;
    mda->resetstep       = resetstep;
    mda->nmultisim       = nmultisim;
    mda->repl_ex_nst     = repl_ex_nst;
    mda->repl_ex_nex     = repl_ex_nex;
    mda->repl_ex_seed    = repl_ex_seed;
    mda->pforce          = pforce;
    mda->cpt_period      = cpt_period;
    mda->max_hours       = max_hours;
    mda->Flags           = Flags;

    /* now spawn new threads that start mdrunner_start_fn(), while
       the main thread returns, we set thread affinity later */
    ret = tMPI_Init_fn(TRUE, hw_opt->nthreads_tmpi, TMPI_AFFINITY_NONE,
                       mdrunner_start_fn, (void*)(mda) );
    if (ret != TMPI_SUCCESS)
    {
        return NULL;
    }

    crn = reinitialize_commrec_for_this_thread(cr);
    return crn;
}

#endif /* GMX_THREAD_MPI */


/*! \brief Cost of non-bonded kernels
 *
 * We determine the extra cost of the non-bonded kernels compared to
 * a reference nstlist value of 10 (which is the default in grompp).
 */
static const int    nbnxnReferenceNstlist = 10;
//! The values to try when switching
const int           nstlist_try[] = { 20, 25, 40 };
//! Number of elements in the neighborsearch list trials.
#define NNSTL  sizeof(nstlist_try)/sizeof(nstlist_try[0])
/* Increase nstlist until the non-bonded cost increases more than listfac_ok,
 * but never more than listfac_max.
 * A standard (protein+)water system at 300K with PME ewald_rtol=1e-5
 * needs 1.28 at rcoulomb=0.9 and 1.24 at rcoulomb=1.0 to get to nstlist=40.
 * Note that both CPU and GPU factors are conservative. Performance should
 * not go down due to this tuning, except with a relatively slow GPU.
 * On the other hand, at medium/high parallelization or with fast GPUs
 * nstlist will not be increased enough to reach optimal performance.
 */
/* CPU: pair-search is about a factor 1.5 slower than the non-bonded kernel */
//! Max OK performance ratio beween force calc and neighbor searching
static const float  nbnxn_cpu_listfac_ok    = 1.05;
//! Too high performance ratio beween force calc and neighbor searching
static const float  nbnxn_cpu_listfac_max   = 1.09;
/* CPU: pair-search is about a factor 2-3 slower than the non-bonded kernel */
//! Max OK performance ratio beween force calc and neighbor searching
static const float  nbnxn_knl_listfac_ok    = 1.22;
//! Too high performance ratio beween force calc and neighbor searching
static const float  nbnxn_knl_listfac_max   = 1.3;
/* GPU: pair-search is a factor 1.5-3 slower than the non-bonded kernel */
//! Max OK performance ratio beween force calc and neighbor searching
static const float  nbnxn_gpu_listfac_ok    = 1.20;
//! Too high performance ratio beween force calc and neighbor searching
static const float  nbnxn_gpu_listfac_max   = 1.30;

/*! \brief Try to increase nstlist when using the Verlet cut-off scheme */
static void increase_nstlist(FILE *fp, t_commrec *cr,
                             t_inputrec *ir, int nstlist_cmdline,
                             const gmx_mtop_t *mtop, matrix box,
                             gmx_bool bGPU, const gmx::CpuInfo &cpuinfo)
{
    float                  listfac_ok, listfac_max;
    int                    nstlist_orig, nstlist_prev;
    verletbuf_list_setup_t ls;
    real                   rlistWithReferenceNstlist, rlist_inc, rlist_ok, rlist_max;
    real                   rlist_new, rlist_prev;
    size_t                 nstlist_ind = 0;
    t_state                state_tmp;
    gmx_bool               bBox, bDD, bCont;
    const char            *nstl_gpu = "\nFor optimal performance with a GPU nstlist (now %d) should be larger.\nThe optimum depends on your CPU and GPU resources.\nYou might want to try several nstlist values.\n";
    const char            *nve_err  = "Can not increase nstlist because an NVE ensemble is used";
    const char            *vbd_err  = "Can not increase nstlist because verlet-buffer-tolerance is not set or used";
    const char            *box_err  = "Can not increase nstlist because the box is too small";
    const char            *dd_err   = "Can not increase nstlist because of domain decomposition limitations";
    char                   buf[STRLEN];

    if (nstlist_cmdline <= 0)
    {
        if (ir->nstlist == 1)
        {
            /* The user probably set nstlist=1 for a reason,
             * don't mess with the settings.
             */
            return;
        }

        if (fp != NULL && bGPU && ir->nstlist < nstlist_try[0])
        {
            fprintf(fp, nstl_gpu, ir->nstlist);
        }
        nstlist_ind = 0;
        while (nstlist_ind < NNSTL && ir->nstlist >= nstlist_try[nstlist_ind])
        {
            nstlist_ind++;
        }
        if (nstlist_ind == NNSTL)
        {
            /* There are no larger nstlist value to try */
            return;
        }
    }

    if (EI_MD(ir->eI) && ir->etc == etcNO)
    {
        if (MASTER(cr))
        {
            fprintf(stderr, "%s\n", nve_err);
        }
        if (fp != NULL)
        {
            fprintf(fp, "%s\n", nve_err);
        }

        return;
    }

    if (ir->verletbuf_tol == 0 && bGPU)
    {
        gmx_fatal(FARGS, "You are using an old tpr file with a GPU, please generate a new tpr file with an up to date version of grompp");
    }

    if (ir->verletbuf_tol < 0)
    {
        if (MASTER(cr))
        {
            fprintf(stderr, "%s\n", vbd_err);
        }
        if (fp != NULL)
        {
            fprintf(fp, "%s\n", vbd_err);
        }

        return;
    }

    if (bGPU)
    {
        listfac_ok  = nbnxn_gpu_listfac_ok;
        listfac_max = nbnxn_gpu_listfac_max;
    }
    else if (cpuinfo.feature(gmx::CpuInfo::Feature::X86_Avx512ER))
    {
        listfac_ok  = nbnxn_knl_listfac_ok;
        listfac_max = nbnxn_knl_listfac_max;
    }
    else
    {
        listfac_ok  = nbnxn_cpu_listfac_ok;
        listfac_max = nbnxn_cpu_listfac_max;
    }

    nstlist_orig = ir->nstlist;
    if (nstlist_cmdline > 0)
    {
        if (fp)
        {
            sprintf(buf, "Getting nstlist=%d from command line option",
                    nstlist_cmdline);
        }
        ir->nstlist = nstlist_cmdline;
    }

    verletbuf_get_list_setup(TRUE, bGPU, &ls);

    /* Allow rlist to make the list a given factor larger than the list
     * would be with the reference value for nstlist (10).
     */
    nstlist_prev = ir->nstlist;
    ir->nstlist  = nbnxnReferenceNstlist;
    calc_verlet_buffer_size(mtop, det(box), ir, -1, &ls, NULL,
                            &rlistWithReferenceNstlist);
    ir->nstlist  = nstlist_prev;

    /* Determine the pair list size increase due to zero interactions */
    rlist_inc = nbnxn_get_rlist_effective_inc(ls.cluster_size_j,
                                              mtop->natoms/det(box));
    rlist_ok  = (rlistWithReferenceNstlist + rlist_inc)*std::cbrt(listfac_ok) - rlist_inc;
    rlist_max = (rlistWithReferenceNstlist + rlist_inc)*std::cbrt(listfac_max) - rlist_inc;
    if (debug)
    {
        fprintf(debug, "nstlist tuning: rlist_inc %.3f rlist_ok %.3f rlist_max %.3f\n",
                rlist_inc, rlist_ok, rlist_max);
    }

    nstlist_prev = nstlist_orig;
    rlist_prev   = ir->rlist;
    do
    {
        if (nstlist_cmdline <= 0)
        {
            ir->nstlist = nstlist_try[nstlist_ind];
        }

        /* Set the pair-list buffer size in ir */
        calc_verlet_buffer_size(mtop, det(box), ir, -1, &ls, NULL, &rlist_new);

        /* Does rlist fit in the box? */
        bBox = (gmx::square(rlist_new) < max_cutoff2(ir->ePBC, box));
        bDD  = TRUE;
        if (bBox && DOMAINDECOMP(cr))
        {
            /* Check if rlist fits in the domain decomposition */
            if (inputrec2nboundeddim(ir) < DIM)
            {
                gmx_incons("Changing nstlist with domain decomposition and unbounded dimensions is not implemented yet");
            }
            copy_mat(box, state_tmp.box);
            bDD = change_dd_cutoff(cr, &state_tmp, ir, rlist_new);
        }

        if (debug)
        {
            fprintf(debug, "nstlist %d rlist %.3f bBox %d bDD %d\n",
                    ir->nstlist, rlist_new, bBox, bDD);
        }

        bCont = FALSE;

        if (nstlist_cmdline <= 0)
        {
            if (bBox && bDD && rlist_new <= rlist_max)
            {
                /* Increase nstlist */
                nstlist_prev = ir->nstlist;
                rlist_prev   = rlist_new;
                bCont        = (nstlist_ind+1 < NNSTL && rlist_new < rlist_ok);
            }
            else
            {
                /* Stick with the previous nstlist */
                ir->nstlist = nstlist_prev;
                rlist_new   = rlist_prev;
                bBox        = TRUE;
                bDD         = TRUE;
            }
        }

        nstlist_ind++;
    }
    while (bCont);

    if (!bBox || !bDD)
    {
        gmx_warning(!bBox ? box_err : dd_err);
        if (fp != NULL)
        {
            fprintf(fp, "\n%s\n", bBox ? box_err : dd_err);
        }
        ir->nstlist = nstlist_orig;
    }
    else if (ir->nstlist != nstlist_orig || rlist_new != ir->rlist)
    {
        sprintf(buf, "Changing nstlist from %d to %d, rlist from %g to %g",
                nstlist_orig, ir->nstlist,
                ir->rlist, rlist_new);
        if (MASTER(cr))
        {
            fprintf(stderr, "%s\n\n", buf);
        }
        if (fp != NULL)
        {
            fprintf(fp, "%s\n\n", buf);
        }
        ir->rlist     = rlist_new;
    }
}

/*! \brief Initialize variables for Verlet scheme simulation */
static void prepare_verlet_scheme(FILE                           *fplog,
                                  t_commrec                      *cr,
                                  t_inputrec                     *ir,
                                  int                             nstlist_cmdline,
                                  const gmx_mtop_t               *mtop,
                                  matrix                          box,
                                  gmx_bool                        bUseGPU,
                                  const gmx::CpuInfo             &cpuinfo)
{
    /* For NVE simulations, we will retain the initial list buffer */
    if (EI_DYNAMICS(ir->eI) &&
        ir->verletbuf_tol > 0 &&
        !(EI_MD(ir->eI) && ir->etc == etcNO))
    {
        /* Update the Verlet buffer size for the current run setup */
        verletbuf_list_setup_t ls;
        real                   rlist_new;

        /* Here we assume SIMD-enabled kernels are being used. But as currently
         * calc_verlet_buffer_size gives the same results for 4x8 and 4x4
         * and 4x2 gives a larger buffer than 4x4, this is ok.
         */
        verletbuf_get_list_setup(TRUE, bUseGPU, &ls);

        calc_verlet_buffer_size(mtop, det(box), ir, -1, &ls, NULL, &rlist_new);

        if (rlist_new != ir->rlist)
        {
            if (fplog != NULL)
            {
                fprintf(fplog, "\nChanging rlist from %g to %g for non-bonded %dx%d atom kernels\n\n",
                        ir->rlist, rlist_new,
                        ls.cluster_size_i, ls.cluster_size_j);
            }
            ir->rlist     = rlist_new;
        }
    }

    if (nstlist_cmdline > 0 && (!EI_DYNAMICS(ir->eI) || ir->verletbuf_tol <= 0))
    {
        gmx_fatal(FARGS, "Can not set nstlist without %s",
                  !EI_DYNAMICS(ir->eI) ? "dynamics" : "verlet-buffer-tolerance");
    }

    if (EI_DYNAMICS(ir->eI))
    {
        /* Set or try nstlist values */
        increase_nstlist(fplog, cr, ir, nstlist_cmdline, mtop, box, bUseGPU, cpuinfo);
    }
}

/*! \brief Override the nslist value in inputrec
 *
 * with value passed on the command line (if any)
 */
static void override_nsteps_cmdline(const gmx::MDLogger &mdlog,
                                    gmx_int64_t          nsteps_cmdline,
                                    t_inputrec          *ir)
{
    assert(ir);

    /* override with anything else than the default -2 */
    if (nsteps_cmdline > -2)
    {
        char sbuf_steps[STEPSTRSIZE];
        char sbuf_msg[STRLEN];

        ir->nsteps = nsteps_cmdline;
        if (EI_DYNAMICS(ir->eI) && nsteps_cmdline != -1)
        {
            sprintf(sbuf_msg, "Overriding nsteps with value passed on the command line: %s steps, %.3g ps",
                    gmx_step_str(nsteps_cmdline, sbuf_steps),
                    fabs(nsteps_cmdline*ir->delta_t));
        }
        else
        {
            sprintf(sbuf_msg, "Overriding nsteps with value passed on the command line: %s steps",
                    gmx_step_str(nsteps_cmdline, sbuf_steps));
        }

        GMX_LOG(mdlog.warning).asParagraph().appendText(sbuf_msg);
    }
    else if (nsteps_cmdline < -2)
    {
        gmx_fatal(FARGS, "Invalid nsteps value passed on the command line: %d",
                  nsteps_cmdline);
    }
    /* Do nothing if nsteps_cmdline == -2 */
}

namespace gmx
{

//! \brief Return the correct integrator function.
static integrator_t *my_integrator(unsigned int ei)
{
    switch (ei)
    {
        case eiMD:
        case eiBD:
        case eiSD1:
        case eiVV:
        case eiVVAK:
            if (!EI_DYNAMICS(ei))
            {
                GMX_THROW(APIError("do_md integrator would be called for a non-dynamical integrator"));
            }
            return do_md;
        case eiSteep:
            return do_steep;
        case eiCG:
            return do_cg;
        case eiNM:
            return do_nm;
        case eiLBFGS:
            return do_lbfgs;
        case eiTPI:
        case eiTPIC:
            if (!EI_TPI(ei))
            {
                GMX_THROW(APIError("do_tpi integrator would be called for a non-TPI integrator"));
            }
            return do_tpi;
        case eiSD2_REMOVED:
            GMX_THROW(NotImplementedError("SD2 integrator has been removed"));
        default:
            GMX_THROW(APIError("Non existing integrator selected"));
    }
}

//! Initializes the logger for mdrun.
static gmx::LoggerOwner buildLogger(FILE *fplog, const t_commrec *cr)
{
    gmx::LoggerBuilder builder;
    if (fplog != NULL)
    {
        builder.addTargetFile(gmx::MDLogger::LogLevel::Info, fplog);
    }
    if (cr == nullptr || SIMMASTER(cr))
    {
        builder.addTargetStream(gmx::MDLogger::LogLevel::Warning,
                                &gmx::TextOutputFile::standardError());
    }
    return builder.build();
}

int mdrunner(gmx_hw_opt_t *hw_opt,
             FILE *fplog, t_commrec *cr, int nfile,
             const t_filenm fnm[], const gmx_output_env_t *oenv, gmx_bool bVerbose,
             int nstglobalcomm,
             ivec ddxyz, int dd_rank_order, int npme, real rdd, real rconstr,
             const char *dddlb_opt, real dlb_scale,
             const char *ddcsx, const char *ddcsy, const char *ddcsz,
             const char *nbpu_opt, int nstlist_cmdline,
             gmx_int64_t nsteps_cmdline, int nstepout, int resetstep,
             int gmx_unused nmultisim, int repl_ex_nst, int repl_ex_nex,
             int repl_ex_seed, real pforce, real cpt_period, real max_hours,
             int imdport, unsigned long Flags)
{
    gmx_bool                  bForceUseGPU, bTryUseGPU, bRerunMD;
    t_inputrec               *inputrec;
    t_state                  *state = NULL;
    matrix                    box;
    gmx_ddbox_t               ddbox = {0};
    int                       npme_major, npme_minor;
    t_nrnb                   *nrnb;
    gmx_mtop_t               *mtop          = NULL;
    t_mdatoms                *mdatoms       = NULL;
    t_forcerec               *fr            = NULL;
    t_fcdata                 *fcd           = NULL;
    real                      ewaldcoeff_q  = 0;
    real                      ewaldcoeff_lj = 0;
    struct gmx_pme_t        **pmedata       = NULL;
    gmx_vsite_t              *vsite         = NULL;
    gmx_constr_t              constr;
    int                       nChargePerturbed = -1, nTypePerturbed = 0, status;
    gmx_wallcycle_t           wcycle;
    gmx_walltime_accounting_t walltime_accounting = NULL;
    int                       rc;
    gmx_int64_t               reset_counters;
    gmx_edsam_t               ed           = NULL;
    int                       nthreads_pme = 1;
    gmx_membed_t *            membed       = NULL;
    gmx_hw_info_t            *hwinfo       = NULL;
    /* The master rank decides early on bUseGPU and broadcasts this later */
    gmx_bool                  bUseGPU            = FALSE;

    /* CAUTION: threads may be started later on in this function, so
       cr doesn't reflect the final parallel state right now */
    gmx::MDModules mdModules;
    inputrec = mdModules.inputrec();
    snew(mtop, 1);

    if (Flags & MD_APPENDFILES)
    {
        fplog = NULL;
    }

    bool doMembed = opt2bSet("-membed", nfile, fnm);
    bRerunMD     = (Flags & MD_RERUN);
    bForceUseGPU = (strncmp(nbpu_opt, "gpu", 3) == 0);
    bTryUseGPU   = (strncmp(nbpu_opt, "auto", 4) == 0) || bForceUseGPU;

    // Here we assume that SIMMASTER(cr) does not change even after the
    // threads are started.
    gmx::LoggerOwner logOwner(buildLogger(fplog, cr));
    gmx::MDLogger    mdlog(logOwner.logger());

    /* Detect hardware, gather information. This is an operation that is
     * global for this process (MPI rank). */
    hwinfo = gmx_detect_hardware(mdlog, cr, bTryUseGPU);

    gmx_print_detected_hardware(fplog, cr, mdlog, hwinfo);

    if (fplog != NULL)
    {
        /* Print references after all software/hardware printing */
        please_cite(fplog, "Abraham2015");
        please_cite(fplog, "Pall2015");
        please_cite(fplog, "Pronk2013");
        please_cite(fplog, "Hess2008b");
        please_cite(fplog, "Spoel2005a");
        please_cite(fplog, "Lindahl2001a");
        please_cite(fplog, "Berendsen95a");
    }

    snew(state, 1);
    if (SIMMASTER(cr))
    {
        /* Read (nearly) all data required for the simulation */
        read_tpx_state(ftp2fn(efTPR, nfile, fnm), inputrec, state, mtop);

        if (inputrec->cutoff_scheme == ecutsVERLET)
        {
            /* Here the master rank decides if all ranks will use GPUs */
            bUseGPU = (hwinfo->gpu_info.n_dev_compatible > 0 ||
                       getenv("GMX_EMULATE_GPU") != NULL);

            /* TODO add GPU kernels for this and replace this check by:
             * (bUseGPU && (ir->vdwtype == evdwPME &&
             *               ir->ljpme_combination_rule == eljpmeLB))
             * update the message text and the content of nbnxn_acceleration_supported.
             */
            if (bUseGPU &&
                !nbnxn_gpu_acceleration_supported(mdlog, inputrec, bRerunMD))
            {
                /* Fallback message printed by nbnxn_acceleration_supported */
                if (bForceUseGPU)
                {
                    gmx_fatal(FARGS, "GPU acceleration requested, but not supported with the given input settings");
                }
                bUseGPU = FALSE;
            }

            prepare_verlet_scheme(fplog, cr,
                                  inputrec, nstlist_cmdline, mtop, state->box,
                                  bUseGPU, *hwinfo->cpuInfo);
        }
        else
        {
            if (nstlist_cmdline > 0)
            {
                gmx_fatal(FARGS, "Can not set nstlist with the group cut-off scheme");
            }

            if (hwinfo->gpu_info.n_dev_compatible > 0)
            {
                GMX_LOG(mdlog.warning).asParagraph().appendText(
                        "NOTE: GPU(s) found, but the current simulation can not use GPUs\n"
                        "      To use a GPU, set the mdp option: cutoff-scheme = Verlet");
            }

            if (bForceUseGPU)
            {
                gmx_fatal(FARGS, "GPU requested, but can't be used without cutoff-scheme=Verlet");
            }

#if GMX_TARGET_BGQ
            md_print_warn(cr, fplog,
                          "NOTE: There is no SIMD implementation of the group scheme kernels on\n"
                          "      BlueGene/Q. You will observe better performance from using the\n"
                          "      Verlet cut-off scheme.\n");
#endif
        }
    }

    /* Check and update the hardware options for internal consistency */
    check_and_update_hw_opt_1(hw_opt, cr, npme);

    /* Early check for externally set process affinity. */
    gmx_check_thread_affinity_set(mdlog, cr,
                                  hw_opt, hwinfo->nthreads_hw_avail, FALSE);

#if GMX_THREAD_MPI
    if (SIMMASTER(cr))
    {
        if (npme > 0 && hw_opt->nthreads_tmpi <= 0)
        {
            gmx_fatal(FARGS, "You need to explicitly specify the number of MPI threads (-ntmpi) when using separate PME ranks");
        }

        /* Since the master knows the cut-off scheme, update hw_opt for this.
         * This is done later for normal MPI and also once more with tMPI
         * for all tMPI ranks.
         */
        check_and_update_hw_opt_2(hw_opt, inputrec->cutoff_scheme);

        /* NOW the threads will be started: */
        hw_opt->nthreads_tmpi = get_nthreads_mpi(hwinfo,
                                                 hw_opt,
                                                 inputrec, mtop,
<<<<<<< HEAD
                                                 mdlog, bUseGPU);
=======
                                                 cr, fplog, bUseGPU,
                                                 doMembed);
>>>>>>> 7f2e942d

        if (hw_opt->nthreads_tmpi > 1)
        {
            t_commrec *cr_old       = cr;
            /* now start the threads. */
            cr = mdrunner_start_threads(hw_opt, fplog, cr_old, nfile, fnm,
                                        oenv, bVerbose, nstglobalcomm,
                                        ddxyz, dd_rank_order, npme, rdd, rconstr,
                                        dddlb_opt, dlb_scale, ddcsx, ddcsy, ddcsz,
                                        nbpu_opt, nstlist_cmdline,
                                        nsteps_cmdline, nstepout, resetstep, nmultisim,
                                        repl_ex_nst, repl_ex_nex, repl_ex_seed, pforce,
                                        cpt_period, max_hours,
                                        Flags);
            /* the main thread continues here with a new cr. We don't deallocate
               the old cr because other threads may still be reading it. */
            if (cr == NULL)
            {
                gmx_comm("Failed to spawn threads");
            }
        }
    }
#endif
    /* END OF CAUTION: cr is now reliable */

    if (PAR(cr))
    {
        /* now broadcast everything to the non-master nodes/threads: */
        init_parallel(cr, inputrec, mtop);

        /* The master rank decided on the use of GPUs,
         * broadcast this information to all ranks.
         */
        gmx_bcast_sim(sizeof(bUseGPU), &bUseGPU, cr);
    }

    if (fplog != NULL)
    {
        pr_inputrec(fplog, 0, "Input Parameters", inputrec, FALSE);
        fprintf(fplog, "\n");
    }

    /* now make sure the state is initialized and propagated */
    set_state_entries(state, inputrec);

    /* A parallel command line option consistency check that we can
       only do after any threads have started. */
    if (!PAR(cr) &&
        (ddxyz[XX] > 1 || ddxyz[YY] > 1 || ddxyz[ZZ] > 1 || npme > 0))
    {
        gmx_fatal(FARGS,
                  "The -dd or -npme option request a parallel simulation, "
#if !GMX_MPI
                  "but %s was compiled without threads or MPI enabled"
#else
#if GMX_THREAD_MPI
                  "but the number of MPI-threads (option -ntmpi) is not set or is 1"
#else
                  "but %s was not started through mpirun/mpiexec or only one rank was requested through mpirun/mpiexec"
#endif
#endif
                  , output_env_get_program_display_name(oenv)
                  );
    }

    if (bRerunMD &&
        (EI_ENERGY_MINIMIZATION(inputrec->eI) || eiNM == inputrec->eI))
    {
        gmx_fatal(FARGS, "The .mdp file specified an energy mininization or normal mode algorithm, and these are not compatible with mdrun -rerun");
    }

    if (can_use_allvsall(inputrec, TRUE, cr, fplog) && DOMAINDECOMP(cr))
    {
        gmx_fatal(FARGS, "All-vs-all loops do not work with domain decomposition, use a single MPI rank");
    }

    if (!(EEL_PME(inputrec->coulombtype) || EVDW_PME(inputrec->vdwtype)))
    {
        if (npme > 0)
        {
            gmx_fatal_collective(FARGS, cr->mpi_comm_mysim, MASTER(cr),
                                 "PME-only ranks are requested, but the system does not use PME for electrostatics or LJ");
        }

        npme = 0;
    }

    if (bUseGPU && npme < 0)
    {
        /* With GPUs we don't automatically use PME-only ranks. PME ranks can
         * improve performance with many threads per GPU, since our OpenMP
         * scaling is bad, but it's difficult to automate the setup.
         */
        npme = 0;
    }

#ifdef GMX_FAHCORE
    if (MASTER(cr))
    {
        fcRegisterSteps(inputrec->nsteps, inputrec->init_step);
    }
#endif

    /* NMR restraints must be initialized before load_checkpoint,
     * since with time averaging the history is added to t_state.
     * For proper consistency check we therefore need to extend
     * t_state here.
     * So the PME-only nodes (if present) will also initialize
     * the distance restraints.
     */
    snew(fcd, 1);

    /* This needs to be called before read_checkpoint to extend the state */
    init_disres(fplog, mtop, inputrec, cr, fcd, state, repl_ex_nst > 0);

    init_orires(fplog, mtop, state->x, inputrec, cr, &(fcd->orires),
                state);

    if (inputrecDeform(inputrec))
    {
        /* Store the deform reference box before reading the checkpoint */
        if (SIMMASTER(cr))
        {
            copy_mat(state->box, box);
        }
        if (PAR(cr))
        {
            gmx_bcast(sizeof(box), box, cr);
        }
        /* Because we do not have the update struct available yet
         * in which the reference values should be stored,
         * we store them temporarily in static variables.
         * This should be thread safe, since they are only written once
         * and with identical values.
         */
        tMPI_Thread_mutex_lock(&deform_init_box_mutex);
        deform_init_init_step_tpx = inputrec->init_step;
        copy_mat(box, deform_init_box_tpx);
        tMPI_Thread_mutex_unlock(&deform_init_box_mutex);
    }

    if (Flags & MD_STARTFROMCPT)
    {
        /* Check if checkpoint file exists before doing continuation.
         * This way we can use identical input options for the first and subsequent runs...
         */
        gmx_bool bReadEkin;

        load_checkpoint(opt2fn_master("-cpi", nfile, fnm, cr), &fplog,
                        cr, ddxyz, &npme,
                        inputrec, state, &bReadEkin,
                        (Flags & MD_APPENDFILES),
                        (Flags & MD_APPENDFILESSET),
                        (Flags & MD_REPRODUCIBLE));

        if (bReadEkin)
        {
            Flags |= MD_READ_EKIN;
        }
    }

    if (SIMMASTER(cr) && (Flags & MD_APPENDFILES))
    {
        gmx_log_open(ftp2fn(efLOG, nfile, fnm), cr,
                     Flags, &fplog);
        logOwner = buildLogger(fplog, nullptr);
        mdlog    = logOwner.logger();
    }

    /* override nsteps with value from cmdline */
    override_nsteps_cmdline(mdlog, nsteps_cmdline, inputrec);

    if (SIMMASTER(cr))
    {
        copy_mat(state->box, box);
    }

    if (PAR(cr))
    {
        gmx_bcast(sizeof(box), box, cr);
    }

    // TODO This should move to do_md(), because it only makes sense
    // with dynamical integrators, but there is no test coverage and
    // it interacts with constraints, somehow.
    /* Essential dynamics */
    if (opt2bSet("-ei", nfile, fnm))
    {
        /* Open input and output files, allocate space for ED data structure */
        ed = ed_open(mtop->natoms, &state->edsamstate, nfile, fnm, Flags, oenv, cr);
    }

    if (PAR(cr) && !(EI_TPI(inputrec->eI) ||
                     inputrec->eI == eiNM))
    {
        cr->dd = init_domain_decomposition(fplog, cr, Flags, ddxyz, npme,
                                           dd_rank_order,
                                           rdd, rconstr,
                                           dddlb_opt, dlb_scale,
                                           ddcsx, ddcsy, ddcsz,
                                           mtop, inputrec,
                                           box, state->x,
                                           &ddbox, &npme_major, &npme_minor);
    }
    else
    {
        /* PME, if used, is done on all nodes with 1D decomposition */
        cr->npmenodes = 0;
        cr->duty      = (DUTY_PP | DUTY_PME);
        npme_major    = 1;
        npme_minor    = 1;

        if (inputrec->ePBC == epbcSCREW)
        {
            gmx_fatal(FARGS,
                      "pbc=%s is only implemented with domain decomposition",
                      epbc_names[inputrec->ePBC]);
        }
    }

    if (PAR(cr))
    {
        /* After possible communicator splitting in make_dd_communicators.
         * we can set up the intra/inter node communication.
         */
        gmx_setup_nodecomm(fplog, cr);
    }

    /* Initialize per-physical-node MPI process/thread ID and counters. */
    gmx_init_intranode_counters(cr);
#if GMX_MPI
    if (MULTISIM(cr))
    {
        GMX_LOG(mdlog.warning).asParagraph().appendTextFormatted(
                "This is simulation %d out of %d running as a composite GROMACS\n"
                "multi-simulation job. Setup for this simulation:\n",
                cr->ms->sim, cr->ms->nsim);
    }
    GMX_LOG(mdlog.warning).appendTextFormatted(
            "Using %d MPI %s\n",
            cr->nnodes,
#if GMX_THREAD_MPI
            cr->nnodes == 1 ? "thread" : "threads"
#else
            cr->nnodes == 1 ? "process" : "processes"
#endif
            );
    fflush(stderr);
#endif

    /* Check and update hw_opt for the cut-off scheme */
    check_and_update_hw_opt_2(hw_opt, inputrec->cutoff_scheme);

    /* Check and update hw_opt for the number of MPI ranks */
    check_and_update_hw_opt_3(hw_opt);

    gmx_omp_nthreads_init(mdlog, cr,
                          hwinfo->nthreads_hw_avail,
                          hw_opt->nthreads_omp,
                          hw_opt->nthreads_omp_pme,
                          (cr->duty & DUTY_PP) == 0,
                          inputrec->cutoff_scheme == ecutsVERLET);

#ifndef NDEBUG
    if (EI_TPI(inputrec->eI) &&
        inputrec->cutoff_scheme == ecutsVERLET)
    {
        gmx_feenableexcept();
    }
#endif

    if (bUseGPU)
    {
        /* Select GPU id's to use */
        gmx_select_gpu_ids(mdlog, cr, &hwinfo->gpu_info, bForceUseGPU,
                           &hw_opt->gpu_opt);
    }
    else
    {
        /* Ignore (potentially) manually selected GPUs */
        hw_opt->gpu_opt.n_dev_use = 0;
    }

    /* check consistency across ranks of things like SIMD
     * support and number of GPUs selected */
    gmx_check_hw_runconf_consistency(mdlog, hwinfo, cr, hw_opt, bUseGPU);

    /* Now that we know the setup is consistent, check for efficiency */
    check_resource_division_efficiency(hwinfo, hw_opt, Flags & MD_NTOMPSET,
                                       cr, mdlog);

    if (DOMAINDECOMP(cr))
    {
        /* When we share GPUs over ranks, we need to know this for the DLB */
        dd_setup_dlb_resource_sharing(cr, hwinfo, hw_opt);
    }

    /* getting number of PP/PME threads
       PME: env variable should be read only on one node to make sure it is
       identical everywhere;
     */
    nthreads_pme = gmx_omp_nthreads_get(emntPME);

    wcycle = wallcycle_init(fplog, resetstep, cr);

    if (PAR(cr))
    {
        /* Master synchronizes its value of reset_counters with all nodes
         * including PME only nodes */
        reset_counters = wcycle_get_reset_counters(wcycle);
        gmx_bcast_sim(sizeof(reset_counters), &reset_counters, cr);
        wcycle_set_reset_counters(wcycle, reset_counters);
    }

    // Membrane embedding must be initialized before we call init_forcerec()
    if (doMembed)
    {
        if (MASTER(cr))
        {
            fprintf(stderr, "Initializing membed");
        }
        /* Note that membed cannot work in parallel because mtop is
         * changed here. Fix this if we ever want to make it run with
         * multiple ranks. */
        membed = init_membed(fplog, nfile, fnm, mtop, inputrec, state, cr, &cpt_period);
    }

    snew(nrnb, 1);
    if (cr->duty & DUTY_PP)
    {
        bcast_state(cr, state);

        /* Initiate forcerecord */
        fr          = mk_forcerec();
        fr->hwinfo  = hwinfo;
        fr->gpu_opt = &hw_opt->gpu_opt;
        init_forcerec(fplog, mdlog, fr, fcd, inputrec, mtop, cr, box,
                      opt2fn("-table", nfile, fnm),
                      opt2fn("-tablep", nfile, fnm),
                      getFilenm("-tableb", nfile, fnm),
                      nbpu_opt,
                      FALSE,
                      pforce);

        /* Initialize QM-MM */
        if (fr->bQMMM)
        {
            init_QMMMrec(cr, mtop, inputrec, fr);
        }

        /* Initialize the mdatoms structure.
         * mdatoms is not filled with atom data,
         * as this can not be done now with domain decomposition.
         */
        mdatoms = init_mdatoms(fplog, mtop, inputrec->efep != efepNO);

        /* Initialize the virtual site communication */
        vsite = init_vsite(mtop, cr, FALSE);

        calc_shifts(box, fr->shift_vec);

        /* With periodic molecules the charge groups should be whole at start up
         * and the virtual sites should not be far from their proper positions.
         */
        if (!inputrec->bContinuation && MASTER(cr) &&
            !(inputrec->ePBC != epbcNONE && inputrec->bPeriodicMols))
        {
            /* Make molecules whole at start of run */
            if (fr->ePBC != epbcNONE)
            {
                do_pbc_first_mtop(fplog, inputrec->ePBC, box, mtop, state->x);
            }
            if (vsite)
            {
                /* Correct initial vsite positions are required
                 * for the initial distribution in the domain decomposition
                 * and for the initial shell prediction.
                 */
                construct_vsites_mtop(vsite, mtop, state->x);
            }
        }

        if (EEL_PME(fr->eeltype) || EVDW_PME(fr->vdwtype))
        {
            ewaldcoeff_q  = fr->ewaldcoeff_q;
            ewaldcoeff_lj = fr->ewaldcoeff_lj;
            pmedata       = &fr->pmedata;
        }
        else
        {
            pmedata = NULL;
        }
    }
    else
    {
        /* This is a PME only node */

        /* We don't need the state */
        done_state(state);

        ewaldcoeff_q  = calc_ewaldcoeff_q(inputrec->rcoulomb, inputrec->ewald_rtol);
        ewaldcoeff_lj = calc_ewaldcoeff_lj(inputrec->rvdw, inputrec->ewald_rtol_lj);
        snew(pmedata, 1);
    }

    if (hw_opt->thread_affinity != threadaffOFF)
    {
        /* Before setting affinity, check whether the affinity has changed
         * - which indicates that probably the OpenMP library has changed it
         * since we first checked).
         */
        gmx_check_thread_affinity_set(mdlog, cr,
                                      hw_opt, hwinfo->nthreads_hw_avail, TRUE);

        int nthread_local;
        /* threads on this MPI process or TMPI thread */
        if (cr->duty & DUTY_PP)
        {
            nthread_local = gmx_omp_nthreads_get(emntNonbonded);
        }
        else
        {
            nthread_local = gmx_omp_nthreads_get(emntPME);
        }

        /* Set the CPU affinity */
        gmx_set_thread_affinity(fplog, mdlog, cr, hw_opt, *hwinfo->hardwareTopology,
                                nthread_local, nullptr);
    }

    /* Initiate PME if necessary,
     * either on all nodes or on dedicated PME nodes only. */
    if (EEL_PME(inputrec->coulombtype) || EVDW_PME(inputrec->vdwtype))
    {
        if (mdatoms)
        {
            nChargePerturbed = mdatoms->nChargePerturbed;
            if (EVDW_PME(inputrec->vdwtype))
            {
                nTypePerturbed   = mdatoms->nTypePerturbed;
            }
        }
        if (cr->npmenodes > 0)
        {
            /* The PME only nodes need to know nChargePerturbed(FEP on Q) and nTypePerturbed(FEP on LJ)*/
            gmx_bcast_sim(sizeof(nChargePerturbed), &nChargePerturbed, cr);
            gmx_bcast_sim(sizeof(nTypePerturbed), &nTypePerturbed, cr);
        }

        if (cr->duty & DUTY_PME)
        {
            status = gmx_pme_init(pmedata, cr, npme_major, npme_minor, inputrec,
                                  mtop ? mtop->natoms : 0, nChargePerturbed, nTypePerturbed,
                                  (Flags & MD_REPRODUCIBLE), nthreads_pme);
            if (status != 0)
            {
                gmx_fatal(FARGS, "Error %d initializing PME", status);
            }
        }
    }


    if (EI_DYNAMICS(inputrec->eI))
    {
        /* Turn on signal handling on all nodes */
        /*
         * (A user signal from the PME nodes (if any)
         * is communicated to the PP nodes.
         */
        signal_handler_install();
    }

    if (cr->duty & DUTY_PP)
    {
        /* Assumes uniform use of the number of OpenMP threads */
        walltime_accounting = walltime_accounting_init(gmx_omp_nthreads_get(emntDefault));

        if (inputrec->bPull)
        {
            /* Initialize pull code */
            inputrec->pull_work =
                init_pull(fplog, inputrec->pull, inputrec, nfile, fnm,
                          mtop, cr, oenv, inputrec->fepvals->init_lambda,
                          EI_DYNAMICS(inputrec->eI) && MASTER(cr), Flags);
        }

        if (inputrec->bRot)
        {
            /* Initialize enforced rotation code */
            init_rot(fplog, inputrec, nfile, fnm, cr, state->x, state->box, mtop, oenv,
                     bVerbose, Flags);
        }

        constr = init_constraints(fplog, mtop, inputrec, ed, state, cr);

        if (DOMAINDECOMP(cr))
        {
            GMX_RELEASE_ASSERT(fr, "fr was NULL while cr->duty was DUTY_PP");
            /* This call is not included in init_domain_decomposition mainly
             * because fr->cginfo_mb is set later.
             */
            dd_init_bondeds(fplog, cr->dd, mtop, vsite, inputrec,
                            Flags & MD_DDBONDCHECK, fr->cginfo_mb);
        }

        /* Now do whatever the user wants us to do (how flexible...) */
        my_integrator(inputrec->eI) (fplog, cr, mdlog, nfile, fnm,
                                     oenv, bVerbose,
                                     nstglobalcomm,
                                     vsite, constr,
                                     nstepout, inputrec, mtop,
                                     fcd, state,
                                     mdatoms, nrnb, wcycle, ed, fr,
                                     repl_ex_nst, repl_ex_nex, repl_ex_seed,
                                     membed,
                                     cpt_period, max_hours,
                                     imdport,
                                     Flags,
                                     walltime_accounting);

        if (inputrec->bRot)
        {
            finish_rot(inputrec->rot);
        }

        if (inputrec->bPull)
        {
            finish_pull(inputrec->pull_work);
        }

    }
    else
    {
        GMX_RELEASE_ASSERT(pmedata, "pmedata was NULL while cr->duty was not DUTY_PP");
        /* do PME only */
        walltime_accounting = walltime_accounting_init(gmx_omp_nthreads_get(emntPME));
        gmx_pmeonly(*pmedata, cr, nrnb, wcycle, walltime_accounting, ewaldcoeff_q, ewaldcoeff_lj, inputrec);
    }

    wallcycle_stop(wcycle, ewcRUN);

    /* Finish up, write some stuff
     * if rerunMD, don't write last frame again
     */
    finish_run(fplog, mdlog, cr,
               inputrec, nrnb, wcycle, walltime_accounting,
               fr ? fr->nbv : NULL,
               EI_DYNAMICS(inputrec->eI) && !MULTISIM(cr));


    /* Free GPU memory and context */
    free_gpu_resources(fr, cr, &hwinfo->gpu_info, fr ? fr->gpu_opt : NULL);

    if (doMembed)
    {
        free_membed(membed);
    }

    gmx_hardware_info_free(hwinfo);

    /* Does what it says */
    print_date_and_time(fplog, cr->nodeid, "Finished mdrun", gmx_gettime());
    walltime_accounting_destroy(walltime_accounting);

    /* Close logfile already here if we were appending to it */
    if (MASTER(cr) && (Flags & MD_APPENDFILES))
    {
        gmx_log_close(fplog);
    }

    rc = (int)gmx_get_stop_condition();

    done_ed(&ed);

#if GMX_THREAD_MPI
    /* we need to join all threads. The sub-threads join when they
       exit this function, but the master thread needs to be told to
       wait for that. */
    if (PAR(cr) && MASTER(cr))
    {
        tMPI_Finalize();
    }
#endif

    return rc;
}

} // namespace gmx<|MERGE_RESOLUTION|>--- conflicted
+++ resolved
@@ -856,12 +856,8 @@
         hw_opt->nthreads_tmpi = get_nthreads_mpi(hwinfo,
                                                  hw_opt,
                                                  inputrec, mtop,
-<<<<<<< HEAD
-                                                 mdlog, bUseGPU);
-=======
-                                                 cr, fplog, bUseGPU,
+                                                 mdlog, bUseGPU,
                                                  doMembed);
->>>>>>> 7f2e942d
 
         if (hw_opt->nthreads_tmpi > 1)
         {

/*
 * 
 *                This source code is part of
 * 
 *                 G   R   O   M   A   C   S
 * 
 *          GROningen MAchine for Chemical Simulations
 * 
 *                        VERSION 3.2.0
 * Written by David van der Spoel, Erik Lindahl, Berk Hess, and others.
 * Copyright (c) 1991-2000, University of Groningen, The Netherlands.
 * Copyright (c) 2001-2004, The GROMACS development team,
 * check out http://www.gromacs.org for more information.

 * This program is free software; you can redistribute it and/or
 * modify it under the terms of the GNU General Public License
 * as published by the Free Software Foundation; either version 2
 * of the License, or (at your option) any later version.
 * 
 * If you want to redistribute modifications, please consider that
 * scientific software is very special. Version control is crucial -
 * bugs must be traceable. We will be happy to consider code for
 * inclusion in the official distribution, but derived work must not
 * be called official GROMACS. Details are found in the README & COPYING
 * files - if they are missing, get the official version at www.gromacs.org.
 * 
 * To help us fund GROMACS development, we humbly ask that you cite
 * the papers on the package - you can find them in the top README file.
 * 
 * For more info, check our website at http://www.gromacs.org
 * 
 * And Hey:
 * Gromacs Runs On Most of All Computer Systems
 */

#ifndef _force_h
#define _force_h


#include "typedefs.h"
#include "pbc.h"
#include "network.h"
#include "tgroup.h"
#include "vsite.h"
#include "genborn.h"

#ifdef __cplusplus
extern "C" {
#endif

static const char *sepdvdlformat="  %-30s V %12.5e  dVdl %12.5e\n";

void calc_vir(FILE *fplog,int nxf,rvec x[],rvec f[],tensor vir,
		     gmx_bool bScrewPBC,matrix box);
/* Calculate virial for nxf atoms, and add it to vir */

void f_calc_vir(FILE *fplog,int i0,int i1,rvec x[],rvec f[],tensor vir,
		       t_graph *g,rvec shift_vec[]);
/* Calculate virial taking periodicity into account */

real RF_excl_correction(FILE *fplog,
			       const t_forcerec *fr,t_graph *g,
			       const t_mdatoms *mdatoms,const t_blocka *excl,
			       rvec x[],rvec f[],rvec *fshift,const t_pbc *pbc,
			       real lambda,real *dvdlambda);
/* Calculate the reaction-field energy correction for this node:
 * epsfac q_i q_j (k_rf r_ij^2 - c_rf)
 * and force correction for all excluded pairs, including self pairs.
 */

void calc_rffac(FILE *fplog,int eel,real eps_r,real eps_rf,
		       real Rc,real Temp,
		       real zsq,matrix box,
		       real *kappa,real *krf,real *crf);
/* Determine the reaction-field constants */

void init_generalized_rf(FILE *fplog,
				const gmx_mtop_t *mtop,const t_inputrec *ir,
				t_forcerec *fr);
/* Initialize the generalized reaction field parameters */


/* In wall.c */
void make_wall_tables(FILE *fplog,const output_env_t oenv,
			     const t_inputrec *ir,const char *tabfn,
			     const gmx_groups_t *groups,
			     t_forcerec *fr);

real do_walls(t_inputrec *ir,t_forcerec *fr,matrix box,t_mdatoms *md,
		     rvec x[],rvec f[],real lambda,real Vlj[],t_nrnb *nrnb);



t_forcerec *mk_forcerec(void);

#define GMX_MAKETABLES_FORCEUSER  (1<<0)
#define GMX_MAKETABLES_14ONLY     (1<<1)

t_forcetable make_tables(FILE *fp,const output_env_t oenv,
                                const t_forcerec *fr, gmx_bool bVerbose,
                                const char *fn, real rtab,int flags);
/* Return tables for inner loops. When bVerbose the tables are printed
 * to .xvg files
 */
 
bondedtable_t make_bonded_table(FILE *fplog,char *fn,int angle);
/* Return a table for bonded interactions,
 * angle should be: bonds 0, angles 1, dihedrals 2
 */

/* Return a table for GB calculations */
t_forcetable make_gb_table(FILE *out,const output_env_t oenv,
                                  const t_forcerec *fr,
                                  const char *fn,
                                  real rtab);

void pr_forcerec(FILE *fplog,t_forcerec *fr,t_commrec *cr);

void
forcerec_set_ranges(t_forcerec *fr,
		    int ncg_home,int ncg_force,
		    int natoms_force,
		    int natoms_force_constr,int natoms_f_novirsum);
/* Set the number of cg's and atoms for the force calculation */

gmx_bool can_use_allvsall(const t_inputrec *ir, const gmx_mtop_t *mtop,
                             gmx_bool bPrintNote,t_commrec *cr,FILE *fp);
/* Returns if we can use all-vs-all loops.
 * If bPrintNote==TRUE, prints a note, if necessary, to stderr
 * and fp (if !=NULL) on the master node.
 */

void init_forcerec(FILE       *fplog,     
                          const output_env_t oenv,
			  t_forcerec *fr,   
			  t_fcdata   *fcd,
			  const t_inputrec *ir,   
			  const gmx_mtop_t *mtop,
			  const t_commrec  *cr,
			  matrix     box,
<<<<<<< HEAD
			  bool       bMolEpot,
			  const char *gentop,
=======
			  gmx_bool       bMolEpot,
>>>>>>> 80d4ec44
			  const char *tabfn,
			  const char *tabpfn,
			  const char *tabbfn,
			  gmx_bool       bNoSolvOpt,
			  real       print_force);
/* The Force rec struct must be created with mk_forcerec 
 * The gmx_booleans have the following meaning:
 * bSetQ:    Copy the charges [ only necessary when they change ]
 * bMolEpot: Use the free energy stuff per molecule
 * print_force >= 0: print forces for atoms with force >= print_force
 */

void init_enerdata(int ngener,int n_flambda,gmx_enerdata_t *enerd);
/* Intializes the energy storage struct */

void destroy_enerdata(gmx_enerdata_t *enerd);
/* Free all memory associated with enerd */

void reset_enerdata(t_grpopts *opts,
			   t_forcerec *fr,gmx_bool bNS,
			   gmx_enerdata_t *enerd,
			   gmx_bool bMaster);
/* Resets the energy data, if bNS=TRUE also zeros the long-range part */

void sum_epot(t_grpopts *opts,gmx_enerdata_t *enerd);
/* Locally sum the non-bonded potential energy terms */

void sum_dhdl(gmx_enerdata_t *enerd,double lambda,t_inputrec *ir);
/* Sum the free energy contributions */

void update_forcerec(FILE *fplog,t_forcerec *fr,matrix box);
/* Updates parameters in the forcerec that are time dependent */

/* Compute the average C6 and C12 params for LJ corrections */
void set_avcsixtwelve(FILE *fplog,t_forcerec *fr,
			     const gmx_mtop_t *mtop);

/* The state has changed */
#define GMX_FORCE_STATECHANGED (1<<0)
/* The box might have changed */
#define GMX_FORCE_DYNAMICBOX   (1<<1)
/* Do neighbor searching */
#define GMX_FORCE_NS           (1<<2)
/* Calculate bonded energies/forces */
#define GMX_FORCE_DOLR         (1<<3)
/* Calculate long-range energies/forces */
#define GMX_FORCE_BONDED       (1<<4)
/* Store long-range forces in a separate array */
#define GMX_FORCE_SEPLRF       (1<<5)
/* Calculate non-bonded energies/forces */
#define GMX_FORCE_NONBONDED    (1<<6)
/* Calculate forces (not only energies) */
#define GMX_FORCE_FORCES       (1<<7)
/* Calculate the virial */
#define GMX_FORCE_VIRIAL       (1<<8)
/* Calculate dHdl */
#define GMX_FORCE_DHDL         (1<<9)
/* Normally one want all energy terms and forces */
#define GMX_FORCE_ALLFORCES    (GMX_FORCE_BONDED | GMX_FORCE_NONBONDED | GMX_FORCE_FORCES)

void do_force(FILE *log,t_commrec *cr,
		     t_inputrec *inputrec,
		     gmx_large_int_t step,t_nrnb *nrnb,gmx_wallcycle_t wcycle,
		     gmx_localtop_t *top,
		     gmx_mtop_t *mtop,
		     gmx_groups_t *groups,
		     matrix box,rvec x[],history_t *hist,
		     rvec f[],
		     tensor vir_force,
		     t_mdatoms *mdatoms,
		     gmx_enerdata_t *enerd,t_fcdata *fcd,
		     real lambda,t_graph *graph,
		     t_forcerec *fr,gmx_vsite_t *vsite,rvec mu_tot,
		     double t,FILE *field,gmx_edsam_t ed,
		     gmx_bool bBornRadii,
		     int flags);
/* Communicate coordinates (if parallel).
 * Do neighbor searching (if necessary).
 * Calculate forces.
 * Communicate forces (if parallel).
 * Spread forces for vsites (if present).
 *
 * f is always required.
 */

void ns(FILE       *fplog,
	       t_forcerec *fr,
	       rvec       x[],
	       matrix     box,
	       gmx_groups_t *groups,
	       t_grpopts  *opts,
	       gmx_localtop_t *top,
	       t_mdatoms  *md,
	       t_commrec  *cr,
	       t_nrnb     *nrnb,
	       real       lambda,
	       real       *dvdlambda,
	       gmx_grppairener_t *grppener,
	       gmx_bool       bFillGrid,
	       gmx_bool       bDoLongRange,
	       gmx_bool       bDoForces,
	       rvec       *f);
/* Call the neighborsearcher */

void do_force_lowlevel(FILE         *fplog,  
			      gmx_large_int_t   step,
			      t_forcerec   *fr,
			      t_inputrec   *ir,
			      t_idef       *idef,
			      t_commrec    *cr,
			      t_nrnb       *nrnb,
			      gmx_wallcycle_t wcycle,
			      t_mdatoms    *md,
			      t_grpopts    *opts,
			      rvec         x[],
			      history_t    *hist,
			      rvec         f[],    
			      gmx_enerdata_t *enerd,
			      t_fcdata     *fcd,
			      gmx_mtop_t     *mtop,
			      gmx_localtop_t *top,
			      gmx_genborn_t *born,
			      t_atomtypes  *atype,
			      gmx_bool         bBornRadii,
			      matrix       box,
			      real         lambda,
			      t_graph      *graph,
			      t_blocka     *excl,
			      rvec         mu_tot[2],
			      int          flags,
			      float        *cycles_pme);
/* Call all the force routines */

#ifdef __cplusplus
}
#endif

#endif	/* _force_h */<|MERGE_RESOLUTION|>--- conflicted
+++ resolved
@@ -138,12 +138,8 @@
 			  const gmx_mtop_t *mtop,
 			  const t_commrec  *cr,
 			  matrix     box,
-<<<<<<< HEAD
-			  bool       bMolEpot,
-			  const char *gentop,
-=======
-			  gmx_bool       bMolEpot,
->>>>>>> 80d4ec44
+		          gmx_bool       bMolEpot,
+		          const char *gentop,
 			  const char *tabfn,
 			  const char *tabpfn,
 			  const char *tabbfn,

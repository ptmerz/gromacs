
/*
 * 
 *                This source code is part of
 * 
 *                 G   R   O   M   A   C   S
 * 
 *          GROningen MAchine for Chemical Simulations
 * 
 *                        VERSION 3.2.0
 * Written by David van der Spoel, Erik Lindahl, Berk Hess, and others.
 * Copyright (c) 1991-2000, University of Groningen, The Netherlands.
 * Copyright (c) 2001-2004, The GROMACS development team,
 * check out http://www.gromacs.org for more information.

 * This program is free software; you can redistribute it and/or
 * modify it under the terms of the GNU General Public License
 * as published by the Free Software Foundation; either version 2
 * of the License, or (at your option) any later version.
 * 
 * If you want to redistribute modifications, please consider that
 * scientific software is very special. Version control is crucial -
 * bugs must be traceable. We will be happy to consider code for
 * inclusion in the official distribution, but derived work must not
 * be called official GROMACS. Details are found in the README & COPYING
 * files - if they are missing, get the official version at www.gromacs.org.
 * 
 * To help us fund GROMACS development, we humbly ask that you cite
 * the papers on the package - you can find them in the top README file.
 * 
 * For more info, check our website at http://www.gromacs.org
 * 
 * And Hey:
 * Gromacs Runs On Most of All Computer Systems
 */

#ifndef _fatal_h
#define _fatal_h

#include <stdio.h>
#include <stdarg.h>
#include <errno.h>
#include "types/simple.h"

#ifdef __cplusplus
extern "C" {
#endif

<<<<<<< HEAD
=======
#ifndef __has_feature      // Optional.
#define __has_feature(x) 0 // Compatibility with non-clang compilers.
#endif

/** \def GMX_ATTRIBUTE_NORETURN \brief Indicate that a function is not
 * expected to return.
 * WARNING: In general this flag should not be used for compiler
 * optimizations, since set_gmx_error_handler can be set to a
 * handler which does not quit.
 */
#ifndef GMX_ATTRIBUTE_NORETURN
#if __has_feature(attribute_analyzer_noreturn)
#define GMX_ATTRIBUTE_NORETURN __attribute__((analyzer_noreturn))
#else
#define GMX_ATTRIBUTE_NORETURN
#endif
#endif
>>>>>>> ba83dea5
  
void 
_where(const char *file,int line);
#define where() _where(__FILE__,__LINE__)
/* Prints filename and line to stdlog and only on amba memvail */
  
void 
_set_fatal_tmp_file(const char *fn, const char *file, int line);
#define set_fatal_tmp_file(fn) _set_fatal_tmp_file(fn,__FILE__,__LINE__)
/* set filename to be removed when fatal_error is called */

void 
_unset_fatal_tmp_file(const char *fn, const char *file, int line);
#define unset_fatal_tmp_file(fn) _unset_fatal_tmp_file(fn,__FILE__,__LINE__)
/* unsets filename to be removed */

void 
gmx_fatal(int fatal_errno,const char *file,int line,const char *fmt,...) GMX_ATTRIBUTE_NORETURN;
#define FARGS 0,__FILE__,__LINE__
/*
 * Routine gmx_fatal prints 
 *
 * 	"fatal error file %s line %s \n\t " 
 *
 * followed by the string specified by fmt and supplied parameters. If 
 * errno is 0, only the message and arguments are printed. If errno is 
 * a legal system errno or -1, a perror like message is printed after the
 * first message, if errno is -1, the last system errno will be used.
 * The format of fmt is that like printf etc, only %d, %x, %c, %f, %g and %s
 * are allowed as format specifiers.
 *
 * In case all MPI processes want to stop with the same fatal error,
 * use gmx_fatal_collective, declared in gmx_fatal_collective.h,
 * to avoid having as many error messages as processes.
 *
 * Tip of the week:
 * call this function using the FARGS macro:
 * gmx_fatal(FARGS,fmt,...)
<<<<<<< HEAD
 *
=======
 */

void
gmx_fatal_collective(int f_errno,const char *file,int line,
		     t_commrec *cr,gmx_domdec_t *dd,
		     const char *fmt,...) GMX_ATTRIBUTE_NORETURN;
/* As gmx_fatal, but only the master process prints the error message.
 * This should only be called one of the following two situations:
 * 1) On all nodes in cr->mpi_comm_mysim, with cr!=NULL,dd==NULL.
 * 2) On all nodes in dd->mpi_comm_all,   with cr==NULL,dd!=NULL.
 * This will call MPI_Finalize instead of MPI_Abort when possible,
 * This is useful for handling errors in code that is executed identically
 * for all processes.
>>>>>>> ba83dea5
 */

void
gmx_fatal_set_log_file(FILE *fp);
/* Set the log file for printing error messages */
  
void 
_invalid_case(const char *fn,int line);
#define invalid_case() _invalid_case(__FILE__,__LINE__)
/* Issue a warning stating 'Invalid case in switch' */
  
void _unexpected_eof(const char *fn,int line,const char *srcfn,int srcline);
#define unexpected_eof(fn,line) _unexpected_eof(fn,line,__FILE__,__LINE__)

/* 
 * Functions can write to this file for debug info
 * Before writing to it, it should be checked whether
 * the file is not NULL:
 * if (debug) fprintf(debug,"%s","Hallo");
 */
extern FILE *debug;
extern gmx_bool gmx_debug_at;

void init_debug (const int dbglevel,const char *dbgfile);
  
gmx_bool bDebugMode(void);
/* Return TRUE when the program was started in debug mode */
  
#if (defined __sgi && defined USE_SGI_FPE)
void doexceptions(void);
/* Set exception handlers for debugging */
#endif

  /* warn_str is allowed to be NULL.
   */
  void _range_check(int n,int n_min,int n_max,const char *warn_str,
			   const char *var,
			   const char *file,int line);

#define range_check_mesg(n,n_min,n_max,str) _range_check(n,n_min,n_max,str,#n,__FILE__,__LINE__)
  /* Range check will terminate with an error message if not
   * n E [ n_min, n_max >
   * That is n_min is inclusive but not n_max.
   */

#define range_check(n,n_min,n_max) _range_check(n,n_min,n_max,NULL,#n,__FILE__,__LINE__)
  /* Range check will terminate with an error message if not
   * n E [ n_min, n_max >
   * That is n_min is inclusive but not n_max.
   */

  char *gmx_strerror(const char *key);
  /* Return error message corresponding to the key.
   * Maybe a multi-line message.
   * The messages are stored in src/gmxlib/fatal.c
   */
  
  void _gmx_error(const char *key,const char *msg,const char *file,int line) GMX_ATTRIBUTE_NORETURN;
#define gmx_error(key,msg) _gmx_error(key,msg,__FILE__,__LINE__)
  /* Error msg of type key is generated and the program is 
   * terminated unless and error handle is set (see below)
   */

  /* Some common error types */
#define gmx_bug(msg)    gmx_error("bug",msg)
#define gmx_call(msg)   gmx_error("call",msg)
#define gmx_comm(msg)   gmx_error("comm",msg)
#define gmx_file(msg)   gmx_error("file",msg)
#define gmx_cmd(msg)    gmx_error("cmd",msg)
#define gmx_impl(msg)   gmx_error("impl",msg)
#define gmx_incons(msg) gmx_error("incons",msg)
#define gmx_input(msg)  gmx_error("input",msg)
#define gmx_mem(msg)    gmx_error("mem",msg)
#define gmx_open(fn)    gmx_error("open",fn) 
  
void 
set_gmx_error_handler(void (*func)(const char *msg));
/* An error function will be called that terminates the program 
   * with a fatal error, unless you override it with another function.
   * i.e.:
   * set_gmx_error_handler(my_func);
   * where my_func is a function that takes a string as an argument.
   * The string may be a multi-line string.
   */

void gmx_warning(const char *fmt,...);
/* Print a warning message to stderr.
 * The format of fmt is that like printf etc, only %d, %x, %c, %f, %g and %s
 * are allowed as format specifiers.
 * The message string should NOT start with "WARNING"
 * and should NOT end with a newline.
 */


#ifdef __cplusplus
	   }
#endif

#endif	/* _fatal_h */<|MERGE_RESOLUTION|>--- conflicted
+++ resolved
@@ -46,8 +46,6 @@
 extern "C" {
 #endif
 
-<<<<<<< HEAD
-=======
 #ifndef __has_feature      // Optional.
 #define __has_feature(x) 0 // Compatibility with non-clang compilers.
 #endif
@@ -65,7 +63,6 @@
 #define GMX_ATTRIBUTE_NORETURN
 #endif
 #endif
->>>>>>> ba83dea5
   
 void 
 _where(const char *file,int line);
@@ -104,23 +101,7 @@
  * Tip of the week:
  * call this function using the FARGS macro:
  * gmx_fatal(FARGS,fmt,...)
-<<<<<<< HEAD
- *
-=======
- */
-
-void
-gmx_fatal_collective(int f_errno,const char *file,int line,
-		     t_commrec *cr,gmx_domdec_t *dd,
-		     const char *fmt,...) GMX_ATTRIBUTE_NORETURN;
-/* As gmx_fatal, but only the master process prints the error message.
- * This should only be called one of the following two situations:
- * 1) On all nodes in cr->mpi_comm_mysim, with cr!=NULL,dd==NULL.
- * 2) On all nodes in dd->mpi_comm_all,   with cr==NULL,dd!=NULL.
- * This will call MPI_Finalize instead of MPI_Abort when possible,
- * This is useful for handling errors in code that is executed identically
- * for all processes.
->>>>>>> ba83dea5
+ *
  */
 
 void
